--- conflicted
+++ resolved
@@ -1,6 +1,5 @@
 module.exports = {
     create: async function (data) {
-<<<<<<< HEAD
         var _this = this;
         var subscriberModel = new SubscriberModel();
         subscriberModel.projectId = data.projectId || null;
@@ -14,78 +13,26 @@
         try {
             var subscriber = await subscriberModel.save();
         } catch (error) {
-            ErrorService.log('subscriberModel.save', error);
+            ErrorService.log('subscriberService.create', error);
             throw error;
         }
         return await _this.findByOne({ _id: subscriber._id });
     },
 
     updateBy: async function (query, data) {
-        if (!query) {
-            query = {};
-        }
-
-        if (!query.deleted) query.deleted = false;
-        try {
+        try {
+            if (!query) {
+                query = {};
+            }
+
+            if (!query.deleted) query.deleted = false;
             var updatedSubscriber = await SubscriberModel.findOneAndUpdate(query, {
                 $set: data
             }, {
                 new: true
             });
         } catch (error) {
-            ErrorService.log('SubscriberModel.findOneAndUpdate', error);
-=======
-        try {
-            var _this = this;
-            var subscriberModel = new SubscriberModel();
-            subscriberModel.projectId = data.projectId || null;
-            subscriberModel.monitorId = data.monitorId || null;
-            subscriberModel.statusPageId = data.statusPageId || null;
-            subscriberModel.alertVia = data.alertVia || null;
-            subscriberModel.contactEmail = data.contactEmail || null;
-            subscriberModel.contactPhone = data.contactPhone || null;
-            subscriberModel.countryCode = data.countryCode || null;
-            subscriberModel.contactWebhook = data.contactWebhook || null;
-            var subscriber = await subscriberModel.save();
-            return await _this.findByOne({_id: subscriber._id});
-        } catch (error) {
-            ErrorService.log('subscriberService.create', error);
-            throw error;
-        }
-    },
-
-    update: async function(data){
-        try {
-            let _this = this;
-            if(!data._id){
-                let subscriber = await _this.create(data);
-                return subscriber;
-            } else {
-                var subscriber = await _this.findByOne({_id: data._id});
-                
-                let monitorId = data.monitorId || subscriber.monitorId;
-                let statusPageId = data.statusPageId || subscriber.statusPageId;
-                let alertVia = data.alertVia || subscriber.alertVia;
-                let contactEmail = data.contactEmail || subscriber.contactEmail;
-                let contactPhone = data.contactPhone || subscriber.contactPhone;
-                
-                var updatedSubscriber = await SubscriberModel.findByIdAndUpdate(data._id, {
-                    $set: {
-                        statusPageId: statusPageId,
-                        monitorId: monitorId,
-                        alertVia: alertVia,
-                        contactEmail: contactEmail,
-                        contactPhone: contactPhone
-                    }
-                }, {
-                    new: true
-                });
-    
-                return updatedSubscriber;
-            }
-        } catch (error) {
-            ErrorService.log('subscriberService.update', error);
->>>>>>> afffecf6
+            ErrorService.log('subscriberService.updateBy', error);
             throw error;
         }
 
@@ -103,90 +50,48 @@
             }, {
                 new: true
             });
-<<<<<<< HEAD
-        } catch (error) {
-            ErrorService.log('SubscriberModel.findOneAndUpdate', error);
-=======
-            return subscriber;
-        }catch(error){
+            return subscriber;
+        } catch (error) {
             ErrorService.log('subscriberService.deleteBy', error);
->>>>>>> afffecf6
-            throw error;
-        }
-    },
-
-<<<<<<< HEAD
+            throw error;
+        }
+    },
+
     findBy: async function (query, skip, limit) {
-        if (!skip) skip = 0;
-
-        if (!limit) limit = 10;
-
-        if (typeof (skip) === 'string') {
-            skip = parseInt(skip);
-        }
-
-        if (typeof (limit) === 'string') {
-            limit = parseInt(limit);
-        }
-
-        if (!query) {
-            query = {};
-        }
-
-        query.deleted = false;
-
-        try {
-=======
-    findBy: async function(query, skip, limit){
-        try {
-            if(!skip) skip=0;
-            if(!limit) limit=10;
-            if(typeof(skip) === 'string'){
+        try {
+            if (!skip) skip = 0;
+            if (!limit) limit = 10;
+            if (typeof (skip) === 'string') {
                 skip = parseInt(skip);
             }
-    
-            if(typeof(limit) === 'string'){
+
+            if (typeof (limit) === 'string') {
                 limit = parseInt(limit);
             }
-    
-            if(!query){
-                query = {};
-            }
-    
+
+            if (!query) {
+                query = {};
+            }
+
             query.deleted = false;
->>>>>>> afffecf6
             var subscribers = await SubscriberModel.find(query)
                 .sort([['createdAt', -1]])
                 .limit(limit)
                 .skip(skip)
                 .populate('projectId', 'name')
-<<<<<<< HEAD
                 .populate('monitorId', 'name')
                 .populate('statusPageId', 'title');
-        } catch (error) {
-            ErrorService.log('SubscriberModel.find', error);
-=======
-                .populate('monitorId','name')
-                .populate('statusPageId','title');
             return subscribers;
-        } catch(error) {
+        } catch (error) {
             ErrorService.log('subscriberService.find', error);
->>>>>>> afffecf6
-            throw error;
-        }
-    },
-
-<<<<<<< HEAD
+            throw error;
+        }
+    },
+
     subscribe: async function (data, monitors) {
-        var _this = this;
-        var success = monitors.map(async monitor => {
-            try {
-=======
-    subscribe: async function(data, monitors){
         try {
             var _this = this;
             var success = monitors.map(async monitor => {
->>>>>>> afffecf6
                 let newSubscriber = Object.assign({}, data, { monitorId: monitor });
                 let hasSubscribed = await _this.subscriberCheck(newSubscriber);
                 if (hasSubscribed) {
@@ -197,15 +102,6 @@
                 } else {
                     return await _this.create(newSubscriber);
                 }
-<<<<<<< HEAD
-            } catch (error) {
-                ErrorService.log('SubscriberService.create', error);
-                throw error;
-            }
-        });
-        var subscriber = await Promise.all(success);
-        return subscriber;
-=======
             });
             var subscriber = await Promise.all(success);
             return subscriber;
@@ -213,7 +109,6 @@
             ErrorService.log('SubscriberService.subscribe', error);
             throw error;
         }
->>>>>>> afffecf6
     },
 
     subscriberCheck: async function (subscriber) {
@@ -229,109 +124,60 @@
         return existingSubscriber !== null ? true : false;
     },
 
-<<<<<<< HEAD
     findByOne: async function (query) {
-        if (!query) {
-            query = {};
-        }
-
-        query.deleted = false;
-        try {
+        try {
+            if (!query) {
+                query = {};
+            }
+            query.deleted = false;
             var subscriber = await SubscriberModel.findOne(query)
                 .sort([['createdAt', -1]])
                 .populate('projectId', 'name')
                 .populate('monitorId', 'name');
-        } catch (error) {
-            ErrorService.log('SubscriberModel.findOne', error);
-=======
-    findByOne: async function(query){
-        try {
-            if(!query){
-                query = {};
-            }
-            query.deleted = false;
-            var subscriber = await SubscriberModel.findOne(query)
-                .sort([['createdAt', -1]])
-                .populate('projectId', 'name')
-                .populate('monitorId','name');
 
             return subscriber;
         } catch (error) {
             ErrorService.log('SubscriberService.findByOne', error);
->>>>>>> afffecf6
             throw error;
         }
     },
 
     countBy: async function (query) {
-<<<<<<< HEAD
-
-        if (!query) {
-            query = {};
-        }
-
-        query.deleted = false;
-        try {
-            var count = await SubscriberModel.count(query);
-        } catch (error) {
-            ErrorService.log('SubscriberModel.count', error);
-=======
-        try {
-            if(!query){
-                query = {};
-            }
-    
+        try {
+            if (!query) {
+                query = {};
+            }
+
             query.deleted = false;
             var count = await SubscriberModel.count(query);
             return count;
         } catch (error) {
             ErrorService.log('SubscriberService.countBy', error);
->>>>>>> afffecf6
-            throw error;
-        }
-    },
-
-<<<<<<< HEAD
+            throw error;
+        }
+    },
+
     removeBy: async function (query) {
-        try {
-            await SubscriberModel.deleteMany(query);
-        } catch (error) {
-            ErrorService.log('SubscriberModel.deleteMany', error);
-=======
-    removeBy: async function(query){
         try {
             await SubscriberModel.deleteMany(query);
             return 'Subscriber(s) removed successfully';
         } catch (error) {
             ErrorService.log('SubscriberService.removeBy', error);
->>>>>>> afffecf6
-            throw error;
-        }
-    },
-
-<<<<<<< HEAD
+            throw error;
+        }
+    },
+
     hardDeleteBy: async function (query) {
-        try {
-            await SubscriberModel.deleteMany(query);
-        } catch (error) {
-            ErrorService.log('SubscriberModel.deleteMany', error);
-=======
-    hardDeleteBy: async function(query){
         try {
             await SubscriberModel.deleteMany(query);
             return 'Subscriber(s) removed successfully';
         } catch (error) {
             ErrorService.log('SubscriberService.hardDeleteBy', error);
->>>>>>> afffecf6
-            throw error;
-        }
-    },
-<<<<<<< HEAD
+            throw error;
+        }
+    },
+
     restoreBy: async function (query) {
-=======
-
-    restoreBy: async function (query){
->>>>>>> afffecf6
         const _this = this;
         query.deleted = true;
         let subscriber = await _this.findBy(query);
