--- conflicted
+++ resolved
@@ -77,11 +77,8 @@
             subRoute.title === 'Git Credentials' ||
             subRoute.title === 'Docker Credentials' ||
             subRoute.title === 'Resources' ||
-<<<<<<< HEAD
-            subRoute.title === 'Domains';
-=======
+            subRoute.title === 'Domains' ||
             subRoute.title === 'Groups';
->>>>>>> 75f7bae4
         if (projectSettingsSubRoutes) {
             if (match.url === subRoutePath) {
                 this.props.toggleProjectSettingsMore(true);
@@ -383,11 +380,8 @@
                 child.title === 'Git Credentials' ||
                 child.title === 'Docker Credentials' ||
                 child.title === 'Resources' ||
-<<<<<<< HEAD
-                child.title === 'Domains';
-=======
+                child.title === 'Domains' ||
                 child.title === 'Groups';
->>>>>>> 75f7bae4
             if (removedLinks.some(link => link === child.title)) return null;
 
             if (child.visible) {
