process.env.PORT = 3020;
var expect = require('chai').expect;
var userData = require('./data/user');
var chai = require('chai');
chai.use(require('chai-http'));
var app = require('../server');

var request = chai.request.agent(app);
// var log = require('./data/log');
var UserService = require('../backend/services/userService');
var ProjectService = require('../backend/services/projectService');
var ScheduleService = require('../backend/services/scheduleService');
var AirtableService = require('../backend/services/airtableService');

var VerificationTokenModel = require('../backend/models/verificationToken');

var token, projectId, scheduleId, userId, airtableId;

describe('Schedule API', function () {
    this.timeout(30000);

    before(function (done) {
        this.timeout(30000);
        request.post('/user/signup').send(userData.user).end(function (err, res) {
            projectId = res.body.project._id;
            userId = res.body.id;
            airtableId = res.body.airtableId;

            VerificationTokenModel.findOne({ userId }, function (err, verificationToken) {
                request.get(`/user/confirmation/${verificationToken.token}`).redirects(0).end(function () {
                    request.post('/user/login').send({
                        email: userData.user.email,
                        password: userData.user.password
                    }).end(function (err, res) {
                        token = res.body.tokens.jwtAccessToken;
                        done();
                    });
                });
            });
        });
    });

    after(async function () {
        await ScheduleService.hardDeleteBy({ _id: scheduleId });
        await AirtableService.deleteUser(airtableId);
    });

    // 'post /schedule/:projectId/create'
    it('should reject the request of an unauthenticated user', function (done) {
        request.post(`/schedule/${projectId}`).send({
            name: 'New Schedule',
        }).end(function (err, res) {
            expect(res).to.have.status(401);
            done();
        });
    });

    it('should not create a schedule when the `name` field is null', function (done) {
        var authorization = `Basic ${token}`;
        request.post(`/schedule/${projectId}`).set('Authorization', authorization).send({
            name: null,
        }).end(function (err, res) {
            expect(res).to.have.status(400);
            done();
        });
    });

    it('should create a new schedule when `name` is given by an authenticated user', function (done) {
        var authorization = `Basic ${token}`;
        request.post(`/schedule/${projectId}`).set('Authorization', authorization).send({
            name: 'Valid Schedule',
        }).end(function (err, res) {
            scheduleId = res.body._id;
            expect(res).to.have.status(200);
            expect(res.body).to.be.an('object');
            done();
        });
    });

    it('should get schedules for an authenticated user', function (done) {
        var authorization = `Basic ${token}`;
        request.get(`/schedule/${projectId}`).set('Authorization', authorization).end(function (err, res) {
            expect(res).to.have.status(200);
            expect(res.body).to.be.an('object');
            expect(res.body).to.have.property('data');
            expect(res.body).to.have.property('count');
            done();
        });
    });

    it('should rename a schedule when the `projectId` is valid and the `scheduleName` is given', function (done) {
        var authorization = `Basic ${token}`;
        request.put(`/schedule/${projectId}/${scheduleId}`).set('Authorization', authorization).send({
            name: 'Renamed Schedule',
        }).end(function (err, response) {
            scheduleId = response.body[0]._id;
            expect(response).to.have.status(200);
            expect(response.body).to.be.an('array');
            expect(response.body[0].name).to.equal('Renamed Schedule');
            done();
        });
    });

    it('should delete a schedule when the `projectId` and `scheduleId` is valid', function (done) {
        var authorization = `Basic ${token}`;
        request.post(`/schedule/${projectId}`).set('Authorization', authorization).send({
            name: 'Delete Schedule',
        }).end(function (err, res) {
            request.delete(`/schedule/${projectId}/${res.body._id}`).set('Authorization', authorization).end(function (err, response) {
                expect(response).to.have.status(200);
<<<<<<< HEAD
                expect(response.body.deleted).to.be.equal(true);
                ScheduleService.hardDeleteBy({ _id: res.body._id });
=======
                ScheduleService.hardDeleteBy({_id: res.body._id});
>>>>>>> 3f7ad3ae
                done();
            });
        });
    });
});

// eslint-disable-next-line no-unused-vars
var subProjectId, newUserToken, subProjectScheduleId;

describe('Schedule API with Sub-Projects', function () {
    this.timeout(30000);
    before(function (done) {
        this.timeout(30000);
        var authorization = `Basic ${token}`;
        // create a subproject for parent project
        request.post(`/project/${projectId}/subProject`).set('Authorization', authorization).send([{ name: 'New SubProject' }]).end(function (err, res) {
            subProjectId = res.body[0]._id;
            // sign up second user (subproject user)
            request.post('/user/signup').send(userData.newUser).end(function (err, res) {
                VerificationTokenModel.findOne({ userId: res.body.id }, function (err, verificationToken) {
                    request.get(`/user/confirmation/${verificationToken.token}`).redirects(0).end(function () {
                        request.post('/user/login').send({
                            email: userData.newUser.email,
                            password: userData.newUser.password
                        }).end(function (err, res) {
                            newUserToken = res.body.tokens.jwtAccessToken;
                            var authorization = `Basic ${token}`;
                            // add second user to subproject
                            request.post(`/team/${subProjectId}`).set('Authorization', authorization).send({
                                emails: userData.newUser.email,
                                role: 'Member'
                            }).end(function () {
                                done();
                            });
                        });
                    });
                });
            });
        });
    });

    after(async function () {
        await ProjectService.hardDeleteBy({ _id: { $in: [projectId, subProjectId] } });
        await UserService.hardDeleteBy({ email: { $in: [userData.user.email, userData.newUser.email, userData.anotherUser.email] } });
    });

    it('should not create a schedule for user not present in project', function (done) {
        request.post('/user/signup').send(userData.anotherUser).end(function (err, res) {
            VerificationTokenModel.findOne({ userId: res.body.id }, function (err, res) {
                request.get(`/user/confirmation/${res.token}`).redirects(0).end(function () {
                    request.post('/user/login').send({
                        email: userData.anotherUser.email,
                        password: userData.anotherUser.password
                    }).end(function (err, res) {
                        var authorization = `Basic ${res.body.tokens.jwtAccessToken}`;
                        request.post(`/schedule/${projectId}`).set('Authorization', authorization).send({
                            name: 'Valid Schedule'
                        }).end(function (err, res) {
                            expect(res).to.have.status(400);
                            expect(res.body.message).to.be.equal('You are not present in this project.');
                            done();
                        });
                    });
                });
            });
        });
    });

    it('should not create a schedule for user that is not `admin` in sub-project.', function (done) {
        var authorization = `Basic ${newUserToken}`;
        request.post(`/schedule/${subProjectId}`).set('Authorization', authorization).send({
            name: 'Valid Schedule'
        }).end(function (err, res) {
            expect(res).to.have.status(400);
            expect(res.body.message).to.be.equal('You cannot edit the project because you\'re not an admin.');
            done();
        });
    });

    it('should create a schedule in parent project by valid admin.', function (done) {
        var authorization = `Basic ${token}`;
        request.post(`/schedule/${projectId}`).set('Authorization', authorization).send({
            name: 'Valid Schedule'
        }).end(function (err, res) {
            scheduleId = res.body._id;
            expect(res).to.have.status(200);
            expect(res.body.name).to.be.equal('Valid Schedule');
            done();
        });
    });

    it('should create a schedule in parent project by valid admin.', function (done) {
        var authorization = `Basic ${token}`;
        request.post(`/schedule/${subProjectId}`).set('Authorization', authorization).send({
            name: 'Valid Schedule'
        }).end(function (err, res) {
            subProjectScheduleId = res.body._id;
            expect(res).to.have.status(200);
            expect(res.body.name).to.be.equal('Valid Schedule');
            done();
        });
    });

    it('should get only sub-project\'s schedules for valid sub-project user', function (done) {
        var authorization = `Basic ${newUserToken}`;
        request.get(`/schedule/${subProjectId}`).set('Authorization', authorization).end(function (err, res) {
            expect(res).to.have.status(200);
            expect(res.body).to.be.an('object');
            expect(res.body).to.have.property('data');
            expect(res.body).to.have.property('count');
            expect(res.body.data.length).to.be.equal(res.body.count);
            done();
        });
    });

    it('should get both project and sub-project schedule for valid parent project user.', function (done) {
        var authorization = `Basic ${token}`;
        request.get(`/schedule/${projectId}/schedules`).set('Authorization', authorization).end(function (err, res) {
            expect(res).to.have.status(200);
            expect(res.body).to.be.an('array');
            expect(res.body[0]).to.have.property('schedules');
            expect(res.body[0]).to.have.property('count');
            expect(res.body.length).to.be.equal(2);
            expect(res.body[0]._id).to.be.equal(subProjectId);
            expect(res.body[1]._id).to.be.equal(projectId);
            done();
        });
    });

    it('should not delete a schedule for user that is not `admin` in sub-project.', function (done) {
        var authorization = `Basic ${newUserToken}`;
        request.delete(`/schedule/${subProjectId}/${subProjectScheduleId}`).set('Authorization', authorization).end(function (err, res) {
            expect(res).to.have.status(400);
            expect(res.body.message).to.be.equal('You cannot edit the project because you\'re not an admin.');
            done();
        });
    });

    it('should delete sub-project schedule', function (done) {
        var authorization = `Basic ${token}`;
        request.delete(`/schedule/${subProjectId}/${subProjectScheduleId}`).set('Authorization', authorization).end(function (err, res) {
            expect(res).to.have.status(200);
            done();
        });
    });

    it('should delete project schedule', function (done) {
        var authorization = `Basic ${token}`;
        request.delete(`/schedule/${projectId}/${scheduleId}`).set('Authorization', authorization).end(function (err, res) {
            expect(res).to.have.status(200);
            done();
        });
    });
});<|MERGE_RESOLUTION|>--- conflicted
+++ resolved
@@ -1,270 +1,265 @@
-process.env.PORT = 3020;
-var expect = require('chai').expect;
-var userData = require('./data/user');
-var chai = require('chai');
-chai.use(require('chai-http'));
-var app = require('../server');
-
-var request = chai.request.agent(app);
-// var log = require('./data/log');
-var UserService = require('../backend/services/userService');
-var ProjectService = require('../backend/services/projectService');
-var ScheduleService = require('../backend/services/scheduleService');
-var AirtableService = require('../backend/services/airtableService');
-
-var VerificationTokenModel = require('../backend/models/verificationToken');
-
-var token, projectId, scheduleId, userId, airtableId;
-
-describe('Schedule API', function () {
-    this.timeout(30000);
-
-    before(function (done) {
-        this.timeout(30000);
-        request.post('/user/signup').send(userData.user).end(function (err, res) {
-            projectId = res.body.project._id;
-            userId = res.body.id;
-            airtableId = res.body.airtableId;
-
-            VerificationTokenModel.findOne({ userId }, function (err, verificationToken) {
-                request.get(`/user/confirmation/${verificationToken.token}`).redirects(0).end(function () {
-                    request.post('/user/login').send({
-                        email: userData.user.email,
-                        password: userData.user.password
-                    }).end(function (err, res) {
-                        token = res.body.tokens.jwtAccessToken;
-                        done();
-                    });
-                });
-            });
-        });
-    });
-
-    after(async function () {
-        await ScheduleService.hardDeleteBy({ _id: scheduleId });
-        await AirtableService.deleteUser(airtableId);
-    });
-
-    // 'post /schedule/:projectId/create'
-    it('should reject the request of an unauthenticated user', function (done) {
-        request.post(`/schedule/${projectId}`).send({
-            name: 'New Schedule',
-        }).end(function (err, res) {
-            expect(res).to.have.status(401);
-            done();
-        });
-    });
-
-    it('should not create a schedule when the `name` field is null', function (done) {
-        var authorization = `Basic ${token}`;
-        request.post(`/schedule/${projectId}`).set('Authorization', authorization).send({
-            name: null,
-        }).end(function (err, res) {
-            expect(res).to.have.status(400);
-            done();
-        });
-    });
-
-    it('should create a new schedule when `name` is given by an authenticated user', function (done) {
-        var authorization = `Basic ${token}`;
-        request.post(`/schedule/${projectId}`).set('Authorization', authorization).send({
-            name: 'Valid Schedule',
-        }).end(function (err, res) {
-            scheduleId = res.body._id;
-            expect(res).to.have.status(200);
-            expect(res.body).to.be.an('object');
-            done();
-        });
-    });
-
-    it('should get schedules for an authenticated user', function (done) {
-        var authorization = `Basic ${token}`;
-        request.get(`/schedule/${projectId}`).set('Authorization', authorization).end(function (err, res) {
-            expect(res).to.have.status(200);
-            expect(res.body).to.be.an('object');
-            expect(res.body).to.have.property('data');
-            expect(res.body).to.have.property('count');
-            done();
-        });
-    });
-
-    it('should rename a schedule when the `projectId` is valid and the `scheduleName` is given', function (done) {
-        var authorization = `Basic ${token}`;
-        request.put(`/schedule/${projectId}/${scheduleId}`).set('Authorization', authorization).send({
-            name: 'Renamed Schedule',
-        }).end(function (err, response) {
-            scheduleId = response.body[0]._id;
-            expect(response).to.have.status(200);
-            expect(response.body).to.be.an('array');
-            expect(response.body[0].name).to.equal('Renamed Schedule');
-            done();
-        });
-    });
-
-    it('should delete a schedule when the `projectId` and `scheduleId` is valid', function (done) {
-        var authorization = `Basic ${token}`;
-        request.post(`/schedule/${projectId}`).set('Authorization', authorization).send({
-            name: 'Delete Schedule',
-        }).end(function (err, res) {
-            request.delete(`/schedule/${projectId}/${res.body._id}`).set('Authorization', authorization).end(function (err, response) {
-                expect(response).to.have.status(200);
-<<<<<<< HEAD
-                expect(response.body.deleted).to.be.equal(true);
-                ScheduleService.hardDeleteBy({ _id: res.body._id });
-=======
-                ScheduleService.hardDeleteBy({_id: res.body._id});
->>>>>>> 3f7ad3ae
-                done();
-            });
-        });
-    });
-});
-
-// eslint-disable-next-line no-unused-vars
-var subProjectId, newUserToken, subProjectScheduleId;
-
-describe('Schedule API with Sub-Projects', function () {
-    this.timeout(30000);
-    before(function (done) {
-        this.timeout(30000);
-        var authorization = `Basic ${token}`;
-        // create a subproject for parent project
-        request.post(`/project/${projectId}/subProject`).set('Authorization', authorization).send([{ name: 'New SubProject' }]).end(function (err, res) {
-            subProjectId = res.body[0]._id;
-            // sign up second user (subproject user)
-            request.post('/user/signup').send(userData.newUser).end(function (err, res) {
-                VerificationTokenModel.findOne({ userId: res.body.id }, function (err, verificationToken) {
-                    request.get(`/user/confirmation/${verificationToken.token}`).redirects(0).end(function () {
-                        request.post('/user/login').send({
-                            email: userData.newUser.email,
-                            password: userData.newUser.password
-                        }).end(function (err, res) {
-                            newUserToken = res.body.tokens.jwtAccessToken;
-                            var authorization = `Basic ${token}`;
-                            // add second user to subproject
-                            request.post(`/team/${subProjectId}`).set('Authorization', authorization).send({
-                                emails: userData.newUser.email,
-                                role: 'Member'
-                            }).end(function () {
-                                done();
-                            });
-                        });
-                    });
-                });
-            });
-        });
-    });
-
-    after(async function () {
-        await ProjectService.hardDeleteBy({ _id: { $in: [projectId, subProjectId] } });
-        await UserService.hardDeleteBy({ email: { $in: [userData.user.email, userData.newUser.email, userData.anotherUser.email] } });
-    });
-
-    it('should not create a schedule for user not present in project', function (done) {
-        request.post('/user/signup').send(userData.anotherUser).end(function (err, res) {
-            VerificationTokenModel.findOne({ userId: res.body.id }, function (err, res) {
-                request.get(`/user/confirmation/${res.token}`).redirects(0).end(function () {
-                    request.post('/user/login').send({
-                        email: userData.anotherUser.email,
-                        password: userData.anotherUser.password
-                    }).end(function (err, res) {
-                        var authorization = `Basic ${res.body.tokens.jwtAccessToken}`;
-                        request.post(`/schedule/${projectId}`).set('Authorization', authorization).send({
-                            name: 'Valid Schedule'
-                        }).end(function (err, res) {
-                            expect(res).to.have.status(400);
-                            expect(res.body.message).to.be.equal('You are not present in this project.');
-                            done();
-                        });
-                    });
-                });
-            });
-        });
-    });
-
-    it('should not create a schedule for user that is not `admin` in sub-project.', function (done) {
-        var authorization = `Basic ${newUserToken}`;
-        request.post(`/schedule/${subProjectId}`).set('Authorization', authorization).send({
-            name: 'Valid Schedule'
-        }).end(function (err, res) {
-            expect(res).to.have.status(400);
-            expect(res.body.message).to.be.equal('You cannot edit the project because you\'re not an admin.');
-            done();
-        });
-    });
-
-    it('should create a schedule in parent project by valid admin.', function (done) {
-        var authorization = `Basic ${token}`;
-        request.post(`/schedule/${projectId}`).set('Authorization', authorization).send({
-            name: 'Valid Schedule'
-        }).end(function (err, res) {
-            scheduleId = res.body._id;
-            expect(res).to.have.status(200);
-            expect(res.body.name).to.be.equal('Valid Schedule');
-            done();
-        });
-    });
-
-    it('should create a schedule in parent project by valid admin.', function (done) {
-        var authorization = `Basic ${token}`;
-        request.post(`/schedule/${subProjectId}`).set('Authorization', authorization).send({
-            name: 'Valid Schedule'
-        }).end(function (err, res) {
-            subProjectScheduleId = res.body._id;
-            expect(res).to.have.status(200);
-            expect(res.body.name).to.be.equal('Valid Schedule');
-            done();
-        });
-    });
-
-    it('should get only sub-project\'s schedules for valid sub-project user', function (done) {
-        var authorization = `Basic ${newUserToken}`;
-        request.get(`/schedule/${subProjectId}`).set('Authorization', authorization).end(function (err, res) {
-            expect(res).to.have.status(200);
-            expect(res.body).to.be.an('object');
-            expect(res.body).to.have.property('data');
-            expect(res.body).to.have.property('count');
-            expect(res.body.data.length).to.be.equal(res.body.count);
-            done();
-        });
-    });
-
-    it('should get both project and sub-project schedule for valid parent project user.', function (done) {
-        var authorization = `Basic ${token}`;
-        request.get(`/schedule/${projectId}/schedules`).set('Authorization', authorization).end(function (err, res) {
-            expect(res).to.have.status(200);
-            expect(res.body).to.be.an('array');
-            expect(res.body[0]).to.have.property('schedules');
-            expect(res.body[0]).to.have.property('count');
-            expect(res.body.length).to.be.equal(2);
-            expect(res.body[0]._id).to.be.equal(subProjectId);
-            expect(res.body[1]._id).to.be.equal(projectId);
-            done();
-        });
-    });
-
-    it('should not delete a schedule for user that is not `admin` in sub-project.', function (done) {
-        var authorization = `Basic ${newUserToken}`;
-        request.delete(`/schedule/${subProjectId}/${subProjectScheduleId}`).set('Authorization', authorization).end(function (err, res) {
-            expect(res).to.have.status(400);
-            expect(res.body.message).to.be.equal('You cannot edit the project because you\'re not an admin.');
-            done();
-        });
-    });
-
-    it('should delete sub-project schedule', function (done) {
-        var authorization = `Basic ${token}`;
-        request.delete(`/schedule/${subProjectId}/${subProjectScheduleId}`).set('Authorization', authorization).end(function (err, res) {
-            expect(res).to.have.status(200);
-            done();
-        });
-    });
-
-    it('should delete project schedule', function (done) {
-        var authorization = `Basic ${token}`;
-        request.delete(`/schedule/${projectId}/${scheduleId}`).set('Authorization', authorization).end(function (err, res) {
-            expect(res).to.have.status(200);
-            done();
-        });
-    });
+process.env.PORT = 3020;
+var expect = require('chai').expect;
+var userData = require('./data/user');
+var chai = require('chai');
+chai.use(require('chai-http'));
+var app = require('../server');
+
+var request = chai.request.agent(app);
+// var log = require('./data/log');
+var UserService = require('../backend/services/userService');
+var ProjectService = require('../backend/services/projectService');
+var ScheduleService = require('../backend/services/scheduleService');
+var AirtableService = require('../backend/services/airtableService');
+
+var VerificationTokenModel = require('../backend/models/verificationToken');
+
+var token, projectId, scheduleId, userId, airtableId;
+
+describe('Schedule API', function () {
+    this.timeout(30000);
+
+    before(function (done) {
+        this.timeout(30000);
+        request.post('/user/signup').send(userData.user).end(function (err, res) {
+            projectId = res.body.project._id;
+            userId = res.body.id;
+            airtableId = res.body.airtableId;
+
+            VerificationTokenModel.findOne({ userId }, function (err, verificationToken) {
+                request.get(`/user/confirmation/${verificationToken.token}`).redirects(0).end(function () {
+                    request.post('/user/login').send({
+                        email: userData.user.email,
+                        password: userData.user.password
+                    }).end(function (err, res) {
+                        token = res.body.tokens.jwtAccessToken;
+                        done();
+                    });
+                });
+            });
+        });
+    });
+
+    after(async function () {
+        await ScheduleService.hardDeleteBy({ _id: scheduleId });
+        await AirtableService.deleteUser(airtableId);
+    });
+
+    // 'post /schedule/:projectId/create'
+    it('should reject the request of an unauthenticated user', function (done) {
+        request.post(`/schedule/${projectId}`).send({
+            name: 'New Schedule',
+        }).end(function (err, res) {
+            expect(res).to.have.status(401);
+            done();
+        });
+    });
+
+    it('should not create a schedule when the `name` field is null', function (done) {
+        var authorization = `Basic ${token}`;
+        request.post(`/schedule/${projectId}`).set('Authorization', authorization).send({
+            name: null,
+        }).end(function (err, res) {
+            expect(res).to.have.status(400);
+            done();
+        });
+    });
+
+    it('should create a new schedule when `name` is given by an authenticated user', function (done) {
+        var authorization = `Basic ${token}`;
+        request.post(`/schedule/${projectId}`).set('Authorization', authorization).send({
+            name: 'Valid Schedule',
+        }).end(function (err, res) {
+            scheduleId = res.body._id;
+            expect(res).to.have.status(200);
+            expect(res.body).to.be.an('object');
+            done();
+        });
+    });
+
+    it('should get schedules for an authenticated user', function (done) {
+        var authorization = `Basic ${token}`;
+        request.get(`/schedule/${projectId}`).set('Authorization', authorization).end(function (err, res) {
+            expect(res).to.have.status(200);
+            expect(res.body).to.be.an('object');
+            expect(res.body).to.have.property('data');
+            expect(res.body).to.have.property('count');
+            done();
+        });
+    });
+
+    it('should rename a schedule when the `projectId` is valid and the `scheduleName` is given', function (done) {
+        var authorization = `Basic ${token}`;
+        request.put(`/schedule/${projectId}/${scheduleId}`).set('Authorization', authorization).send({
+            name: 'Renamed Schedule',
+        }).end(function (err, response) {
+            scheduleId = response.body[0]._id;
+            expect(response).to.have.status(200);
+            expect(response.body).to.be.an('array');
+            expect(response.body[0].name).to.equal('Renamed Schedule');
+            done();
+        });
+    });
+
+    it('should delete a schedule when the `projectId` and `scheduleId` is valid', function (done) {
+        var authorization = `Basic ${token}`;
+        request.post(`/schedule/${projectId}`).set('Authorization', authorization).send({
+            name: 'Delete Schedule',
+        }).end(function (err, res) {
+            request.delete(`/schedule/${projectId}/${res.body._id}`).set('Authorization', authorization).end(function (err, response) {
+                expect(response).to.have.status(200);
+                ScheduleService.hardDeleteBy({_id: res.body._id});
+                done();
+            });
+        });
+    });
+});
+
+// eslint-disable-next-line no-unused-vars
+var subProjectId, newUserToken, subProjectScheduleId;
+
+describe('Schedule API with Sub-Projects', function () {
+    this.timeout(30000);
+    before(function (done) {
+        this.timeout(30000);
+        var authorization = `Basic ${token}`;
+        // create a subproject for parent project
+        request.post(`/project/${projectId}/subProject`).set('Authorization', authorization).send([{ name: 'New SubProject' }]).end(function (err, res) {
+            subProjectId = res.body[0]._id;
+            // sign up second user (subproject user)
+            request.post('/user/signup').send(userData.newUser).end(function (err, res) {
+                VerificationTokenModel.findOne({ userId: res.body.id }, function (err, verificationToken) {
+                    request.get(`/user/confirmation/${verificationToken.token}`).redirects(0).end(function () {
+                        request.post('/user/login').send({
+                            email: userData.newUser.email,
+                            password: userData.newUser.password
+                        }).end(function (err, res) {
+                            newUserToken = res.body.tokens.jwtAccessToken;
+                            var authorization = `Basic ${token}`;
+                            // add second user to subproject
+                            request.post(`/team/${subProjectId}`).set('Authorization', authorization).send({
+                                emails: userData.newUser.email,
+                                role: 'Member'
+                            }).end(function () {
+                                done();
+                            });
+                        });
+                    });
+                });
+            });
+        });
+    });
+
+    after(async function () {
+        await ProjectService.hardDeleteBy({ _id: { $in: [projectId, subProjectId] } });
+        await UserService.hardDeleteBy({ email: { $in: [userData.user.email, userData.newUser.email, userData.anotherUser.email] } });
+    });
+
+    it('should not create a schedule for user not present in project', function (done) {
+        request.post('/user/signup').send(userData.anotherUser).end(function (err, res) {
+            VerificationTokenModel.findOne({ userId: res.body.id }, function (err, res) {
+                request.get(`/user/confirmation/${res.token}`).redirects(0).end(function () {
+                    request.post('/user/login').send({
+                        email: userData.anotherUser.email,
+                        password: userData.anotherUser.password
+                    }).end(function (err, res) {
+                        var authorization = `Basic ${res.body.tokens.jwtAccessToken}`;
+                        request.post(`/schedule/${projectId}`).set('Authorization', authorization).send({
+                            name: 'Valid Schedule'
+                        }).end(function (err, res) {
+                            expect(res).to.have.status(400);
+                            expect(res.body.message).to.be.equal('You are not present in this project.');
+                            done();
+                        });
+                    });
+                });
+            });
+        });
+    });
+
+    it('should not create a schedule for user that is not `admin` in sub-project.', function (done) {
+        var authorization = `Basic ${newUserToken}`;
+        request.post(`/schedule/${subProjectId}`).set('Authorization', authorization).send({
+            name: 'Valid Schedule'
+        }).end(function (err, res) {
+            expect(res).to.have.status(400);
+            expect(res.body.message).to.be.equal('You cannot edit the project because you\'re not an admin.');
+            done();
+        });
+    });
+
+    it('should create a schedule in parent project by valid admin.', function (done) {
+        var authorization = `Basic ${token}`;
+        request.post(`/schedule/${projectId}`).set('Authorization', authorization).send({
+            name: 'Valid Schedule'
+        }).end(function (err, res) {
+            scheduleId = res.body._id;
+            expect(res).to.have.status(200);
+            expect(res.body.name).to.be.equal('Valid Schedule');
+            done();
+        });
+    });
+
+    it('should create a schedule in parent project by valid admin.', function (done) {
+        var authorization = `Basic ${token}`;
+        request.post(`/schedule/${subProjectId}`).set('Authorization', authorization).send({
+            name: 'Valid Schedule'
+        }).end(function (err, res) {
+            subProjectScheduleId = res.body._id;
+            expect(res).to.have.status(200);
+            expect(res.body.name).to.be.equal('Valid Schedule');
+            done();
+        });
+    });
+
+    it('should get only sub-project\'s schedules for valid sub-project user', function (done) {
+        var authorization = `Basic ${newUserToken}`;
+        request.get(`/schedule/${subProjectId}`).set('Authorization', authorization).end(function (err, res) {
+            expect(res).to.have.status(200);
+            expect(res.body).to.be.an('object');
+            expect(res.body).to.have.property('data');
+            expect(res.body).to.have.property('count');
+            expect(res.body.data.length).to.be.equal(res.body.count);
+            done();
+        });
+    });
+
+    it('should get both project and sub-project schedule for valid parent project user.', function (done) {
+        var authorization = `Basic ${token}`;
+        request.get(`/schedule/${projectId}/schedules`).set('Authorization', authorization).end(function (err, res) {
+            expect(res).to.have.status(200);
+            expect(res.body).to.be.an('array');
+            expect(res.body[0]).to.have.property('schedules');
+            expect(res.body[0]).to.have.property('count');
+            expect(res.body.length).to.be.equal(2);
+            expect(res.body[0]._id).to.be.equal(subProjectId);
+            expect(res.body[1]._id).to.be.equal(projectId);
+            done();
+        });
+    });
+
+    it('should not delete a schedule for user that is not `admin` in sub-project.', function (done) {
+        var authorization = `Basic ${newUserToken}`;
+        request.delete(`/schedule/${subProjectId}/${subProjectScheduleId}`).set('Authorization', authorization).end(function (err, res) {
+            expect(res).to.have.status(400);
+            expect(res.body.message).to.be.equal('You cannot edit the project because you\'re not an admin.');
+            done();
+        });
+    });
+
+    it('should delete sub-project schedule', function (done) {
+        var authorization = `Basic ${token}`;
+        request.delete(`/schedule/${subProjectId}/${subProjectScheduleId}`).set('Authorization', authorization).end(function (err, res) {
+            expect(res).to.have.status(200);
+            done();
+        });
+    });
+
+    it('should delete project schedule', function (done) {
+        var authorization = `Basic ${token}`;
+        request.delete(`/schedule/${projectId}/${scheduleId}`).set('Authorization', authorization).end(function (err, res) {
+            expect(res).to.have.status(200);
+            done();
+        });
+    });
 });