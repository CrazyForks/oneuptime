--- conflicted
+++ resolved
@@ -67,7 +67,6 @@
                 throw error;
             }
 
-<<<<<<< HEAD
             let monitors = await MonitorService.findBy({
                 _id: { $in: data.monitors },
             });
@@ -80,186 +79,185 @@
                 const error = new Error(
                     'You need at least one enabled monitor to create an incident'
                 );
-=======
-            if (monitor && monitor.shouldNotMonitor) {
-                return {};
-            }
-
-            if (monitor && monitor.disabled) {
-                const error = new Error('Monitor is disabled.');
-                ErrorService.log('incidentService.create', error);
->>>>>>> 9cf4bf83
                 error.code = 400;
                 throw error;
             }
 
-            const { matchedCriterion } = data;
-
-            const project = await ProjectService.findOneBy({
-                _id: data.projectId,
-            });
-            const users =
-                project && project.users && project.users.length
-                    ? project.users.map(({ userId }) => userId)
-                    : [];
-
-            let errorMsg;
-            if (data.customFields && data.customFields.length > 0) {
-                for (const field of data.customFields) {
-                    if (
-                        field.uniqueField &&
-                        field.fieldValue &&
-                        field.fieldValue.trim()
-                    ) {
-                        const incident = await _this.findOneBy({
-                            customFields: {
-                                $elemMatch: {
-                                    fieldName: field.fieldName,
-                                    fieldType: field.fieldType,
-                                    fieldValue: field.fieldValue,
+            monitors = monitors.filter(monitor => !monitor.shouldNotMonitor);
+            if (monitors && monitors.length > 0) {
+                const { matchedCriterion } = data;
+
+                const project = await ProjectService.findOneBy({
+                    _id: data.projectId,
+                });
+                const users =
+                    project && project.users && project.users.length
+                        ? project.users.map(({ userId }) => userId)
+                        : [];
+
+                let errorMsg;
+                if (data.customFields && data.customFields.length > 0) {
+                    for (const field of data.customFields) {
+                        if (
+                            field.uniqueField &&
+                            field.fieldValue &&
+                            field.fieldValue.trim()
+                        ) {
+                            const incident = await _this.findOneBy({
+                                customFields: {
+                                    $elemMatch: {
+                                        fieldName: field.fieldName,
+                                        fieldType: field.fieldType,
+                                        fieldValue: field.fieldValue,
+                                    },
                                 },
-                            },
-                        });
-
-                        if (incident) {
-                            errorMsg = `The field ${field.fieldName} must be unique for all incidents`;
+                            });
+
+                            if (incident) {
+                                errorMsg = `The field ${field.fieldName} must be unique for all incidents`;
+                            }
                         }
                     }
                 }
-            }
-
-            if (errorMsg) {
-                const error = new Error(errorMsg);
-                error.code = 400;
-                throw error;
-            }
-
-            let incident = new IncidentModel();
-            let parentCount = 0,
-                deletedParentCount = 0;
-            if (project.parentProjectId) {
-                parentCount = await _this.countBy({
-                    projectId:
-                        project.parentProjectId._id || project.parentProjectId,
+
+                if (errorMsg) {
+                    const error = new Error(errorMsg);
+                    error.code = 400;
+                    throw error;
+                }
+
+                let incident = new IncidentModel();
+                let parentCount = 0,
+                    deletedParentCount = 0;
+                if (project.parentProjectId) {
+                    parentCount = await _this.countBy({
+                        projectId:
+                            project.parentProjectId._id ||
+                            project.parentProjectId,
+                    });
+                    deletedParentCount = await _this.countBy({
+                        projectId:
+                            project.parentProjectId._id ||
+                            project.parentProjectId,
+                        deleted: true,
+                    });
+                }
+                const incidentsCountInProject = await _this.countBy({
+                    projectId: data.projectId,
                 });
-                deletedParentCount = await _this.countBy({
-                    projectId:
-                        project.parentProjectId._id || project.parentProjectId,
+                const deletedIncidentsCountInProject = await _this.countBy({
+                    projectId: data.projectId,
                     deleted: true,
                 });
-            }
-            const incidentsCountInProject = await _this.countBy({
-                projectId: data.projectId,
-            });
-            const deletedIncidentsCountInProject = await _this.countBy({
-                projectId: data.projectId,
-                deleted: true,
-            });
-
-            incident.projectId = data.projectId || null;
-            incident.monitors = monitors;
-            incident.createdById = data.createdById || null;
-            incident.notClosedBy = users;
-            incident.incidentType = data.incidentType;
-            incident.manuallyCreated = data.manuallyCreated || false;
-            if (data.reason && data.reason.length > 0) {
-                incident.reason = data.reason.join('\n');
-            }
-            incident.response = data.response || null;
-            incident.idNumber =
-                incidentsCountInProject +
-                deletedIncidentsCountInProject +
-                parentCount +
-                deletedParentCount +
-                1;
-            incident.customFields = data.customFields;
-            incident.createdByIncomingHttpRequest =
-                data.createdByIncomingHttpRequest;
-
-            if (!incident.manuallyCreated) {
-                const incidentSettings = await IncidentSettingsService.findOne({
-                    projectId: data.projectId,
+
+                incident.projectId = data.projectId || null;
+                incident.monitors = monitors;
+                incident.createdById = data.createdById || null;
+                incident.notClosedBy = users;
+                incident.incidentType = data.incidentType;
+                incident.manuallyCreated = data.manuallyCreated || false;
+                if (data.reason && data.reason.length > 0) {
+                    incident.reason = data.reason.join('\n');
+                }
+                incident.response = data.response || null;
+                incident.idNumber =
+                    incidentsCountInProject +
+                    deletedIncidentsCountInProject +
+                    parentCount +
+                    deletedParentCount +
+                    1;
+                incident.customFields = data.customFields;
+                incident.createdByIncomingHttpRequest =
+                    data.createdByIncomingHttpRequest;
+
+                if (!incident.manuallyCreated) {
+                    const incidentSettings = await IncidentSettingsService.findOne(
+                        {
+                            projectId: data.projectId,
+                        }
+                    );
+
+                    const monitorNames = monitors.map(
+                        monitor => monitor.monitorId.name
+                    );
+                    const templatesInput = {
+                        incidentType: data.incidentType,
+                        projectName: project.name,
+                        time: Moment().format('h:mm:ss a'),
+                        date: Moment().format('MMM Do YYYY'),
+                        monitorName: joinNames(monitorNames),
+                    };
+
+                    const titleTemplate = Handlebars.compile(
+                        incidentSettings.title
+                    );
+                    const descriptionTemplate = Handlebars.compile(
+                        incidentSettings.description
+                    );
+
+                    incident.title =
+                        matchedCriterion && matchedCriterion.title
+                            ? matchedCriterion.title
+                            : titleTemplate(templatesInput);
+                    incident.description =
+                        matchedCriterion && matchedCriterion.description
+                            ? matchedCriterion.description
+                            : descriptionTemplate(templatesInput);
+                    incident.criterionCause = {
+                        ...matchedCriterion,
+                    };
+
+                    incident.incidentPriority =
+                        incidentSettings.incidentPriority;
+
+                    if (data.probeId) {
+                        incident.probes = [
+                            {
+                                probeId: data.probeId,
+                                updatedAt: Date.now(),
+                                status: true,
+                                reportedStatus: data.incidentType,
+                            },
+                        ];
+                    }
+                } else {
+                    incident.title = data.title;
+                    incident.description = data.description;
+                    incident.incidentPriority = data.incidentPriority;
+                }
+
+                incident = await incident.save();
+                incident = await _this.findOneBy({ _id: incident._id });
+
+                // ********* TODO ************
+                // notification is an array of notifications
+                // ***************************
+                const notifications = await _this._sendIncidentCreatedAlert(
+                    incident
+                );
+
+                incident.notifications = notifications.map(notification => ({
+                    notificationId: notification._id,
+                }));
+                incident = await incident.save();
+
+                await RealTimeService.sendCreatedIncident(incident);
+
+                await IncidentTimelineService.create({
+                    incidentId: incident._id,
+                    createdById: data.createdById,
+                    probeId: data.probeId,
+                    status: data.incidentType,
                 });
 
-                const monitorNames = monitors.map(
-                    monitor => monitor.monitorId.name
-                );
-                const templatesInput = {
-                    incidentType: data.incidentType,
-                    projectName: project.name,
-                    time: Moment().format('h:mm:ss a'),
-                    date: Moment().format('MMM Do YYYY'),
-                    monitorName: joinNames(monitorNames),
-                };
-
-                const titleTemplate = Handlebars.compile(
-                    incidentSettings.title
-                );
-                const descriptionTemplate = Handlebars.compile(
-                    incidentSettings.description
-                );
-
-                incident.title =
-                    matchedCriterion && matchedCriterion.title
-                        ? matchedCriterion.title
-                        : titleTemplate(templatesInput);
-                incident.description =
-                    matchedCriterion && matchedCriterion.description
-                        ? matchedCriterion.description
-                        : descriptionTemplate(templatesInput);
-                incident.criterionCause = {
-                    ...matchedCriterion,
-                };
-
-                incident.incidentPriority = incidentSettings.incidentPriority;
-
-                if (data.probeId) {
-                    incident.probes = [
-                        {
-                            probeId: data.probeId,
-                            updatedAt: Date.now(),
-                            status: true,
-                            reportedStatus: data.incidentType,
-                        },
-                    ];
-                }
-            } else {
-                incident.title = data.title;
-                incident.description = data.description;
-                incident.incidentPriority = data.incidentPriority;
-            }
-
-            incident = await incident.save();
-            incident = await _this.findOneBy({ _id: incident._id });
-
-            // ********* TODO ************
-            // notification is an array of notifications
-            // ***************************
-            const notifications = await _this._sendIncidentCreatedAlert(
-                incident
-            );
-
-            incident.notifications = notifications.map(notification => ({
-                notificationId: notification._id,
-            }));
-            incident = await incident.save();
-
-            await RealTimeService.sendCreatedIncident(incident);
-
-            await IncidentTimelineService.create({
-                incidentId: incident._id,
-                createdById: data.createdById,
-                probeId: data.probeId,
-                status: data.incidentType,
-            });
-
-            // ********* TODO ************
-            // handle multiple monitors for this
-            // it should now accept array of monitors id
-            // ***************************
-            _this.startInterval(data.projectId, monitors, incident);
-
-            return incident;
+                // ********* TODO ************
+                // handle multiple monitors for this
+                // it should now accept array of monitors id
+                // ***************************
+                _this.startInterval(data.projectId, monitors, incident);
+
+                return incident;
+            }
         } catch (error) {
             ErrorService.log('incidentService.create', error);
             throw error;
