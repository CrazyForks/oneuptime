--- conflicted
+++ resolved
@@ -29,17 +29,10 @@
             - POSTGRES_USER=postgres
             - POSTGRES_PASSWORD=postgres
         ports:
-<<<<<<< HEAD
             - '5432:5432'
         volumes: 
             - postgres:/var/lib/postgresql/data
     
-=======
-            - '27017:27017'
-        volumes:
-            - mongodata:/data/db
-
->>>>>>> 39a73677
     mail:
         ports:
             - 9110:9229 # Debugging port.
