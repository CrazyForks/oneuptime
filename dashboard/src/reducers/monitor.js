/* eslint-disable no-console */
import {
    FETCH_MONITORS_SUCCESS,
    FETCH_MONITORS_FAILURE,
    FETCH_MONITORS_RESET,
    FETCH_MONITORS_REQUEST,
    CREATE_MONITOR_SUCCESS,
    CREATE_MONITOR_FAILURE,
    CREATE_MONITOR_RESET,
    CREATE_MONITOR_REQUEST,
    EDIT_MONITOR_SUCCESS,
    EDIT_MONITOR_FAILURE,
    EDIT_MONITOR_RESET,
    EDIT_MONITOR_REQUEST,
    EDIT_MONITOR_SWITCH,
    DELETE_MONITOR_SUCCESS,
    DELETE_MONITOR_FAILURE,
    DELETE_MONITOR_REQUEST,
    DELETE_PROJECT_MONITORS,
    FETCH_MONITORS_INCIDENT_REQUEST,
    FETCH_MONITORS_INCIDENT_SUCCESS,
    FETCH_MONITORS_INCIDENT_FAILURE,
    FETCH_MONITORS_SUBSCRIBER_REQUEST,
    FETCH_MONITORS_SUBSCRIBER_SUCCESS,
    FETCH_MONITORS_SUBSCRIBER_FAILURE,
    REMOVE_MONITORS_SUBSCRIBERS,
    FETCH_MONITOR_LOGS_REQUEST,
    FETCH_MONITOR_LOGS_SUCCESS,
    FETCH_MONITOR_LOGS_FAILURE,
    ADD_SEAT_SUCCESS,
    ADD_SEAT_FAILURE,
    ADD_SEAT_REQUEST,
    ADD_SEAT_RESET,
    SELECT_PROBE,
} from '../constants/monitor';


const INITIAL_STATE = {
    monitorsList: {
        monitors: [],
        error: null,
        requesting: false,
        success: false
    },
    newMonitor: {
        monitor: null,
        error: null,
        requesting: false,
        success: false
    },
    editMonitor: {
        error: null,
        requesting: false,
        success: false
    },
    addseat: {
        error: null,
        requesting: false,
        success: false
    },
    fetchMonitorsIncidentRequest: false,
    activeProbe: 0,
    fetchMonitorLogsRequest: false,
    fetchMonitorsSubscriberRequest: false,
    deleteMonitor: false,
};

export default function monitor(state = INITIAL_STATE, action) {
    let monitors, isExistingMonitor;
    switch (action.type) {

        case CREATE_MONITOR_SUCCESS:
            isExistingMonitor = state.monitorsList.monitors.find(monitor => monitor._id === action.payload.projectId._id);
            return Object.assign({}, state, {
                ...state,
                newMonitor: {
                    requesting: false,
                    error: null,
                    success: false,
                    monitor: null
                },
                monitorsList: {
                    ...state.monitorsList,
                    monitors: isExistingMonitor ? state.monitorsList.monitors.length > 0 ? state.monitorsList.monitors.map((subProjectMonitors) => {
                        return subProjectMonitors._id === action.payload.projectId._id ?
                            {
                                _id: action.payload.projectId._id,
                                monitors: [action.payload, ...subProjectMonitors.monitors],
                                count: subProjectMonitors.count + 1,
                                skip: subProjectMonitors.skip,
                                limit: subProjectMonitors.limit
                            }
                            : subProjectMonitors
                    }) : [{ _id: action.payload.projectId, monitors: [action.payload], count: 1, skip: 0, limit: 0 }]
                        : [{ _id: action.payload.projectId, monitors: [action.payload], count: 1, skip: 0, limit: 0 }].concat(state.monitorsList.monitors)
                }
            });

        case CREATE_MONITOR_FAILURE:
            return Object.assign({}, state, {
                ...state,
                newMonitor: {
                    requesting: false,
                    error: action.payload,
                    success: false,
                    monitor: state.newMonitor.monitor
                }
            });

        case CREATE_MONITOR_RESET:
            return Object.assign({}, state, {
                ...state,
                newMonitor: INITIAL_STATE.newMonitor
            });

        case CREATE_MONITOR_REQUEST:
            return Object.assign({}, state, {
                ...state,
                newMonitor: {
                    requesting: true,
                    error: null,
                    success: false,
                    monitor: state.newMonitor.monitor
                }
            });

        case FETCH_MONITORS_SUCCESS:
            return Object.assign({}, state, {
                ...state,

                monitorsList: {
                    requesting: false,
                    error: null,
                    success: false,
                    monitors: action.payload
                }
            });

        case FETCH_MONITORS_FAILURE:
            return Object.assign({}, state, {
                ...state,

                monitorsList: {
                    requesting: false,
                    error: action.payload,
                    success: false,
                    monitors: []
                }
            });

        case FETCH_MONITORS_RESET:
            return Object.assign({}, state, {
                ...state,
                monitorsList: INITIAL_STATE.monitorsList
            });

        case FETCH_MONITORS_REQUEST:
            return Object.assign({}, state, {
                ...state,

                monitorsList: {
                    requesting: true,
                    error: null,
                    success: false,
                    monitors: []
                }
            });

        case EDIT_MONITOR_SUCCESS:
            return Object.assign({}, state, {
                ...state,
                monitorsList: {
                    requesting: false,
                    error: null,
                    success: false,
                    monitors: state.monitorsList.monitors.map((monitor) => {
                        monitor.monitors = monitor.monitors.map((monitor) => {
                            if (monitor._id === action.payload._id) {
                                if (!action.payload.incidents) action.payload.incidents = monitor.incidents
                                if (!action.payload.subscribers) action.payload.subscribers = monitor.subscribers
                                if (!action.payload.skip) action.payload.skip = monitor.skip
                                if (!action.payload.limit) action.payload.limit = monitor.limit
                                if (!action.payload.count) action.payload.count = monitor.count
                                return action.payload;
                            } else {
                                return monitor;
                            }
                        })
                        return monitor;
                    })
                },
                editMonitor: {
                    requesting: false,
                    error: null,
                    success: false
                }
            });

        case EDIT_MONITOR_FAILURE:
            return Object.assign({}, state, {
                ...state,
                editMonitor: {
                    requesting: false,
                    error: action.payload,
                    success: false
                }
            });

        case EDIT_MONITOR_RESET:
            return Object.assign({}, state, {
                ...state,
                editMonitor: INITIAL_STATE.editMonitor
            });

        case EDIT_MONITOR_REQUEST:
            return Object.assign({}, state, {
                ...state,
                editMonitor: {
                    requesting: true,
                    error: null,
                    success: false
                }
            });

        case EDIT_MONITOR_SWITCH:
            return Object.assign({}, state, {
                ...state,
                monitorsList: {
                    requesting: false,
                    error: null,
                    success: false,
                    monitors: state.monitorsList.monitors.map((monitor) => {
                        monitor.monitors = monitor.monitors.map((monitor, i) => {
                            if (i === action.payload || monitor._id === action.payload) {
                                if (!monitor.editMode)
                                    monitor.editMode = true;
                                else
                                    monitor.editMode = false;
                                return monitor;
                            } else {
                                monitor.editMode = false;
                                return monitor;
                            }
                        })
                        return monitor
                    })
                },
                editMonitor: {
                    requesting: false,
                    error: null,
                    success: false
                }
            });

        case FETCH_MONITORS_INCIDENT_SUCCESS:
            return Object.assign({}, state, {
                ...state,

                monitorsList: {
                    requesting: false,
                    error: null,
                    success: true,
                    monitors: state.monitorsList.monitors.map(monitor => {
                        monitor.monitors = monitor._id === action.payload.projectId ? monitor.monitors.map((monitor) => {
                            if (monitor._id === action.payload.monitorId) {
                                monitor.incidents = action.payload.incidents.data;
                                monitor.skip = action.payload.skip;
                                monitor.limit = action.payload.limit;
                                monitor.count = action.payload.count;
                                return monitor
                            } else {
                                return monitor
                            }
                        }) : monitor.monitors
                        return monitor;
                    })
                },
                fetchMonitorsIncidentRequest: false
            });

        case FETCH_MONITORS_INCIDENT_FAILURE:
            return Object.assign({}, state, {
                ...state,

                monitorsList: {
                    requesting: false,
                    error: action.payload,
                    success: false,
                    monitors: state.monitorsList.monitors
                },
                fetchMonitorsIncidentRequest: false
            });

        case FETCH_MONITORS_INCIDENT_REQUEST:
            return Object.assign({}, state, {
                ...state,

                fetchMonitorsIncidentRequest: action.payload
            });

        case FETCH_MONITORS_SUBSCRIBER_SUCCESS:
            return Object.assign({}, state, {
                ...state,

                monitorsList: {
                    requesting: false,
                    error: null,
                    success: true,
                    monitors: state.monitorsList.monitors.map(monitor => {
                        monitor.monitors = monitor._id === action.payload.projectId ? monitor.monitors.map((monitor) => {
                            if (monitor._id === action.payload.monitorId) {
                                monitor.subscribers = {
                                    subscribers: action.payload.subscribers.data,
                                    skip: action.payload.skip,
                                    limit: action.payload.limit,
                                    count: action.payload.count,
                                }
                                return monitor
                            } else {
                                return monitor
                            }
                        }) : monitor.monitors
                        return monitor;
                    })
                },
                fetchMonitorsSubscriberRequest: false
            });

        case FETCH_MONITORS_SUBSCRIBER_FAILURE:
            return Object.assign({}, state, {
                ...state,

                monitorsList: {
                    requesting: false,
                    error: action.payload,
                    success: false,
                    monitors: []
                },
                fetchMonitorsSubscriberRequest: false
            });

        case FETCH_MONITORS_SUBSCRIBER_REQUEST:
            return Object.assign({}, state, {
                ...state,

                fetchMonitorsSubscriberRequest: action.payload
            });

        case FETCH_MONITOR_LOGS_REQUEST:
            return Object.assign({}, state, {
                ...state,

                fetchMonitorLogsRequest: action.payload
            });

        case FETCH_MONITOR_LOGS_SUCCESS:
            return Object.assign({}, state, {
                ...state,

                monitorsList: {
                    requesting: false,
                    error: null,
                    success: true,
                    monitors: state.monitorsList.monitors.map(monitor => {
                        monitor.monitors = monitor._id === action.payload.projectId ? monitor.monitors.map((monitor) => {
                            if (monitor._id === action.payload.monitorId) {
                                monitor.logs = action.payload.logs.data;
                                return monitor
                            } else {
                                return monitor
                            }
                        }) : monitor.monitors
                        return monitor;
                    })
                },
                fetchMonitorLogsRequest: false
            });

        case FETCH_MONITOR_LOGS_FAILURE:
            return Object.assign({}, state, {
                ...state,

                monitorsList: {
                    requesting: false,
                    error: action.payload,
                    success: false,
                    monitors: state.monitorsList.monitors
                },
                fetchMonitorLogsRequest: false
            });

        case REMOVE_MONITORS_SUBSCRIBERS:
            return Object.assign({}, state, {
                ...state,
                monitorsList: {
                    requesting: false,
                    error: null,
                    success: true,
                    monitors: state.monitorsList.monitors.map(monitor => {
                        if (monitor._id === action.payload.monitorId) {
                            monitor.subscribers.subscribers = monitor.subscribers.subscribers.filter(subscriber => subscriber._id !== action.payload._id)
                            monitor.subscribers.count = monitor.subscribers.count - 1
                            return monitor;
                        } else {
                            return monitor;
                        }
                    })
                }
            })

        case DELETE_MONITOR_SUCCESS:
            return Object.assign({}, state, {
                ...state,

                monitorsList: {
                    requesting: false,
                    error: null,
                    success: false,
                    monitors: state.monitorsList.monitors.map((subProjectMonitor) => {
                        subProjectMonitor.monitors = subProjectMonitor.monitors.filter(({ _id }) => _id !== action.payload);
                        return subProjectMonitor;
                    }),
                },
                deleteMonitor: false,
            });

        case DELETE_MONITOR_FAILURE:
            return Object.assign({}, state, {
                ...state,

                monitorsList: {
                    requesting: false,
                    error: action.payload,
                    success: false,
                    monitors: [...state.monitorsList.monitors],
                },
                deleteMonitor: false,
            });

        case DELETE_MONITOR_REQUEST:
            return Object.assign({}, state, {
                ...state,

                monitorsList: {
                    requesting: false,
                    error: null,
                    success: false,
                    monitors: [...state.monitorsList.monitors]
                },
                deleteMonitor: action.payload,
            });

        case DELETE_PROJECT_MONITORS:
            monitors = Object.assign([], state.monitorsList.monitors);
            monitors = monitors.filter(monitor => action.payload !== monitor.projectId);

            return Object.assign({}, state, {
                monitorsList: {
                    monitors,
                    error: null,
                    loading: false
                },
            });

        case 'RESOLVE_INCIDENT_SUCCESS':
            return Object.assign({}, state, {
                ...state,

                monitorsList: {
                    requesting: false,
                    error: null,
                    success: true,
                    monitors: state.monitorsList.monitors.map(monitor => {
                        monitor.monitors = monitor._id === action.payload.projectId ? monitor.monitors.map((monitor) => {
                            monitor.incidents = monitor.incidents ? monitor.incidents.map(incident => {
                                if (incident._id === action.payload._id) {
                                    return action.payload;
                                }
                                else {
                                    return incident;
                                }
                            }) : [action.payload];
                            return monitor
                        }) : monitor.monitors
                        return monitor;
                    })
                }
            });

        case 'ACKNOWLEDGE_INCIDENT_SUCCESS':
            return Object.assign({}, state, {
                ...state,

                monitorsList: {
                    requesting: false,
                    error: null,
                    success: true,
                    monitors: state.monitorsList.monitors.map(monitor => {
                        monitor.monitors = monitor._id === action.payload.projectId ? monitor.monitors.map((monitor) => {
                            monitor.incidents = monitor.incidents ? monitor.incidents.map(incident => {
                                if (incident._id === action.payload._id) {
                                    return action.payload;
                                }
                                else {
                                    return incident;
                                }
                            }) : [action.payload]
                            return monitor
                        }) : monitor.monitors
                        return monitor;
                    })
                }
            });

        case 'INCIDENT_RESOLVED_BY_SOCKET':
            return Object.assign({}, state, {
                ...state,

                monitorsList: {
                    requesting: false,
                    error: null,
                    success: true,
                    monitors: state.monitorsList.monitors.map(monitor => {
                        monitor.monitors = monitor._id === action.payload.projectId ? monitor.monitors.map((monitor) => {
                            monitor.incidents = monitor.incidents ? monitor.incidents.map(incident => {
                                if (incident._id === action.payload.data._id) {
                                    return action.payload.data;
                                }
                                else {
                                    return incident;
                                }
                            }) : [action.payload.data];
                            return monitor
                        }) : monitor.monitors
                        return monitor;
                    })
                }
            });

        case 'INCIDENT_ACKNOWLEDGED_BY_SOCKET':
            return Object.assign({}, state, {
                ...state,

                monitorsList: {
                    requesting: false,
                    error: null,
                    success: true,
                    monitors: state.monitorsList.monitors.map(monitor => {
                        monitor.monitors = monitor._id === action.payload.projectId ? monitor.monitors.map((monitor) => {
                            monitor.incidents = monitor.incidents ? monitor.incidents.map(incident => {
                                if (incident._id === action.payload.data._id) {
                                    return action.payload.data;
                                }
                                else {
                                    return incident;
                                }
                            }) : [action.payload.data]
                            return monitor
                        }) : monitor.monitors
                        return monitor;
                    }),
                }
            });

        case 'DELETE_MONITOR_BY_SOCKET':
            return Object.assign({}, state, {
                ...state,
                monitorsList: {
                    requesting: false,
                    error: null,
                    success: false,
                    monitors: state.monitorsList.monitors.map((subProjectMonitor) => {
                        subProjectMonitor.monitors = subProjectMonitor.monitors.filter(({ _id }) => _id !== action.payload);
                        return subProjectMonitor;
                    }),
                },

            });

        case 'ADD_NEW_INCIDENT_TO_MONITORS':
            return Object.assign({}, state, {
                ...state,
                monitorsList: {
                    ...state.monitorsList,
                    monitors: state.monitorsList.monitors.map(monitor => {
                        monitor.monitors = monitor._id === action.payload.projectId ? monitor.monitors.map((monitor) => {
                            if (monitor._id === action.payload.monitorId._id) {
                                var incidents = monitor.incidents || [];

                                if (incidents && incidents.length) {
                                    if (incidents.length > 2) {
                                        incidents.splice(-1, 1);
                                    }
                                    incidents.unshift(action.payload);
<<<<<<< HEAD
                                }else{
                                    incidents = [action.payload]
=======
                                } else {
                                    incidents = [action.payload];
>>>>>>> f64428d6
                                }
                                return {
                                    ...monitor,
                                    incidents: incidents,
                                    count: monitor.count + 1
                                };
                            } else {
                                return monitor;
                            }
                        }) : monitor.monitors
                        return monitor;
                    }),
                },

            });

        case 'UPDATE_RESPONSE_TIME':
            return Object.assign({}, state, {
                ...state,
                monitorsList: {
                    ...state.monitorsList,
                    monitors: state.monitorsList.monitors.map(monitor => {
                        if (monitor._id === action.payload.monitorId) {
                            return {
                                ...monitor,
                                responseTime: action.payload.time,
                                status: action.payload.status
                            };
                        } else {
                            return monitor;
                        }
                    }),
                },

            });

        case ADD_SEAT_SUCCESS:
            return Object.assign({}, state, {
                ...state,
                addseat: {
                    requesting: false,
                    error: null,
                    success: action.payload
                },

            });

        case ADD_SEAT_FAILURE:
            return Object.assign({}, state, {
                ...state,
                addseat: {
                    requesting: false,
                    error: action.payload,
                    success: false
                },

            });

        case ADD_SEAT_REQUEST:
            return Object.assign({}, state, {
                ...state,
                addseat: {
                    requesting: true,
                    error: null,
                    success: false
                },

            });

        case ADD_SEAT_RESET:
            return Object.assign({}, state, {
                ...state,
                addseat: {
                    requesting: false,
                    error: null,
                    success: false
                },

            });

        case SELECT_PROBE:
            return Object.assign({}, state, {
                activeProbe: action.payload
            });

        default: return state;
    }
}<|MERGE_RESOLUTION|>--- conflicted
+++ resolved
@@ -592,13 +592,8 @@
                                         incidents.splice(-1, 1);
                                     }
                                     incidents.unshift(action.payload);
-<<<<<<< HEAD
-                                }else{
-                                    incidents = [action.payload]
-=======
                                 } else {
                                     incidents = [action.payload];
->>>>>>> f64428d6
                                 }
                                 return {
                                     ...monitor,
