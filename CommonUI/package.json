{
    "name": "common-ui",
    "version": "1.0.0",
    "description": "",
    "main": "index.ts",
    "scripts": {
        "test": "echo \"Error: no test specified\" && exit 1",
        "compile": "tsc"
    },
    "author": "",
    "license": "MIT",
    "type": "module",
    "dependencies": {
        "@fortawesome/fontawesome-svg-core": "^6.1.0",
        "@fortawesome/free-regular-svg-icons": "^6.1.0",
        "@fortawesome/free-solid-svg-icons": "^6.1.0",
        "@fortawesome/react-fontawesome": "^0.1.18",
        "bootstrap": "^5.2.0-beta1",
        "Common": "file:../Common",
        "formik": "^2.2.9",
        "history": "^5.3.0",
        "prop-types": "^15.8.1",
        "react": "^18.1.0",
        "react-dom": "^18.1.0",
        "react-outside-click-handler": "^1.3.0",
        "react-router": "^6.2.2",
        "react-router-dom": "^6.3.0",
        "redux": "^4.2.0",
        "universal-cookie": "^4.0.4",
        "web-vitals": "^2.1.4",
        "yup": "^0.32.11"
    },
    "devDependencies": {
        "@types/node": "^17.0.23",
        "@types/react": "^18.0.9",
<<<<<<< HEAD
        "process": "^0.11.10"
=======
        "@types/react-outside-click-handler": "^1.3.1"
>>>>>>> 8898f38a
    }
}<|MERGE_RESOLUTION|>--- conflicted
+++ resolved
@@ -33,10 +33,6 @@
     "devDependencies": {
         "@types/node": "^17.0.23",
         "@types/react": "^18.0.9",
-<<<<<<< HEAD
-        "process": "^0.11.10"
-=======
         "@types/react-outside-click-handler": "^1.3.1"
->>>>>>> 8898f38a
     }
 }