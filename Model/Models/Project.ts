import { Column, Entity, Index, JoinColumn, ManyToOne } from 'typeorm';
import TenantModel from 'Common/Models/TenantModel';
import User from './User';
import ColumnType from 'Common/Types/Database/ColumnType';
import PositiveNumber from 'Common/Types/PositiveNumber';
import ObjectID from 'Common/Types/ObjectID';
import ColumnLength from 'Common/Types/Database/ColumnLength';
import TableColumn from 'Common/Types/Database/TableColumn';
import CrudApiEndpoint from 'Common/Types/Database/CrudApiEndpoint';
import Route from 'Common/Types/API/Route';
import TableColumnType from 'Common/Types/Database/TableColumnType';
import SlugifyColumn from 'Common/Types/Database/SlugifyColumn';
import TableAccessControl from 'Common/Types/Database/AccessControl/TableAccessControl';
import AllowAccessIfSubscriptionIsUnpaid from 'Common/Types/Database/AccessControl/AllowAccessIfSubscriptionIsUnpaid';
import Permission from 'Common/Types/Permission';
import ColumnAccessControl from 'Common/Types/Database/AccessControl/ColumnAccessControl';
import TenantColumn from 'Common/Types/Database/TenantColumn';
import TableMetadata from 'Common/Types/Database/TableMetadata';
import IconProp from 'Common/Types/Icon/IconProp';
import MultiTenentQueryAllowed from 'Common/Types/Database/MultiTenentQueryAllowed';
import SubscriptionStatus from 'Common/Types/Billing/SubscriptionStatus';
import { PlanSelect } from 'Common/Types/Billing/SubscriptionPlan';

@AllowAccessIfSubscriptionIsUnpaid()
@MultiTenentQueryAllowed(true)
@TableAccessControl({
    create: [Permission.User],
    read: [
        Permission.ProjectOwner,
        Permission.ProjectAdmin,
        Permission.ProjectMember,
        Permission.CanReadProject,
        Permission.UnAuthorizedSsoUser,
        Permission.ProjectUser,
    ],
    delete: [Permission.ProjectOwner, Permission.CanDeleteProject],
    update: [
        Permission.ProjectOwner,
        Permission.ProjectAdmin,
        Permission.CanManageProjectBilling,
        Permission.CanEditProject,
    ],
})
@TableMetadata({
    tableName: 'Project',
    singularName: 'Project',
    pluralName: 'Projects',
    icon: IconProp.Folder,
    tableDescription: 'OneUptime Project, and everything happens inside it',
})
@CrudApiEndpoint(new Route('/project'))
@SlugifyColumn('name', 'slug')
@Entity({
    name: 'Project',
})
@TenantColumn('_id')
export default class Model extends TenantModel {
    @ColumnAccessControl({
        create: [Permission.User],
        read: [
            Permission.ProjectOwner,
            Permission.ProjectAdmin,
            Permission.ProjectMember,
            Permission.CanReadProject,
            Permission.UnAuthorizedSsoUser,
            Permission.ProjectUser,
        ],
        update: [
            Permission.ProjectOwner,
            Permission.CanManageProjectBilling,
            Permission.CanEditProject,
        ],
    })
    @TableColumn({
        required: true,
        type: TableColumnType.ShortText,
        title: 'Name',
        description: 'Any friendly name of this object',
        canReadOnRelationQuery: true,
    })
    @Column({
        nullable: false,
        type: ColumnType.ShortText,
        length: ColumnLength.ShortText,
    })
    public name?: string = undefined;

    @Index()
    @ColumnAccessControl({
        create: [Permission.User],
        read: [
            Permission.ProjectOwner,
            Permission.ProjectAdmin,
            Permission.ProjectMember,
            Permission.CanReadProject,
            Permission.UnAuthorizedSsoUser,
            Permission.ProjectUser,
        ],
        update: [],
    })
    @TableColumn({
        required: true,
        unique: true,
        type: TableColumnType.Slug,
        title: 'Slug',
        description: 'Friendly globally unique name for your object',
    })
    @Column({
        nullable: false,
        type: ColumnType.Slug,
        length: ColumnLength.Slug,
        unique: true,
    })
    public slug?: string = undefined;

    @ColumnAccessControl({
        create: [Permission.CurrentUser],
        read: [
            Permission.ProjectOwner,
            Permission.ProjectAdmin,
            Permission.ProjectMember,
            Permission.CanReadProject,
            Permission.UnAuthorizedSsoUser,
            Permission.ProjectUser,
        ],
        update: [Permission.ProjectOwner],
    })
    @TableColumn({ type: TableColumnType.ShortText })
    @Column({
        type: ColumnType.ShortText,
        length: ColumnLength.ShortText,
        nullable: true,
        unique: false,
    })
    public paymentProviderPlanId?: string = undefined;

    @ColumnAccessControl({
        create: [],
        read: [
            Permission.ProjectOwner,
            Permission.ProjectAdmin,
            Permission.ProjectMember,
            Permission.CanReadProject,
            Permission.UnAuthorizedSsoUser,
            Permission.ProjectUser,
        ],
        update: [],
    })
    @TableColumn({ type: TableColumnType.ShortText })
    @Column({
        type: ColumnType.ShortText,
        length: ColumnLength.ShortText,
        nullable: true,
        unique: false,
    })
    public paymentProviderSubscriptionId?: string = undefined;

    @ColumnAccessControl({
        create: [],
        read: [
            Permission.ProjectOwner,
            Permission.ProjectAdmin,
            Permission.ProjectMember,
            Permission.CanReadProject,
            Permission.UnAuthorizedSsoUser,
            Permission.ProjectUser,
        ],
        update: [],
    })
    @TableColumn({ type: TableColumnType.Number })
    @Column({
        type: ColumnType.Number,
        nullable: true,
        unique: false,
    })
    public paymentProviderSubscriptionSeats?: number = undefined;

    @ColumnAccessControl({
        create: [],
        read: [
            Permission.ProjectOwner,
            Permission.ProjectAdmin,
            Permission.ProjectMember,
            Permission.CanReadProject,
            Permission.UnAuthorizedSsoUser,
            Permission.ProjectUser,
        ],
        update: [],
    })
    @TableColumn({ type: TableColumnType.Date })
    @Column({
        type: ColumnType.Date,
        nullable: true,
        unique: false,
    })
    public trialEndsAt?: Date = undefined;

    @ColumnAccessControl({
        create: [],
        read: [
            Permission.ProjectOwner,
            Permission.ProjectAdmin,
            Permission.ProjectMember,
            Permission.CanReadProject,
            Permission.UnAuthorizedSsoUser,
            Permission.ProjectUser,
        ],
        update: [],
    })
    @TableColumn({ type: TableColumnType.ShortText })
    @Column({
        type: ColumnType.ShortText,
        length: ColumnLength.ShortText,
        nullable: true,
        unique: false,
    })
    public paymentProviderCustomerId?: string = undefined;

    @ColumnAccessControl({
        create: [],
        read: [
            Permission.ProjectOwner,
            Permission.ProjectAdmin,
            Permission.ProjectMember,
            Permission.CanReadProject,
            Permission.UnAuthorizedSsoUser,
            Permission.ProjectUser,
        ],
        update: [],
    })
    @TableColumn({ type: TableColumnType.ShortText })
    @Column({
        type: ColumnType.ShortText,
        length: ColumnLength.ShortText,
        nullable: true,
        unique: false,
    })
    public paymentProviderSubscriptionStatus?: SubscriptionStatus = undefined;

    @ColumnAccessControl({
        create: [Permission.CurrentUser],
        read: [
            Permission.ProjectOwner,
            Permission.ProjectAdmin,
            Permission.ProjectMember,
            Permission.CanReadProject,
            Permission.UnAuthorizedSsoUser,
            Permission.ProjectUser,
        ],
        update: [],
    })
    @TableColumn({
        manyToOneRelationColumn: 'createdByUserId',
        type: TableColumnType.Entity,
        modelType: User,
        title: 'Created by User',
        description:
            'Relation to User who created this object (if this object was created by a User)',
    })
    @ManyToOne(
        (_type: string) => {
            return User;
        },
        {
            eager: false,
            nullable: true,
            onDelete: 'CASCADE',
            orphanedRowAction: 'nullify',
        }
    )
    @JoinColumn({ name: 'createdByUserId' })
    public createdByUser?: User = undefined;

    @ColumnAccessControl({
        create: [Permission.CurrentUser],
        read: [
            Permission.ProjectOwner,
            Permission.ProjectAdmin,
            Permission.ProjectMember,
            Permission.CanReadProject,
            Permission.UnAuthorizedSsoUser,
            Permission.ProjectUser,
        ],
        update: [],
    })
    @TableColumn({
        type: TableColumnType.ObjectID,
        title: 'Created by User ID',
        description:
            'User ID who created this object (if this object was created by a User)',
    })
    @Column({
        type: ColumnType.ObjectID,
        nullable: true,
        transformer: ObjectID.getDatabaseTransformer(),
    })
    public createdByUserId?: ObjectID = undefined;

    @ColumnAccessControl({
        create: [],
        read: [],
        update: [],
    })
    @TableColumn({
        manyToOneRelationColumn: 'deletedByUserId',
        type: TableColumnType.Entity,
        title: 'Deleted by User',
        description:
            'Relation to User who deleted this object (if this object was deleted by a User)',
    })
    @ManyToOne(
        (_type: string) => {
            return User;
        },
        {
            cascade: false,
            eager: false,
            nullable: true,
            onDelete: 'CASCADE',
            orphanedRowAction: 'nullify',
        }
    )
    @JoinColumn({ name: 'deletedByUserId' })
    public deletedByUser?: User = undefined;

    @ColumnAccessControl({
        create: [],
        read: [
            Permission.ProjectOwner,
            Permission.ProjectAdmin,
            Permission.ProjectMember,
            Permission.CanReadProject,
            Permission.UnAuthorizedSsoUser,
            Permission.ProjectUser,
        ],
        update: [],
    })
    @TableColumn({
        type: TableColumnType.ObjectID,
        title: 'Deleted by User ID',
        description:
            'User ID who deleted this object (if this object was deleted by a User)',
    })
    @Column({
        type: ColumnType.ObjectID,
        nullable: true,
        transformer: ObjectID.getDatabaseTransformer(),
    })
    public deletedByUserId?: ObjectID = undefined;

    @ColumnAccessControl({
        create: [],
        read: [],
        update: [],
    })
    @TableColumn({
        required: true,
        type: TableColumnType.Boolean,
        isDefaultValueColumn: true,
    })
    @Column({
        type: ColumnType.Boolean,
        nullable: false,
        unique: false,
        default: false,
    })
    public isBlocked?: boolean = undefined;

    @ColumnAccessControl({
        create: [],
        read: [],
        update: [],
    })
    @TableColumn({ type: TableColumnType.SmallPositiveNumber })
    @Column({
        type: ColumnType.SmallPositiveNumber,
        nullable: true,
        unique: false,
    })
    public unpaidSubscriptionNotificationCount?: PositiveNumber = undefined;

    @ColumnAccessControl({
        create: [],
        read: [],
        update: [],
    })
    @TableColumn({ type: TableColumnType.Date })
    @Column({
        type: ColumnType.Date,
        nullable: true,
        unique: false,
    })
    public paymentFailedDate?: Date = undefined;

    @ColumnAccessControl({
        create: [],
        read: [],
        update: [],
    })
    @TableColumn({ type: TableColumnType.Date })
    @Column({
        type: ColumnType.Date,
        nullable: true,
        unique: false,
    })
    public paymentSuccessDate?: Date = undefined;

    @ColumnAccessControl({
        create: [],
        read: [
            Permission.ProjectOwner,
            Permission.ProjectAdmin,
            Permission.ProjectMember,
            Permission.CanReadProject,
            Permission.UnAuthorizedSsoUser,
            Permission.CanReadWorkflow,
        ],
        update: [],
    })
    @TableColumn({ type: TableColumnType.Number })
    @Column({
        type: ColumnType.Number,
        nullable: true,
        unique: false,
    })
    public workflowRunsInLast30Days?: number = undefined;

    @ColumnAccessControl({
        create: [],
        read: [
            Permission.ProjectOwner,
            Permission.ProjectAdmin,
            Permission.ProjectMember,
            Permission.CanReadProject,
            Permission.UnAuthorizedSsoUser,
            Permission.ProjectUser,
        ],
        update: [
            Permission.ProjectOwner,
            Permission.ProjectAdmin,
            Permission.CanEditProject,
        ],
    })
    @TableColumn({
        required: true,
        type: TableColumnType.Boolean,
        isDefaultValueColumn: true,
    })
    @Column({
        type: ColumnType.Boolean,
        nullable: false,
        unique: false,
        default: false,
    })
    public requireSsoForLogin?: boolean = undefined;

    @ColumnAccessControl({
        create: [],
        read: [],
        update: [],
    })
    @TableColumn({ type: TableColumnType.Number })
    @Column({
        type: ColumnType.Number,
        nullable: true,
        unique: false,
    })
    public activeMonitorsLimit?: number = undefined;

    @ColumnAccessControl({
        create: [],
        read: [],
        update: [],
    })
    @TableColumn({ type: TableColumnType.Number })
    @Column({
        type: ColumnType.Number,
        nullable: true,
        unique: false,
    })
    public currentActiveMonitorsCount?: number = undefined;

    @ColumnAccessControl({
        create: [],
        read: [
            Permission.ProjectOwner,
            Permission.ProjectAdmin,
            Permission.ProjectMember,
            Permission.CanReadProject,
            Permission.UnAuthorizedSsoUser,
        ],
        update: [],
    })
    @TableColumn({
        type: TableColumnType.Number,
        isDefaultValueColumn: true,
        required: true,
        title: 'SMS or Call Current Balance',
        description: 'Balance in USD for SMS or Call',
    })
    @Column({
        type: ColumnType.Number,
        nullable: false,
        unique: false,
        default: 0,
    })
    public smsOrCallCurrentBalanceInUSDCents?: number = undefined;

    @ColumnAccessControl({
        create: [],
        read: [
            Permission.ProjectOwner,
            Permission.ProjectAdmin,
            Permission.ProjectMember,
            Permission.CanReadProject,
            Permission.UnAuthorizedSsoUser,
        ],
        update: [Permission.ProjectOwner, Permission.CanManageProjectBilling],
    })
    @TableColumn({
        type: TableColumnType.Number,
        isDefaultValueColumn: true,
        required: true,
        title: 'Auto Recharge Amount',
        description: 'Auto recharge amount in USD for SMS or Call',
    })
    @Column({
        type: ColumnType.Number,
        nullable: false,
        unique: false,
        default: 20,
    })
    public autoRechargeSmsOrCallByBalanceInUSD?: number = undefined;

    @ColumnAccessControl({
        create: [],
        read: [
            Permission.ProjectOwner,
            Permission.ProjectAdmin,
            Permission.ProjectMember,
            Permission.CanReadProject,
            Permission.UnAuthorizedSsoUser,
        ],
        update: [Permission.ProjectOwner, Permission.CanManageProjectBilling],
    })
    @TableColumn({
        type: TableColumnType.Number,
        isDefaultValueColumn: true,
        required: true,
        title: 'Auto Recharge when current balance falls to',
        description:
            'Auto recharge is triggered when current balance falls to this amount in USD for SMS or Call',
    })
    @Column({
        type: ColumnType.Number,
        nullable: false,
        unique: false,
        default: 10,
    })
    public autoRechargeSmsOrCallWhenCurrentBalanceFallsInUSD?: number = undefined;

    @ColumnAccessControl({
        create: [],
        read: [
            Permission.ProjectOwner,
            Permission.ProjectAdmin,
            Permission.ProjectMember,
            Permission.CanReadProject,
            Permission.UnAuthorizedSsoUser,
            Permission.ProjectUser,
        ],
        update: [Permission.ProjectOwner, Permission.CanManageProjectBilling],
    })
    @TableColumn({
        required: true,
        isDefaultValueColumn: true,
        type: TableColumnType.Boolean,
        title: 'Enable SMS Notifications',
        description: 'Enable SMS notificaitons for this project.',
    })
    @Column({
        nullable: false,
        default: false,
        type: ColumnType.Boolean,
    })
    public enableSmsNotifications?: boolean = undefined;

    @ColumnAccessControl({
        create: [],
        read: [
            Permission.ProjectOwner,
            Permission.ProjectAdmin,
            Permission.ProjectMember,
            Permission.CanReadProject,
            Permission.UnAuthorizedSsoUser,
            Permission.ProjectUser,
        ],
        update: [Permission.ProjectOwner, Permission.CanManageProjectBilling],
    })
    @TableColumn({
        required: true,
        isDefaultValueColumn: true,
        type: TableColumnType.Boolean,
        title: 'Enable Call Notifications',
        description: 'Enable call notificaitons for this project.',
    })
    @Column({
        nullable: false,
        default: false,
        type: ColumnType.Boolean,
    })
    public enableCallNotifications?: boolean = undefined;

    @ColumnAccessControl({
        create: [],
        read: [
            Permission.ProjectOwner,
            Permission.ProjectAdmin,
            Permission.ProjectMember,
            Permission.CanReadProject,
            Permission.UnAuthorizedSsoUser,
            Permission.ProjectUser,
        ],
        update: [Permission.ProjectOwner, Permission.CanManageProjectBilling],
    })
    @TableColumn({
        required: true,
        isDefaultValueColumn: true,
        type: TableColumnType.Boolean,
        title: 'Enable auto recharge SMS or Call balance',
        description:
            'Enable auto recharge SMS or Call balance for this project.',
    })
    @Column({
        nullable: false,
        default: false,
        type: ColumnType.Boolean,
    })
    public enableAutoRechargeSmsOrCallBalance?: boolean = undefined;

    @ColumnAccessControl({
        create: [],
        read: [],
        update: [],
    })
    @TableColumn({
        required: true,
        isDefaultValueColumn: true,
        type: TableColumnType.Boolean,
        title: 'Low Call and SMS Balance Notification Sent to Owners',
        description: 'Low Call and SMS Balance Notification Sent to Owners',
    })
    @Column({
        nullable: false,
        default: false,
        type: ColumnType.Boolean,
    })
    public lowCallAndSMSBalanceNotificationSentToOwners?: boolean = undefined;

    @ColumnAccessControl({
        create: [],
        read: [],
        update: [],
    })
    @TableColumn({
        required: true,
        isDefaultValueColumn: true,
        type: TableColumnType.Boolean,
        title: 'Failed Call and SMS Balance Charge Notification Sent to Owners',
        description:
            'Failed Call and SMS Balance Charge Notification Sent to Owners',
    })
    @Column({
        nullable: false,
        default: false,
        type: ColumnType.Boolean,
    })
    public failedCallAndSMSBalanceChargeNotificationSentToOwners?: boolean = undefined;

    @ColumnAccessControl({
        create: [],
        read: [],
        update: [],
    })
    @TableColumn({
        required: true,
        isDefaultValueColumn: true,
        type: TableColumnType.Boolean,
        title: 'Failed Call and SMS Balance Charge Notification Sent to Owners',
        description:
            'Failed Call and SMS Balance Charge Notification Sent to Owners',
    })
    @Column({
        nullable: false,
        default: false,
        type: ColumnType.Boolean,
    })
<<<<<<< HEAD
    public notEnabledSmsOrCallNotificationSentToOwners?: boolean = undefined;
=======
    public notEnabledSmsNotificationSentToOwners?: boolean = undefined;

    @ColumnAccessControl({
        create: [Permission.User],
        read: [
            Permission.ProjectOwner,
            Permission.ProjectAdmin,
            Permission.ProjectMember,
            Permission.CanReadProject,
            Permission.UnAuthorizedSsoUser,
            Permission.ProjectUser,
        ],
        update: [],
    })
    @TableColumn({
        required: false,
        type: TableColumnType.ShortText,
        title: 'Plan Name',
        description: 'Name of the plan this project is subscribed to.',
        canReadOnRelationQuery: true,
    })
    @Column({
        nullable: true,
        type: ColumnType.ShortText,
        length: ColumnLength.ShortText,
    })
    public planName?: PlanSelect = undefined;
>>>>>>> 05c583fd
}<|MERGE_RESOLUTION|>--- conflicted
+++ resolved
@@ -695,10 +695,7 @@
         default: false,
         type: ColumnType.Boolean,
     })
-<<<<<<< HEAD
     public notEnabledSmsOrCallNotificationSentToOwners?: boolean = undefined;
-=======
-    public notEnabledSmsNotificationSentToOwners?: boolean = undefined;
 
     @ColumnAccessControl({
         create: [Permission.User],
@@ -725,5 +722,4 @@
         length: ColumnLength.ShortText,
     })
     public planName?: PlanSelect = undefined;
->>>>>>> 05c583fd
 }