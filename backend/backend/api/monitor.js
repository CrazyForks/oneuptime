--- conflicted
+++ resolved
@@ -41,7 +41,7 @@
             });
         }
         data.createdById = req.user ? req.user.id : null;
-    
+
         if (data.monitorCategoryId && typeof data.monitorCategoryId !== 'string') {
             return sendErrorResponse(req, res, {
                 code: 400,
@@ -54,28 +54,28 @@
                 message: 'Monitor Name is required.'
             });
         }
-    
+
         if (typeof data.name !== 'string') {
             return sendErrorResponse(req, res, {
                 code: 400,
                 message: 'Monitor Name is not of type string.'
             });
         }
-    
+
         if (!data.type) {
             return sendErrorResponse(req, res, {
                 code: 400,
                 message: 'Monitor Type is required.'
             });
         }
-    
+
         if (typeof data.type !== 'string') {
             return sendErrorResponse(req, res, {
                 code: 400,
                 message: 'Monitor type should be of type string.'
             });
         }
-    
+
         if (data.type !== 'url' && data.type !== 'device' && data.type !== 'manual' && data.type !== 'api' && data.type !== 'server-monitor' && data.type !== 'script') {
             return sendErrorResponse(req, res, {
                 code: 400,
@@ -88,14 +88,14 @@
                 message: 'Monitor data is required.'
             });
         }
-    
+
         if (typeof data.data !== 'object') {
             return sendErrorResponse(req, res, {
                 code: 400,
                 message: 'Monitor Data should be of type object.'
             });
         }
-    
+
         if (data.type === 'url') {
             if (!data.data.url) {
                 return sendErrorResponse(req, res, {
@@ -103,7 +103,7 @@
                     message: 'Monitor data should have a `url` property of type string.'
                 });
             }
-    
+
             if ((data.type === 'url' || data.type === 'manual') && typeof data.data.url !== 'string') {
                 return sendErrorResponse(req, res, {
                     code: 400,
@@ -111,7 +111,7 @@
                 });
             }
         }
-    
+
         if (data.type === 'device') {
             if (data.type === 'deviceId' && !data.data.deviceId) {
                 return sendErrorResponse(req, res, {
@@ -119,7 +119,7 @@
                     message: 'Monitor data should have a `url` property of type string.'
                 });
             }
-    
+
             if (data.type === 'deviceId' && typeof data.data.deviceId !== 'string') {
                 return sendErrorResponse(req, res, {
                     code: 400,
@@ -127,7 +127,7 @@
                 });
             }
         }
-    
+
         if (data.type === 'script') {
             if (!data.data.script) {
                 return sendErrorResponse(req, res, {
@@ -192,11 +192,10 @@
 });
 
 router.get('/:projectId/monitor', getUser, isAuthorized, async function (req, res) {
-<<<<<<< HEAD
-    var projectId = req.params.projectId;
-    var type = req.query.type;
-
-    try {
+    try {
+        var projectId = req.params.projectId;
+        var type = req.query.type;
+
         var subProject = null;
         var project = await ProjectService.findOneBy({ _id: projectId });
         if (project.parentProjectId) {
@@ -213,12 +212,6 @@
 
         var query = type ? { projectId: { $in: subProjectIds }, type } : { projectId: { $in: subProjectIds } };
 
-=======
-    try {
-        var projectId = req.params.projectId;
-        var type = req.query.type;
-        var query = type ? { projectId, type } : { projectId };
->>>>>>> afffecf6
         var monitors = await MonitorService.findBy(query, req.query.limit || 10, req.query.skip || 0);
         var count = await MonitorService.countBy({ projectId });
         return sendListResponse(req, res, monitors, count);
@@ -228,12 +221,11 @@
 });
 
 router.get('/:projectId/monitor/:monitorId', getUser, isAuthorized, async function (req, res) {
-<<<<<<< HEAD
-    var _id = req.params.monitorId;
-    var projectId = req.params.projectId;
-    var type = req.query.type;
-
-    try {
+    try {
+        var _id = req.params.monitorId;
+        var projectId = req.params.projectId;
+        var type = req.query.type;
+
         var subProject = null;
         var project = await ProjectService.findOneBy({ _id: projectId });
         if (project.parentProjectId) {
@@ -250,14 +242,6 @@
 
         var query = type ? { _id, projectId: { $in: subProjectIds }, type } : { _id, projectId: { $in: subProjectIds } };
 
-=======
-    try {
-        var _id = req.params.monitorId;
-        var projectId = req.params.projectId;
-        var type = req.query.type;
-        var query = type ? { _id, projectId, type } : { _id, projectId };
-        // Call the MonitorService.
->>>>>>> afffecf6
         var monitor = await MonitorService.findOneBy(query);
         return sendItemResponse(req, res, monitor);
     } catch (error) {
