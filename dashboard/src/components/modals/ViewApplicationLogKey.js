import React, { Component } from 'react';
import PropTypes from 'prop-types';
import { FormLoader } from '../basic/Loader';
import { connect } from 'react-redux';
import { RenderIfAdmin } from '../basic/RenderIfAdmin';
import ShouldRender from '../basic/ShouldRender';
import TooltipMini from '../basic/TooltipMini';

class ViewApplicationLogKey extends Component {
    constructor(props) {
        super(props);
        this.props = props;
        this.state = {
            hidden: true,
            confirmBoxHidden: true,
        };
    }
    toggleConfirmationBox = () => {
        this.setState(state => ({
            confirmBoxHidden: !state.confirmBoxHidden,
        }));
    };
    changeAPIKeyVisualState = () => {
        this.setState(state => ({
            hidden: !state.hidden,
        }));
    };
    handleKeyBoard = e => {
        switch (e.key) {
            case 'Escape':
                return this.props.closeThisDialog();
            default:
                return false;
        }
    };

    render() {
        const { hidden } = this.state;
        const { currentProject } = this.props;
        return (
            <div
                onKeyDown={this.handleKeyBoard}
                className="ModalLayer-wash Box-root Flex-flex Flex-alignItems--flexStart Flex-justifyContent--center"
            >
                <div
                    className="ModalLayer-contents"
                    tabIndex={-1}
                    style={{ marginTop: 40 }}
                >
                    <div className="bs-BIM">
                        <div className="bs-Modal bs-Modal--medium">
                            <div className="bs-Modal-header">
                                <div className="bs-Modal-header-copy">
                                    <span className="Text-color--inherit Text-display--inline Text-fontSize--20 Text-fontWeight--medium Text-lineHeight--24 Text-typeface--base Text-wrap--wrap">
                                        <span>Log API Credentials</span>
                                    </span>
                                </div>
                            </div>
                            <div className="bs-Modal-content">
                                <div className="bs-ContentSection-content Box-root Box-divider--surface-bottom-1 Flex-flex Flex-alignItems--center Flex-justifyContent--spaceBetween Padding-horizontal--8 Padding-vertical--4">
                                    <p>
                                        <span>
                                            Use your Log API ID and Log API Key
                                            to log requests from your apps to
                                            your Fyipe Dashboard
                                        </span>
                                    </p>
                                </div>
                                <div className="bs-ContentSection-content Box-root Box-background--offset Box-divider--surface-bottom-1 Padding-horizontal--8">
                                    <fieldset className="bs-Fieldset">
                                        <div className="bs-Fieldset-rows">
                                            <div className="bs-Fieldset-row Flex-flex Flex-direction--column">
                                                <label className="bs-Fieldset-label">
                                                    Log API ID
                                                </label>
                                                <div>
                                                    <span
                                                        className="value"
                                                        style={{
                                                            marginTop: '6px',
                                                            fontWeight: 'bold',
                                                        }}
                                                    >
                                                        {this.props.data
                                                            .applicationLog !==
                                                        null
                                                            ? this.props.data
                                                                  .applicationLog
                                                                  ._id
                                                            : 'LOADING...'}
                                                    </span>
                                                </div>
                                            </div>
                                            <div className="bs-Fieldset-row Flex-flex Flex-direction--column">
                                                <label className="bs-Fieldset-label">
                                                    Log API Key
                                                </label>
                                                <div>
                                                    <ShouldRender if={hidden}>
                                                        <span
                                                            className="value"
                                                            style={{
                                                                marginTop:
                                                                    '6px',
                                                                cursor:
                                                                    'pointer',
                                                            }}
                                                            onClick={
                                                                this
                                                                    .changeAPIKeyVisualState
                                                            }
                                                            id={`show_application_log_key_${this.props.data.applicationLog.name}`}
                                                        >
                                                            Click here to reveal
                                                            Log API key
                                                        </span>
                                                    </ShouldRender>
                                                    <ShouldRender if={!hidden}>
                                                        <div className="Flex-flex">
                                                            <span
                                                                id={`application_log_key_${this.props.data.applicationLog.name}`}
                                                                className="value"
                                                                style={{
                                                                    marginTop:
                                                                        '6px',
                                                                    fontWeight:
                                                                        'bold',
                                                                }}
                                                            >
                                                                {this.props.data
                                                                    .applicationLog !==
                                                                null
                                                                    ? this.props
                                                                          .data
                                                                          .applicationLog
                                                                          .key
                                                                    : 'LOADING...'}
                                                            </span>
                                                            <div
                                                                onClick={
                                                                    this
                                                                        .changeAPIKeyVisualState
                                                                }
                                                                id={`hide_application_log_key_${this.props.data.applicationLog.name}`}
                                                                className="Flex-flex Flex-alignItems--center Padding-left--8"
                                                            >
<<<<<<< HEAD
                                                                <TooltipMini
                                                                    title="Hide Log API Key"
                                                                    content={
                                                                        <img
                                                                            alt="hide"
                                                                            src="/dashboard/assets/img/hide.svg"
                                                                            style={{
                                                                                width:
                                                                                    '15px',
                                                                                height:
                                                                                    '15px',
                                                                                cursor:
                                                                                    'pointer',
                                                                            }}
                                                                        />
                                                                    }
=======
                                                                <img
                                                                    src="/dashboard/assets/img/hide.svg"
                                                                    style={{
                                                                        width:
                                                                            '15px',
                                                                        height:
                                                                            '15px',
                                                                    }}
                                                                    alt="hide_application_log_key"
>>>>>>> 9a4bf150
                                                                />
                                                            </div>
                                                        </div>
                                                    </ShouldRender>
                                                </div>
                                            </div>
                                        </div>
                                    </fieldset>
                                </div>
                                <ShouldRender if={!this.state.confirmBoxHidden}>
                                    <div
                                        style={{ backgroundColor: 'white' }}
                                        className="Box-root"
                                    >
                                        <div className="bs-Fieldset-rows">
                                            <div className="bs-Fieldset-row">
                                                <p>
                                                    <span className="Text-color--inherit Text-display--inline Text-fontSize--14 Text-fontWeight--regular Text-lineHeight--24 Text-typeface--base Text-wrap--wrap">
                                                        Resetting the Log API
                                                        Key will break all your
                                                        existing integrations
                                                        with the Fyipe Logger
                                                        Library
                                                    </span>
                                                </p>
                                            </div>
                                            <div className="bs-Fieldset-row">
                                                <p>
                                                    <span className="Text-color--inherit Text-display--inline Text-fontSize--14 Text-fontWeight--regular Text-lineHeight--24 Text-typeface--base Text-wrap--wrap">
                                                        Are you sure you want to
                                                        continue?
                                                    </span>
                                                </p>
                                            </div>
                                        </div>
                                    </div>
                                </ShouldRender>
                            </div>
                            <div className="bs-Modal-footer">
                                <div className="bs-Modal-footer-actions">
                                    <button
                                        id={`cancel_application_log_key_${this.props.data.applicationLog.name}`}
                                        className="bs-Button bs-DeprecatedButton bs-Button--grey"
                                        type="button"
                                        onClick={this.props.closeThisDialog}
                                    >
                                        <span>Cancel</span>
                                    </button>
                                    <RenderIfAdmin
                                        currentProject={currentProject}
                                    >
                                        <ShouldRender
                                            if={this.state.confirmBoxHidden}
                                        >
                                            <button
                                                id={`reset_application_log_key_${this.props.data.applicationLog.name}`}
                                                className="bs-Button bs-Button--blue"
                                                onClick={
                                                    this.toggleConfirmationBox
                                                }
                                            >
                                                <ShouldRender
                                                    if={
                                                        !this.props.isRequesting
                                                    }
                                                >
                                                    <span>
                                                        Reset Log API Key
                                                    </span>
                                                </ShouldRender>
                                                <ShouldRender
                                                    if={this.props.isRequesting}
                                                >
                                                    <FormLoader />
                                                </ShouldRender>
                                            </button>
                                        </ShouldRender>
                                        <ShouldRender
                                            if={!this.state.confirmBoxHidden}
                                        >
                                            <button
                                                id={`confirm_reset_application_log_key_${this.props.data.applicationLog.name}`}
                                                className="bs-Button bs-DeprecatedButton bs-Button--red"
                                                type="button"
                                                onClick={
                                                    this.props.confirmThisDialog
                                                }
                                            >
                                                <ShouldRender
                                                    if={
                                                        !this.props.isRequesting
                                                    }
                                                >
                                                    <span>YES, RESET</span>
                                                </ShouldRender>
                                                <ShouldRender
                                                    if={this.props.isRequesting}
                                                >
                                                    <FormLoader />
                                                </ShouldRender>
                                            </button>
                                        </ShouldRender>
                                    </RenderIfAdmin>
                                </div>
                            </div>
                        </div>
                    </div>
                </div>
            </div>
        );
    }
}

ViewApplicationLogKey.displayName = 'ViewApplicationLogKeyModal';

ViewApplicationLogKey.propTypes = {
    confirmThisDialog: PropTypes.func.isRequired,
    closeThisDialog: PropTypes.func.isRequired,
    isRequesting: PropTypes.bool,
    currentProject: PropTypes.object,
    data: PropTypes.object,
};

const mapStateToProps = state => {
    return {
        applicationLogState: state.applicationLog,
        currentProject: state.project.currentProject,
    };
};

export default connect(mapStateToProps)(ViewApplicationLogKey);<|MERGE_RESOLUTION|>--- conflicted
+++ resolved
@@ -144,12 +144,11 @@
                                                                 id={`hide_application_log_key_${this.props.data.applicationLog.name}`}
                                                                 className="Flex-flex Flex-alignItems--center Padding-left--8"
                                                             >
-<<<<<<< HEAD
                                                                 <TooltipMini
                                                                     title="Hide Log API Key"
                                                                     content={
                                                                         <img
-                                                                            alt="hide"
+                                                                            alt="hide_application_log_key"
                                                                             src="/dashboard/assets/img/hide.svg"
                                                                             style={{
                                                                                 width:
@@ -161,17 +160,6 @@
                                                                             }}
                                                                         />
                                                                     }
-=======
-                                                                <img
-                                                                    src="/dashboard/assets/img/hide.svg"
-                                                                    style={{
-                                                                        width:
-                                                                            '15px',
-                                                                        height:
-                                                                            '15px',
-                                                                    }}
-                                                                    alt="hide_application_log_key"
->>>>>>> 9a4bf150
                                                                 />
                                                             </div>
                                                         </div>
