import React, { Component } from 'react';
import { bindActionCreators } from 'redux';
import { connect } from 'react-redux';
import PropTypes from 'prop-types';
import MonitorChart from './MonitorChart';
import uuid from 'uuid';
import DateRangeWrapper from './DateRangeWrapper';
import MonitorTitle from './MonitorTitle';
import ProbeBar from './ProbeBar';
import moment from 'moment';
import {
    editMonitorSwitch,
    fetchMonitorLogs,
    fetchMonitorStatuses,
    deleteMonitor,
} from '../../actions/monitor';
import DeleteMonitor from '../modals/DeleteMonitor';
import { FormLoader } from '../basic/Loader';
import RenderIfSubProjectAdmin from '../basic/RenderIfSubProjectAdmin';
import Badge from '../common/Badge';
import ShouldRender from '../basic/ShouldRender';
import { selectedProbe } from '../../actions/monitor';
import { openModal, closeModal } from '../../actions/modal';
import { history } from '../../store';
import { getMonitorStatus, filterProbeData } from '../../config';
import DataPathHoC from '../DataPathHoC';
import { logEvent } from '../../analytics';
import { SHOULD_LOG_ANALYTICS } from '../../config';

export class MonitorViewHeader extends Component {
    constructor(props) {
        super(props);
        this.props = props;
        this.state = {
            deleteModalId: uuid.v4(),
            startDate: moment().subtract(30, 'd'),
            endDate: moment(),
        };

        this.deleteMonitor = this.deleteMonitor.bind(this);
    }

    componentDidMount() {
        const { fetchMonitorLogs, fetchMonitorStatuses, monitor } = this.props;
        const { startDate, endDate } = this.state;

        fetchMonitorLogs(
            monitor.projectId._id || monitor.projectId,
            monitor._id,
            startDate,
            endDate
        );
        fetchMonitorStatuses(
            monitor.projectId._id || monitor.projectId,
            monitor._id,
            startDate,
            endDate
        );
    }

    handleDateChange = (startDate, endDate) => {
        this.setState({ startDate, endDate });

        const { fetchMonitorLogs, fetchMonitorStatuses, monitor } = this.props;

        fetchMonitorLogs(
            monitor.projectId._id || monitor.projectId,
            monitor._id,
            startDate,
            endDate
        );
        fetchMonitorStatuses(
            monitor.projectId._id || monitor.projectId,
            monitor._id,
            startDate,
            endDate
        );
    };

    editMonitor = () => {
        this.props.editMonitorSwitch(this.props.index);
        if (SHOULD_LOG_ANALYTICS) {
            logEvent('Edit Monitor Switch Clicked', {});
        }
    };

    deleteMonitor = () => {
        const promise = this.props.deleteMonitor(
            this.props.monitor._id,
            this.props.monitor.projectId._id || this.props.monitor.projectId
        );
<<<<<<< HEAD
        history.push(`/project/${this.props.currentProject._id}/monitoring`);
        if (SHOULD_LOG_ANALYTICS) {
=======
        history.push(
            `/project/${this.props.currentProject._id}/${this.props.componentId}/monitoring`
        );
        if (!IS_DEV) {
>>>>>>> 0c28095d
            logEvent('Monitor Deleted', {
                ProjectId: this.props.currentProject._id,
                monitorId: this.props.monitor._id,
            });
        }
        return promise;
    };

    selectbutton = data => {
        this.props.selectedProbe(data);
    };

    handleKeyBoard = e => {
        switch (e.key) {
            case 'Escape':
                return this.props.closeModal({ id: this.state.deleteModalId });
            default:
                return false;
        }
    };

    render() {
        const { deleteModalId, startDate, endDate } = this.state;
        const {
            monitor,
            subProjects,
            monitorState,
            activeProbe,
            currentProject,
            probes,
        } = this.props;

        const subProjectId = monitor.projectId._id || monitor.projectId;
        const subProject = subProjects.find(
            subProject => subProject._id === subProjectId
        );

        const probe =
            monitor && probes && probes.length > 0
                ? probes[probes.length < 2 ? 0 : activeProbe]
                : null;
        const { logs, statuses } = filterProbeData(
            monitor,
            probe,
            startDate,
            endDate
        );

        const status = getMonitorStatus(monitor.incidents, logs);

        let deleting = false;
        if (
            monitorState &&
            monitorState.deleteMonitor &&
            monitorState.deleteMonitor === monitor._id
        ) {
            deleting = true;
        }

        return (
            <div
                className="db-Trends bs-ContentSection Card-root Card-shadow--medium"
                onKeyDown={this.handleKeyBoard}
            >
                {currentProject._id === subProjectId ? (
                    subProjects.length > 0 ? (
                        <div className="Box-root Padding-top--20 Padding-left--20">
                            <Badge color={'red'}>Project</Badge>
                        </div>
                    ) : null
                ) : (
                    <div className="Box-root Padding-top--20 Padding-left--20">
                        <Badge color={'blue'}>
                            {subProject && subProject.name}
                        </Badge>
                    </div>
                )}
                <div className="Box-root">
                    <div className="db-Trends-header">
                        <MonitorTitle monitor={monitor} status={status} />
                        <div className="db-Trends-controls">
                            <div className="db-Trends-timeControls">
                                <DateRangeWrapper
                                    selected={startDate}
                                    onChange={this.handleDateChange}
                                    dateRange={30}
                                />
                            </div>
                            <div>
                                <RenderIfSubProjectAdmin
                                    subProjectId={subProjectId}
                                >
                                    <button
                                        id={`edit_${monitor.name}`}
                                        className="bs-Button bs-DeprecatedButton db-Trends-editButton bs-Button--icon bs-Button--settings"
                                        type="button"
                                        onClick={this.editMonitor}
                                    >
                                        <span>Edit</span>
                                    </button>
                                    <button
                                        id={`delete_${monitor.name}`}
                                        className={
                                            deleting
                                                ? 'bs-Button bs-Button--blue'
                                                : 'bs-Button bs-DeprecatedButton db-Trends-editButton bs-Button--icon bs-Button--delete'
                                        }
                                        type="button"
                                        disabled={deleting}
                                        onClick={() =>
                                            this.props.openModal({
                                                id: deleteModalId,
                                                onClose: () => '',
                                                onConfirm: () =>
                                                    this.deleteMonitor(),
                                                content: DataPathHoC(
                                                    DeleteMonitor,
                                                    { monitor }
                                                ),
                                            })
                                        }
                                    >
                                        <ShouldRender if={!deleting}>
                                            <span>Delete</span>
                                        </ShouldRender>
                                        <ShouldRender if={deleting}>
                                            <FormLoader />
                                        </ShouldRender>
                                    </button>
                                </RenderIfSubProjectAdmin>
                            </div>
                        </div>
                    </div>
                    <ShouldRender if={monitor && probes && probes.length > 1}>
                        <ShouldRender
                            if={
                                monitor.type !== 'manual' &&
                                monitor.type !== 'device' &&
                                monitor.type !== 'server-monitor'
                            }
                        >
                            <div className="btn-group">
                                {monitor &&
                                    probes.map((location, index) => {
                                        const { logs } = filterProbeData(
                                            monitor,
                                            location,
                                            startDate,
                                            endDate
                                        );
                                        const status = getMonitorStatus(
                                            monitor.incidents,
                                            logs
                                        );
                                        const probe = probes.filter(
                                            probe => probe._id === location._id
                                        );
                                        const lastAlive =
                                            probe && probe.length > 0
                                                ? probe[0].lastAlive
                                                : null;

                                        return (
                                            <ProbeBar
                                                key={index}
                                                index={index}
                                                name={location.probeName}
                                                status={status}
                                                selectbutton={this.selectbutton}
                                                activeProbe={activeProbe}
                                                lastAlive={lastAlive}
                                            />
                                        );
                                    })}
                            </div>
                        </ShouldRender>
                        <MonitorChart
                            start={startDate}
                            end={endDate}
                            key={uuid.v4()}
                            monitor={monitor}
                            data={logs}
                            statuses={statuses}
                            status={status}
                            showAll={true}
                        />
                    </ShouldRender>
                    {monitor && probes && probes.length < 2 ? (
                        <MonitorChart
                            start={startDate}
                            end={endDate}
                            key={uuid.v4()}
                            monitor={monitor}
                            data={logs}
                            statuses={statuses}
                            status={status}
                            showAll={true}
                        />
                    ) : (
                        ''
                    )}
                    <br />
                </div>
            </div>
        );
    }
}

MonitorViewHeader.displayName = 'MonitorViewHeader';

MonitorViewHeader.propTypes = {
    componentId: PropTypes.object.isRequired,
    monitor: PropTypes.object.isRequired,
    editMonitorSwitch: PropTypes.func.isRequired,
    fetchMonitorLogs: PropTypes.func.isRequired,
    fetchMonitorStatuses: PropTypes.func.isRequired,
    monitorState: PropTypes.object.isRequired,
    deleteMonitor: PropTypes.func.isRequired,
    openModal: PropTypes.func,
    closeModal: PropTypes.func,
    index: PropTypes.string.isRequired,
    subProjects: PropTypes.array.isRequired,
    currentProject: PropTypes.object.isRequired,
    activeProbe: PropTypes.number,
    selectedProbe: PropTypes.func.isRequired,
    probes: PropTypes.array,
};

const mapDispatchToProps = dispatch =>
    bindActionCreators(
        {
            editMonitorSwitch,
            fetchMonitorLogs,
            fetchMonitorStatuses,
            deleteMonitor,
            selectedProbe,
            openModal,
            closeModal,
        },
        dispatch
    );

const mapStateToProps = state => {
    return {
        monitorState: state.monitor,
        subProjects: state.subProject.subProjects.subProjects,
        currentProject: state.project.currentProject,
        activeProbe: state.monitor.activeProbe,
        probes: state.probe.probes.data,
    };
};

export default connect(mapStateToProps, mapDispatchToProps)(MonitorViewHeader);<|MERGE_RESOLUTION|>--- conflicted
+++ resolved
@@ -89,15 +89,10 @@
             this.props.monitor._id,
             this.props.monitor.projectId._id || this.props.monitor.projectId
         );
-<<<<<<< HEAD
-        history.push(`/project/${this.props.currentProject._id}/monitoring`);
-        if (SHOULD_LOG_ANALYTICS) {
-=======
         history.push(
             `/project/${this.props.currentProject._id}/${this.props.componentId}/monitoring`
         );
         if (!IS_DEV) {
->>>>>>> 0c28095d
             logEvent('Monitor Deleted', {
                 ProjectId: this.props.currentProject._id,
                 monitorId: this.props.monitor._id,
