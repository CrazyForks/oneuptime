--- conflicted
+++ resolved
@@ -149,11 +149,7 @@
                 visible: true,
                 timeout: init.timeout,
             });
-<<<<<<< HEAD
             let spanElement = await init.pageWaitForSelector(page,`#${appLogName}-badge`);
-=======
-            let spanElement = await init.page$(page, `#${appLogName}-badge`);
->>>>>>> 7992cdc7
             spanElement = await spanElement.getProperty('innerText');
             spanElement = await spanElement.jsonValue();
             spanElement.should.be.exactly(categoryName.toUpperCase());
@@ -335,345 +331,6 @@
         },
         operationTimeOut
     );
-<<<<<<< HEAD
     
     /**Test Split */
-=======
-    test(
-        'Should open edit component for created log container',
-        async done => {
-            await init.navigateToApplicationLogDetails(
-                componentName,
-                applicationLogName,
-                page
-            );
-            await init.pageWaitForSelector(page, `#edit_${applicationLogName}`);
-            await init.pageClick(page, `#edit_${applicationLogName}`);
-
-            let spanElement = await init.pageWaitForSelector(
-                page,
-                `#application-log-edit-title-${applicationLogName}`
-            );
-            spanElement = await spanElement.getProperty('innerText');
-            spanElement = await spanElement.jsonValue();
-            spanElement.should.be.exactly(
-                `Edit Log Container ${applicationLogName}`
-            );
-
-            done();
-        },
-        operationTimeOut
-    );
-    test(
-        'Should open application key for created log container',
-        async done => {
-            await init.navigateToApplicationLogDetails(
-                componentName,
-                applicationLogName,
-                page
-            );
-            // open modal
-            await init.pageWaitForSelector(page, `#key_${applicationLogName}`);
-            await init.pageClick(page, `#key_${applicationLogName}`);
-
-            // click show applicaion log key
-            await init.pageWaitForSelector(
-                page,
-                `#show_application_log_key_${applicationLogName}`
-            );
-            await init.pageClick(
-                page,
-                `#show_application_log_key_${applicationLogName}`
-            );
-
-            // get log container key
-            let spanElement = await init.pageWaitForSelector(
-                page,
-                `#application_log_key_${applicationLogName}`
-            );
-            spanElement = await spanElement.getProperty('innerText');
-            applicationLogKey = await spanElement.jsonValue();
-            expect(spanElement).toBeDefined();
-
-            // click cancel
-            await init.pageWaitForSelector(
-                page,
-                `#cancel_application_log_key_${applicationLogName}`
-            );
-            await init.pageClick(
-                page,
-                `#cancel_application_log_key_${applicationLogName}`
-            );
-
-            done();
-        },
-        operationTimeOut
-    );
-    test(
-        'Should open application key for created log container and hide it back',
-        async done => {
-            await init.navigateToApplicationLogDetails(
-                componentName,
-                applicationLogName,
-                page
-            );
-            await init.pageWaitForSelector(page, `#key_${applicationLogName}`);
-            await init.pageClick(page, `#key_${applicationLogName}`);
-
-            // click show applicaion log key
-            await init.pageWaitForSelector(
-                page,
-                `#show_application_log_key_${applicationLogName}`
-            );
-            await init.pageClick(
-                page,
-                `#show_application_log_key_${applicationLogName}`
-            );
-            let spanElement = await init.pageWaitForSelector(
-                page,
-                `#application_log_key_${applicationLogName}`
-            );
-            expect(spanElement).toBeDefined();
-
-            // find the eye icon to hide log container key
-            await init.pageWaitForSelector(
-                page,
-                `#hide_application_log_key_${applicationLogName}`
-            );
-            await init.pageClick(
-                page,
-                `#hide_application_log_key_${applicationLogName}`
-            );
-
-            spanElement = await init.pageWaitForSelector(
-                page,
-                `#show_application_log_key_${applicationLogName}`
-            );
-            spanElement = await spanElement.getProperty('innerText');
-            spanElement = await spanElement.jsonValue();
-
-            expect(spanElement).toEqual('Click here to reveal Log API key');
-
-            done();
-        },
-        operationTimeOut
-    );
-    test(
-        'Should reset application key for created log container',
-        async done => {
-            await init.navigateToApplicationLogDetails(
-                componentName,
-                applicationLogName,
-                page
-            );
-            // open modal
-            await init.pageWaitForSelector(page, `#key_${applicationLogName}`);
-            await init.pageClick(page, `#key_${applicationLogName}`);
-
-            // click show applicaion log key
-            await init.pageWaitForSelector(
-                page,
-                `#show_application_log_key_${applicationLogName}`
-            );
-            await init.pageClick(
-                page,
-                `#show_application_log_key_${applicationLogName}`
-            );
-
-            // get log container key
-            let spanElement = await init.pageWaitForSelector(
-                page,
-                `#application_log_key_${applicationLogName}`
-            );
-            spanElement = await spanElement.getProperty('innerText');
-            applicationLogKey = await spanElement.jsonValue();
-
-            // click reset key
-            await init.pageWaitForSelector(
-                page,
-                `#reset_application_log_key_${applicationLogName}`
-            );
-            await init.pageClick(
-                page,
-                `#reset_application_log_key_${applicationLogName}`
-            );
-
-            // click confirm reset key
-            await init.pageWaitForSelector(
-                page,
-                `#confirm_reset_application_log_key_${applicationLogName}`
-            );
-            await init.pageClick(
-                page,
-                `#confirm_reset_application_log_key_${applicationLogName}`
-            );
-            await init.pageWaitForSelector(
-                page,
-                `#confirm_reset_application_log_key_${applicationLogName}`,
-                { hidden: true }
-            );
-
-            // open modal
-            await init.pageWaitForSelector(page, `#key_${applicationLogName}`);
-            await init.pageClick(page, `#key_${applicationLogName}`);
-
-            // click show applicaion log key
-            await init.pageWaitForSelector(
-                page,
-                `#show_application_log_key_${applicationLogName}`
-            );
-            await init.pageClick(
-                page,
-                `#show_application_log_key_${applicationLogName}`
-            );
-
-            // get log container key
-            spanElement = await init.pageWaitForSelector(
-                page,
-                `#application_log_key_${applicationLogName}`
-            );
-            spanElement = await spanElement.getProperty('innerText');
-            spanElement = await spanElement.jsonValue();
-
-            expect(spanElement).toBeDefined();
-            spanElement.should.not.be.equal(applicationLogKey);
-
-            done();
-        },
-        operationTimeOut
-    );
-    test(
-        'Should update name for created log container',
-        async done => {
-            await init.navigateToApplicationLogDetails(
-                componentName,
-                applicationLogName,
-                page
-            );
-            await init.pageWaitForSelector(page, `#edit_${applicationLogName}`);
-            await init.pageClick(page, `#edit_${applicationLogName}`);
-            // Fill and submit edit Application  log form
-            await init.pageWaitForSelector(page, '#form-new-application-log');
-            await page.focus('input[id=name]');
-            await init.pageType(page, 'input[id=name]', '-new');
-            await init.pageClick(page, 'button[type=submit]');
-            await init.pageWaitForSelector(page, '#addApplicationLogButton', {
-                hidden: true,
-            });
-
-            await init.pageWaitForSelector(page, '#logs');
-            await init.pageClick(page, '#logs');
-            let spanElement = await init.pageWaitForSelector(
-                page,
-                `#application-log-title-${applicationLogName}-new`
-            );
-            spanElement = await spanElement.getProperty('innerText');
-            spanElement = await spanElement.jsonValue();
-            spanElement.should.be.exactly(`${applicationLogName}-new`);
-
-            done();
-        },
-        operationTimeOut
-    );
-    test(
-        'Should update category for created log container',
-        async done => {
-            const categoryName = 'Another-Category';
-            // create a new resource category
-            await init.addResourceCategory(categoryName, page);
-
-            await init.navigateToApplicationLogDetails(
-                componentName,
-                `${applicationLogName}-new`,
-                page
-            );
-            await init.pageWaitForSelector(
-                page,
-                `#edit_${applicationLogName}-new`
-            );
-            await init.pageClick(page, `#edit_${applicationLogName}-new`);
-            // Fill and submit edit Application  log form
-            await init.pageWaitForSelector(page, '#form-new-application-log');
-            // change category here
-            await init.selectDropdownValue(
-                '#resourceCategory',
-                categoryName,
-                page
-            );
-            await init.pageClick(page, 'button[type=submit]');
-            await init.pageWaitForSelector(page, '#addApplicationLogButton', {
-                hidden: true,
-            });
-
-            await init.pageWaitForSelector(
-                page,
-                `#${applicationLogName}-new-badge`,
-                {
-                    visible: true,
-                    timeout: init.timeout,
-                }
-            );
-            // confirm the new category shows in the details page.
-            let spanElement = await init.page$(
-                page,
-                `#${applicationLogName}-new-badge`
-            );
-            spanElement = await spanElement.getProperty('innerText');
-            spanElement = await spanElement.jsonValue();
-            spanElement.should.be.exactly(categoryName.toUpperCase());
-
-            done();
-        },
-        operationTimeOut
-    );
-    test(
-        'Should delete category for created log container and reflect',
-        async done => {
-            const categoryName = 'Another-Category';
-
-            // confirm the application log has a category
-            await init.navigateToApplicationLogDetails(
-                componentName,
-                `${applicationLogName}-new`,
-                page
-            );
-
-            let spanElement = await init.page$(
-                page,
-                `#${applicationLogName}-new-badge`
-            );
-            spanElement = await spanElement.getProperty('innerText');
-            spanElement = await spanElement.jsonValue();
-            spanElement.should.be.exactly(categoryName.toUpperCase());
-
-            // delete the category
-            await page.goto(utils.DASHBOARD_URL, {
-                waitUntil: ['networkidle2'],
-            });
-            await init.pageWaitForSelector(page, '#projectSettings');
-            await init.pageClick(page, '#projectSettings');
-            await init.pageWaitForSelector(page, '#more');
-            await init.pageClick(page, '#more');
-
-            await init.pageWaitForSelector(page, 'li#resources a');
-            await init.pageClick(page, 'li#resources a');
-
-            await init.pageWaitForSelector(page, `#delete_${categoryName}`);
-            await init.pageClick(page, `#delete_${categoryName}`);
-            await init.pageWaitForSelector(page, '#deleteResourceCategory');
-            await init.pageClick(page, '#deleteResourceCategory');
-
-            // go back to log details and confirm it is not there anymore
-            const spanElementBadge = await init.page$(
-                page,
-                `#${applicationLogName}-new-badge`,
-                { hidden: true }
-            );
-            expect(spanElementBadge).toBeNull();
-
-            done();
-        },
-        operationTimeOut
-    );
->>>>>>> 7992cdc7
 });