const mongoose = require('../config/db');

const Schema = mongoose.Schema;
const teamSchema = new Schema({
    teamMembers: [
        {
            startTime: Date,
            endTime: Date,
            timezone: String,
            userId: { type: String, ref: 'User', index: true },
        },
    ],
});

const escalationSchema = new Schema({
    projectId: {
        type: String,
        ref: 'Project',
        alias: 'project',
        default: null,
        index: true,
    },
    callReminders: { type: Number, default: null },
    emailReminders: { type: Number, default: null },
    smsReminders: { type: Number, default: null },
    pushReminders: { type: Number, default: null },
    rotateBy: { type: String, default: null },
    rotationInterval: { type: Number, default: null },
    firstRotationOn: Date,
    rotationTimezone: String,
    call: { type: Boolean, default: false },
    email: { type: Boolean, default: false },
    sms: { type: Boolean, default: false },
<<<<<<< HEAD
    push: { type: Boolean, default: false },
    createdById: { type: String, ref: 'User', default: null },
=======
    createdById: { type: String, ref: 'User', default: null, index: true },
>>>>>>> 7b2cc970
    scheduleId: { type: String, ref: 'Schedule', default: null },
    teams: { type: [teamSchema], default: null },
    createdAt: { type: Date, default: Date.now },
    deleted: { type: Boolean, default: false },

    deletedAt: {
        type: Date,
    },

    deletedById: { type: String, ref: 'User', index: true },
});
module.exports = mongoose.model('Escalation', escalationSchema);<|MERGE_RESOLUTION|>--- conflicted
+++ resolved
@@ -31,12 +31,8 @@
     call: { type: Boolean, default: false },
     email: { type: Boolean, default: false },
     sms: { type: Boolean, default: false },
-<<<<<<< HEAD
     push: { type: Boolean, default: false },
-    createdById: { type: String, ref: 'User', default: null },
-=======
     createdById: { type: String, ref: 'User', default: null, index: true },
->>>>>>> 7b2cc970
     scheduleId: { type: String, ref: 'Schedule', default: null },
     teams: { type: [teamSchema], default: null },
     createdAt: { type: Date, default: Date.now },
