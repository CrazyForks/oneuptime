import React from 'react';
import { logLibraries } from '../../config';
import PropTypes from 'prop-types';
import { RenderSelect } from '../basic/RenderSelect';
import { Field, reduxForm } from 'redux-form';
import { connect } from 'react-redux';
import AceCodeEditor from '../basic/AceCodeEditor';

function renderLibraries() {
    const list = logLibraries.getLibraries().map(library => {
        return (
            <a
                target="_blank"
                key={library.id}
                href={library.link}
                rel="noreferrer noopener"
            >
                <img
                    style={{
                        width: '30px',
                        height: '30px',
                        margin: '10px',
                    }}
                    src={library.icon}
                    alt={library.iconText}
                />
            </a>
        );
    });
    return list;
}
function renderLanguageQuickStart(library, type, errorTracker, applicationLog) {
    const currentLibrary = logLibraries
        .getQuickStarts(errorTracker, applicationLog)
        .filter(quickStart => quickStart.id === library);
    const libraryDoc = currentLibrary[0]
        ? currentLibrary[0][type]
            ? currentLibrary[0][type]
            : ''
        : '';
    if (libraryDoc === '') {
        return (
            <div className="Padding-all--20">
                {' '}
                Please select a library to see quickstart docs.
            </div>
        );
    } else if (!libraryDoc.installation) {
        return <div className="Padding-all--20"> {libraryDoc} </div>;
    } else {
        return (
            <div>
                <span className="ContentHeader-title Text-color--inherit Text-fontSize--16 Text-fontWeight--medium Text-typeface--base Text-lineHeight--28 Padding-horizontal--20">
                    <span>
                        {' '}
                        {libraryDoc.installation
                            ? libraryDoc.installation.package
                            : ''}
                    </span>
                </span>

                <div>
                    <AceCodeEditor
                        value={
                            libraryDoc.installation
                                ? libraryDoc.installation.command
                                : ''
                        }
                        name={`quickstart-command-${type}`}
                        readOnly={true}
                        language={type === 'java' ? 'xml' : ' markdown'}
                        height={currentLibrary[0].height.install}
                    />
                </div>
                <span className="ContentHeader-title Text-color--inherit Text-fontSize--16 Text-fontWeight--medium Text-typeface--base Text-lineHeight--28 Padding-horizontal--20">
                    <span>{'Usage'}</span>
                </span>
                <div>
                    <AceCodeEditor
                        value={libraryDoc.usage ? libraryDoc.usage : ''}
                        name={`quickstart-${type}`}
                        readOnly={true}
                        mode="javascript"
                        height={currentLibrary[0].height.usage}
                    />
                </div>
            </div>
        );
    }
}
<<<<<<< HEAD
const LibraryList = ({ title, type, library, errorTracker, applicationLog }) => (
=======
const LibraryList = ({
    title,
    type,
    library,
    errorTracker,
    applicationLog,
}) => (
>>>>>>> f10654d3
    <div tabIndex="0" className="Box-root Margin-vertical--12">
        <div className="db-Trends bs-ContentSection Card-root Card-shadow--medium">
            <div className="Box-root">
                <div className="bs-ContentSection-content Box-root Box-divider--surface-bottom-1 Flex-flex Flex-direction--column Padding-horizontal--20 Padding-vertical--16">
                    <div className="Box-root">
                        <span className="ContentHeader-title Text-color--inherit Text-fontSize--16 Text-fontWeight--medium Text-typeface--base Text-lineHeight--28">
                            <span> {title} Libraries</span>
                        </span>
                        <span className="ContentHeader-description Text-color--inherit Text-display--inline Text-fontSize--14 Text-fontWeight--regular Text-lineHeight--20 Text-typeface--base Text-wrap--wrap"></span>
                    </div>
                    <div>{renderLibraries()}</div>
                </div>
            </div>
            <div className="Box-root">
                <div className="bs-ContentSection-content Box-root Box-divider--surface-bottom-1 Flex-flex Flex-direction--column ">
                    <div className="Box-root">
                        <span className="ContentHeader-title Text-color--inherit Text-fontSize--16 Text-fontWeight--medium Text-typeface--base Text-lineHeight--28 Padding-horizontal--20">
                            <span> Quick Start</span>
                        </span>
                        <span className="ContentHeader-description Text-color--inherit Text-display--inline Text-fontSize--14 Text-fontWeight--regular Text-lineHeight--20 Text-typeface--base Text-wrap--wrap"></span>
                    </div>
                    <form id="form-quick-start">
                        <div
                            className="bs-ContentSection-content Box-root Box-background--offset Box-divider--surface-bottom-1 Padding-vertical--2"
                            style={{ boxShadow: 'none' }}
                        >
                            <div>
                                <div className="bs-Fieldset-wrapper Box-root Margin-bottom--2">
                                    <fieldset className="bs-Fieldset">
                                        <div className="bs-Fieldset-rows">
                                            <div className="bs-Fieldset-row">
                                                <label className="bs-Fieldset-label">
                                                    Available Libraries
                                                </label>
                                                <div className="bs-Fieldset-fields">
                                                    <Field
                                                        className="db-select-nw"
                                                        component={RenderSelect}
                                                        name="library"
                                                        id="library"
                                                        placeholder="Choose Library"
                                                        options={[
                                                            {
                                                                value: '',
                                                                label:
                                                                    'Select library',
                                                            },
                                                            ...(logLibraries.getQuickStarts() &&
                                                            logLibraries.getQuickStarts()
                                                                .length > 0
                                                                ? logLibraries
                                                                      .getQuickStarts()
                                                                      .map(
                                                                          library => ({
                                                                              value:
                                                                                  library.id,
                                                                              label:
                                                                                  library.language,
                                                                          })
                                                                      )
                                                                : []),
                                                        ]}
                                                    />
                                                </div>
                                            </div>
                                        </div>
                                    </fieldset>
                                </div>
                            </div>
                        </div>
                    </form>
<<<<<<< HEAD
                    {renderLanguageQuickStart(library, type, errorTracker, applicationLog)}
=======
                    {renderLanguageQuickStart(
                        library,
                        type,
                        errorTracker,
                        applicationLog
                    )}
>>>>>>> f10654d3
                </div>
            </div>
        </div>
    </div>
);

LibraryList.displayName = 'LibraryList';
const LibraryListForm = new reduxForm({
    form: 'QuickStart',
    destroyOnUnmount: true,
    enableReinitialize: true,
})(LibraryList);
LibraryList.propTypes = {
    title: PropTypes.string,
    library: PropTypes.string,
    type: PropTypes.string,
    errorTracker: PropTypes.object,
    applicationLog: PropTypes.object,
};
const mapStateToProps = state => {
    const initialValues = {
        library: 'js',
    };
    return {
        initialValues,
        library: state.form.QuickStart
            ? state.form.QuickStart.values.library
            : '',
    };
};
export default connect(mapStateToProps)(LibraryListForm);<|MERGE_RESOLUTION|>--- conflicted
+++ resolved
@@ -88,9 +88,6 @@
         );
     }
 }
-<<<<<<< HEAD
-const LibraryList = ({ title, type, library, errorTracker, applicationLog }) => (
-=======
 const LibraryList = ({
     title,
     type,
@@ -98,7 +95,6 @@
     errorTracker,
     applicationLog,
 }) => (
->>>>>>> f10654d3
     <div tabIndex="0" className="Box-root Margin-vertical--12">
         <div className="db-Trends bs-ContentSection Card-root Card-shadow--medium">
             <div className="Box-root">
@@ -170,16 +166,12 @@
                             </div>
                         </div>
                     </form>
-<<<<<<< HEAD
-                    {renderLanguageQuickStart(library, type, errorTracker, applicationLog)}
-=======
                     {renderLanguageQuickStart(
                         library,
                         type,
                         errorTracker,
                         applicationLog
                     )}
->>>>>>> f10654d3
                 </div>
             </div>
         </div>
