--- conflicted
+++ resolved
@@ -11,7 +11,6 @@
 
 module.exports = {
     create: async function(data) {
-<<<<<<< HEAD
         try {
             const _this = this;
             // check if component exists
@@ -68,61 +67,9 @@
             });
             return performanceTracker;
         } catch (error) {
-=======
-        const _this = this;
-        // check if component exists
-        const componentCount = await ComponentService.countBy({
-            _id: data.componentId,
-        });
-        // send an error if the component doesnt exist
-        if (!componentCount || componentCount === 0) {
-            const error = new Error('Component does not exist.');
-            error.code = 400;
->>>>>>> 31e4a434
             ErrorService.log('performanceTrackerService.create', error);
             throw error;
         }
-        // check if a performance tracker already exist with the same name for a particular component
-        const existingPerformanceTracker = await _this.findBy({
-            query: { name: data.name, componentId: data.componentId },
-            select: '_id',
-        });
-        if (
-            existingPerformanceTracker &&
-            existingPerformanceTracker.length > 0
-        ) {
-            const error = new Error(
-                'Performance tracker with that name already exists.'
-            );
-            error.code = 400;
-            ErrorService.log('performanceTrackerService.create', error);
-            throw error;
-        }
-
-        data.key = uuid.v4();
-        // handle the slug
-        let name = data.name;
-        name = slugify(name);
-        name = `${name}-${generate('1234567890', 8)}`;
-        data.slug = name.toLowerCase();
-
-        let performanceTracker = await PerformanceTrackerModel.create(data);
-
-        const select = 'componentId name slug key showQuickStart createdById';
-        const populate = [
-            { path: 'createdById', select: 'name email' },
-            {
-                path: 'componentId',
-                select: 'name slug',
-                populate: { path: 'projectId', select: 'name slug' },
-            },
-        ];
-        performanceTracker = await _this.findOneBy({
-            query: { _id: performanceTracker._id },
-            select,
-            populate,
-        });
-        return performanceTracker;
     },
     //Description: Gets all application logs by component.
     findBy: async function({ query, limit, skip, select, populate }) {
@@ -279,17 +226,10 @@
         }
         if (!query.deleted) query.deleted = false;
 
-<<<<<<< HEAD
-            if (data && data.name) {
-                let name = data.name;
-                name = slugify(name);
-                name = `${name}-${nanoid('1234567890', 8)}`;
-                data.slug = name.toLowerCase();
-=======
         if (data && data.name) {
             let name = data.name;
             name = slugify(name);
-            name = `${name}-${generate('1234567890', 8)}`;
+            name = `${name}-${nanoid('1234567890', 8)}`;
             data.slug = name.toLowerCase();
         }
         let performanceTracker = await PerformanceTrackerModel.findOneAndUpdate(
@@ -297,7 +237,6 @@
             { $set: data },
             {
                 new: true,
->>>>>>> 31e4a434
             }
         );
 
