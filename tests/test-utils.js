const faker = require('faker');

const user = faker.helpers.createCard();
user.email = generateRandomBusinessEmail();
user.password = generatePassword();
user.card = '4111111111111111';
user.cvv = '100';
user.expiryDate = '12/23';
user.message = 'Test message';

const agent =
    'Mozilla/5.0 (Windows NT 10.0; Win64; x64) AppleWebKit/537.36 (KHTML, like Gecko) Chrome/61.0.3163.100 Safari/537.36';

let slomo = 20;

if (
    process.env.SLOMO &&
    parseInt(process.env.SLOMO) &&
    parseInt(process.env.SLOMO) > 20
) {
    slomo = parseInt(process.env.SLOMO);
}

const puppeteerLaunchConfig = {
    headless: process.env.HEADLESS === 'false' ? false : true,
    defaultViewport: null,
    slowMo: slomo,
    args: [
        '--start-maximized',
        '--disable-web-security',
        '--disable-features=IsolateOrigins,site-per-process',
        '--proxy-server=',
        '--no-sandbox',
        '--disable-setuid-sandbox',
        '--disable-dev-shm-usage',
        '--disable-accelerated-2d-canvas',
        '--disable-gpu',
        '--disable-background-timer-throttling',
        '--disable-backgrounding-occluded-windows',
        '--disable-renderer-backgrounding',
    ],
};

const HOME_URL = process.env.HOME_URL || 'http://localhost:1444';
const ACCOUNTS_URL = process.env.ACCOUNTS_URL || 'http://localhost:3003';
const ADMIN_DASHBOARD_URL =
    process.env.ADMIN_DASHBOARD_URL || 'http://localhost:3100';
const DASHBOARD_URL = process.env.DASHBOARD_URL || 'http://localhost:3000';
const BACKEND_URL = process.env.BACKEND_URL || 'http://localhost:3002';
const STATUSPAGE_URL = process.env.STATUSPAGE_URL || 'http://localhost:3006';
const APIDOCS_URL = process.env.APIDOCS_URL || 'http://localhost:1445';
const HTTP_TEST_SERVER_URL =
    process.env.HTTP_TEST_SERVER_URL || 'http://localhost:3010';

function generateRandomBusinessEmail() {
    return (
        Math.random()
            .toString(36)
            .substring(8) +
        '@' +
        Math.random()
            .toString(24)
            .substring(8) +
        '.com'
    );
}
function generatePassword() {
    return Math.random()
        .toString(36)
        .substring(7);
}
function generateRandomString() {
    return Math.random()
        .toString(36)
        .substring(8);
}
// These are other required functions, variables present in other test-utils dashboard folder.
function parseBoolean(val) {
    const falsy = /^(?:f(?:alse)?|no?|0+)$/i;
    return !falsy.test(val) && !!val;
}

function generateWrongEmail() {
    return (
        Math.random()
            .toString(36)
            .substring(8) +
        '@' +
        Math.random()
            .toString(24)
            .substring(8) +
        '.com'
    );
}

function generateRandomWebsite() {
    return (
        'http://' +
        Math.random()
            .toString(36)
            .substring(10) +
        '.com'
    );
}

function capitalize(words) {
    if (!words || !words.trim()) return '';

    words = words.split(' ');
    words = words.map(
        word => word.charAt(0).toUpperCase() + word.slice(1).toLowerCase()
    );

    return words.join(' ').trim();
}

const resourceCategoryName = 'e2e_monitor_category';

const monitorName = 'newMonitor';

const monitorUrl = 'https://www.test.com';

const scheduledEventDescription = 'event description';

const scheduledEventName = 'event name';

const updatedScheduledEventDescription = 'event description updated';

const updatedScheduledEventName = 'event name updated';

const dockerCredential = {
<<<<<<< HEAD
    dockerUsername: process.env.DOCKER_UNMASKED_USERNAME || "fyipetest",
    dockerPassword: process.env.DOCKER_UNMASKED_PASSWORD || "4G76c2aavPHa",
    dockerRegistryUrl: process.env.DOCKER_SECURITY_SCAN_REGISTRY_URL || "https://registry.hub.docker.com",
    imagePath: process.env.DOCKER_SECURITY_SCAN_IMAGE_PATH || "fyipeproject/home",
    imageTags: process.env.DOCKER_SECURITY_SCAN_IMAGE_TAGS || "latest",
};

const gitCredential = {
    gitUsername: process.env.GITHUB_UNMASKED_USERNAME || "fyipetest",
    gitPassword: process.env.GITHUB_UNMASKED_PASSWORD || "FzUHPgxBGrqCuf68aaHjPqaFZH",
    gitRepositoryUrl: process.env.GITHUB_SECURITY_SCAN_REPOSITORY_URL || "https://github.com/twbs/bootstrap",
=======
    dockerUsername: process.env.DOCKER_UNMASKED_USERNAME || 'fyipetest',
    dockerPassword: process.env.DOCKER_UNMASKED_PASSWORD || '4G76c2aavPHa',
    dockerRegistryUrl:
        process.env.DOCKER_SECURITY_SCAN_REGISTRY_URL ||
        'https://registry.hub.docker.com',
    imagePath:
        process.env.DOCKER_SECURITY_SCAN_IMAGE_PATH || 'fyipeproject/home',
    imageTags: process.env.DOCKER_SECURITY_SCAN_IMAGE_TAGS || 'latest',
};

const gitCredential = {
    gitUsername: process.env.GITHUB_UNMASKED_USERNAME || 'fyipetest',
    gitPassword:
        process.env.GITHUB_UNMASKED_PASSWORD || 'FzUHPgxBGrqCuf68aaHjPqaFZH',
    gitRepositoryUrl:
        process.env.GITHUB_SECURITY_SCAN_REPOSITORY_URL ||
        'https://github.com/twbs/bootstrap',
>>>>>>> e4d5b4c4
};

const smtpCredential = {
    user: process.env.TEST_EMAIL || 'noreply@fyipe.com',
    pass:
        process.env.TEST_EMAIL_PASSWORD || 'qZzsbeYJAxJccf9FwgdZvip3nr9mhmofD',
    host: process.env.TEST_EMAIL_SMTP_SERVER || 'smtp.gmail.com',
    port: process.env.TEST_EMAIL_SMTP_PORT || '465',
    from: process.env.TEST_EMAIL || 'noreply@fyipe.com',
    secure: true,
};

const twilioCredentials = {
<<<<<<< HEAD
    accountSid: process.env.TEST_TWILIO_ACCOUNT_SID || "AC4b957669470069d68cd5a09d7f91d7c6",
    authToken: process.env.TEST_TWILIO_ACCOUNT_AUTH_TOKEN || "79a35156d9967f0f6d8cc0761ef7d48d",
    phoneNumber: process.env.TEST_TWILIO_PHONE || "+15005550006",
=======
    accountSid:
        process.env.TEST_TWILIO_ACCOUNT_SID ||
        'AC4b957669470069d68cd5a09d7f91d7c6',
    authToken:
        process.env.TEST_TWILIO_ACCOUNT_AUTH_TOKEN ||
        '79a35156d9967f0f6d8cc0761ef7d48d',
    phoneNumber: process.env.TEST_TWILIO_PHONE || '+15005550006',
>>>>>>> e4d5b4c4
};

const monitorTabIndexes = {
    BASIC: 0,
    SUBSCRIBERS: 2,
    INTEGRATION: 4,
    ADVANCE: 6,
};
const incidentTabIndexes = {
    BASIC: 0,
    MONITOR_LOGS: 2,
    ALERT_LOGS: 4,
    INCIDENT_TIMELINE: 6,
    INCIDENT_NOTES: 8,
    ADVANCE: 6, // Now in react-tab-6 id
};
const scheduleEventTabIndexes = {
    BASIC: 0,
    NOTES: 2,
    ADVANCE: 4,
};

module.exports = {
    HOME_URL,
    ACCOUNTS_URL,
    ADMIN_DASHBOARD_URL,
    DASHBOARD_URL,
    BACKEND_URL,
    STATUSPAGE_URL,
    APIDOCS_URL,
    HTTP_TEST_SERVER_URL,
    user,
    puppeteerLaunchConfig,
    generateRandomString,
    generateRandomBusinessEmail,
    generateWrongEmail,
    resourceCategoryName,
    monitorName,
    monitorUrl,
    scheduledEventName,
    scheduledEventDescription,
    updatedScheduledEventName,
    updatedScheduledEventDescription,
    generateRandomWebsite,
    parseBoolean,
    dockerCredential,
    gitCredential,
    smtpCredential,
    twilioCredentials,
    capitalize,
    monitorTabIndexes,
    incidentTabIndexes,
    scheduleEventTabIndexes,
    agent,
};<|MERGE_RESOLUTION|>--- conflicted
+++ resolved
@@ -129,19 +129,6 @@
 const updatedScheduledEventName = 'event name updated';
 
 const dockerCredential = {
-<<<<<<< HEAD
-    dockerUsername: process.env.DOCKER_UNMASKED_USERNAME || "fyipetest",
-    dockerPassword: process.env.DOCKER_UNMASKED_PASSWORD || "4G76c2aavPHa",
-    dockerRegistryUrl: process.env.DOCKER_SECURITY_SCAN_REGISTRY_URL || "https://registry.hub.docker.com",
-    imagePath: process.env.DOCKER_SECURITY_SCAN_IMAGE_PATH || "fyipeproject/home",
-    imageTags: process.env.DOCKER_SECURITY_SCAN_IMAGE_TAGS || "latest",
-};
-
-const gitCredential = {
-    gitUsername: process.env.GITHUB_UNMASKED_USERNAME || "fyipetest",
-    gitPassword: process.env.GITHUB_UNMASKED_PASSWORD || "FzUHPgxBGrqCuf68aaHjPqaFZH",
-    gitRepositoryUrl: process.env.GITHUB_SECURITY_SCAN_REPOSITORY_URL || "https://github.com/twbs/bootstrap",
-=======
     dockerUsername: process.env.DOCKER_UNMASKED_USERNAME || 'fyipetest',
     dockerPassword: process.env.DOCKER_UNMASKED_PASSWORD || '4G76c2aavPHa',
     dockerRegistryUrl:
@@ -159,7 +146,6 @@
     gitRepositoryUrl:
         process.env.GITHUB_SECURITY_SCAN_REPOSITORY_URL ||
         'https://github.com/twbs/bootstrap',
->>>>>>> e4d5b4c4
 };
 
 const smtpCredential = {
@@ -173,11 +159,6 @@
 };
 
 const twilioCredentials = {
-<<<<<<< HEAD
-    accountSid: process.env.TEST_TWILIO_ACCOUNT_SID || "AC4b957669470069d68cd5a09d7f91d7c6",
-    authToken: process.env.TEST_TWILIO_ACCOUNT_AUTH_TOKEN || "79a35156d9967f0f6d8cc0761ef7d48d",
-    phoneNumber: process.env.TEST_TWILIO_PHONE || "+15005550006",
-=======
     accountSid:
         process.env.TEST_TWILIO_ACCOUNT_SID ||
         'AC4b957669470069d68cd5a09d7f91d7c6',
@@ -185,7 +166,6 @@
         process.env.TEST_TWILIO_ACCOUNT_AUTH_TOKEN ||
         '79a35156d9967f0f6d8cc0761ef7d48d',
     phoneNumber: process.env.TEST_TWILIO_PHONE || '+15005550006',
->>>>>>> e4d5b4c4
 };
 
 const monitorTabIndexes = {
