--- conflicted
+++ resolved
@@ -25,16 +25,10 @@
         "node-fetch": "^3.1.0",
         "node-ssh": "^12.0.2",
         "ping": "^0.4.1",
-<<<<<<< HEAD
-        "simple-git": "^2.48.0",
-        "uuid": "^8.3.2",
-        "winston": "^3.4.0",
-=======
         "simple-git": "^2.40.0",
         "ssh2": "^0.8.9",
         "uuid": "^3.4.0",
         "winston": "^3.3.3",
->>>>>>> 31e4a434
         "winston-slack-transport": "^2.0.0"
     }
 }