import React, { Component } from 'react';
import BreadCrumbItem from '../components/breadCrumb/BreadCrumbItem';
import Dashboard from '../components/Dashboard';
import getParentRoute from '../utils/getParentRoute';
import Fade from 'react-reveal/Fade';
import { connect } from 'react-redux';
import PropsType from 'prop-types';
import ShouldRender from '../components/basic/ShouldRender';
import TutorialBox from '../components/tutorial/TutorialBox';
import NewErrorTracker from '../components/errorTracker/NewErrorTracker';
import { fetchErrorTrackers } from '../actions/errorTracker';
import { bindActionCreators } from 'redux';
import { LoadingState } from '../components/basic/Loader';
import sortByName from '../utils/sortByName';
import { ErrorTrackerList } from '../components/errorTracker/ErrorTrackerList';
import { SHOULD_LOG_ANALYTICS, API_URL } from '../config';
import { logEvent } from '../analytics';
import io from 'socket.io-client';
import { history } from '../store';

const socket = io.connect(API_URL.replace('/api', ''), {
    path: '/api/socket.io',
});

class ErrorTracking extends Component {
    componentDidMount() {
        if (SHOULD_LOG_ANALYTICS) {
            logEvent(
                'PAGE VIEW: DASHBOARD > PROJECT > COMPONENT > ERROR TRACKING LIST'
            );
        }
    }
    componentWillUnmount() {
        socket.removeListener(`createErrorTracker-${this.props.componentId}`);
    }
    ready = () => {
        const { componentId } = this.props.match.params;
        const projectId = this.props.currentProject
            ? this.props.currentProject._id
            : null;
        if (projectId && componentId) {
            this.props.fetchErrorTrackers(projectId, componentId);
        }
    };
    render() {
        if (this.props.currentProject) {
            document.title = this.props.currentProject.name + ' Dashboard';
            socket.on(`createErrorTracker-${this.props.componentId}`, data => {
                history.push(
<<<<<<< HEAD
                    `/dashboard/project/${this.props.currentProject._id}/${this.props.componentId}/error-trackers/${data._id}`
=======
                    `/dashboard/project/${this.props.currentProject.slug}/${this.props.componentId}/error-trackers/${data._id}`
>>>>>>> f10654d3
                );
            });
        }
        const {
            location: { pathname },
            component,
            errorTracker,
            componentId,
        } = this.props;

        const errorTrackers =
            errorTracker && errorTracker.errorTrackers
                ? sortByName(errorTracker.errorTrackers)
                : [];
        const errorTrackersList =
            errorTrackers && errorTrackers.length > 0 ? (
                <div
                    id={`box_${componentId}`}
                    className="Box-root Margin-vertical--12"
                >
                    <div
                        className="db-Trends Card-root"
                        style={{ overflow: 'visible' }}
                    >
                        <ErrorTrackerList
                            componentId={componentId}
                            errorTrackers={
                                this.props.errorTracker.errorTrackers
                            }
                        />
                    </div>
                </div>
            ) : (
                false
            );

        const componentName = component ? component.name : '';
        return (
            <Dashboard ready={this.ready}>
                <Fade>
                    <BreadCrumbItem
                        route={getParentRoute(pathname)}
                        name={componentName}
                    />
                    <BreadCrumbItem route={pathname} name="Error Tracking" />
                    <div>
                        <div>
                            <ShouldRender
                                if={this.props.errorTracker.requesting}
                            >
                                <LoadingState />
                            </ShouldRender>
                            <ShouldRender
                                if={!this.props.errorTracker.requesting}
                            >
                                <div className="db-RadarRulesLists-page">
                                    <ShouldRender
                                        if={
                                            this.props.tutorialStat.errorTracker
                                                .show
                                        }
                                    >
                                        <TutorialBox
                                            type="errorTracking"
                                            currentProjectId={
                                                this.props.currentProject?._id
                                            }
                                        />
                                    </ShouldRender>
                                </div>
                                {errorTrackersList}
                                <NewErrorTracker
                                    componentId={this.props.componentId}
                                />
                            </ShouldRender>
                        </div>
                    </div>
                </Fade>
            </Dashboard>
        );
    }
}

ErrorTracking.displayName = 'ErrorTracking';
const mapDispatchToProps = dispatch => {
    return bindActionCreators(
        {
            fetchErrorTrackers,
        },
        dispatch
    );
};
const mapStateToProps = (state, ownProps) => {
    const { componentId } = ownProps.match.params;
    const projectId =
        state.project.currentProject && state.project.currentProject._id;
    const currentProject = state.project.currentProject;

    const errorTracker = state.errorTracker.errorTrackersList;

    let component;
    state.component.componentList.components.forEach(item => {
        item.components.forEach(c => {
            if (String(c._id) === String(componentId)) {
                component = c;
            }
        });
    });

    // try to get custom project tutorial by project ID
    const projectCustomTutorial = state.tutorial[projectId];

    // set a default show to true for the tutorials to display
    const tutorialStat = {
        errorTracker: { show: true },
    };
    // loop through each of the tutorial stat, if they have a value based on the project id, replace it with it
    for (const key in tutorialStat) {
        if (projectCustomTutorial && projectCustomTutorial[key]) {
            tutorialStat[key].show = projectCustomTutorial[key].show;
        }
    }

    return {
        currentProject,
        component,
        componentId,
        errorTracker,
        tutorialStat,
    };
};
ErrorTracking.propTypes = {
    component: PropsType.object,
    currentProject: PropsType.object,
    location: PropsType.object,
    componentId: PropsType.string,
    fetchErrorTrackers: PropsType.func,
    tutorialStat: PropsType.object,
    errorTracker: PropsType.object,
    match: PropsType.object,
};
export default connect(mapStateToProps, mapDispatchToProps)(ErrorTracking);<|MERGE_RESOLUTION|>--- conflicted
+++ resolved
@@ -47,11 +47,7 @@
             document.title = this.props.currentProject.name + ' Dashboard';
             socket.on(`createErrorTracker-${this.props.componentId}`, data => {
                 history.push(
-<<<<<<< HEAD
-                    `/dashboard/project/${this.props.currentProject._id}/${this.props.componentId}/error-trackers/${data._id}`
-=======
                     `/dashboard/project/${this.props.currentProject.slug}/${this.props.componentId}/error-trackers/${data._id}`
->>>>>>> f10654d3
                 );
             });
         }
