--- conflicted
+++ resolved
@@ -619,12 +619,9 @@
     monitors: PropTypes.array,
     components: PropTypes.array,
     monitorList: PropTypes.array,
-<<<<<<< HEAD
     fetchSubProjectOngoingScheduledEvents: PropTypes.func,
     subProjectOngoingScheduledEvents: PropTypes.array,
-=======
     multipleIncidentRequest: PropTypes.object,
->>>>>>> 07ca9f38
 };
 
 const mapStateToProps = (state, props) => {
@@ -656,16 +653,10 @@
         projectTeamMembers,
         components,
         monitors,
-<<<<<<< HEAD
         monitorList: state.monitor.monitorsList.monitors,
         subProjectOngoingScheduledEvents:
             state.scheduledEvent.subProjectOngoingScheduledEvent.events,
-=======
-        monitorList: state.monitor.monitorsList.monitors[0]
-            ? state.monitor.monitorsList.monitors[0].monitors
-            : [],
         multipleIncidentRequest: state.incident.unresolvedincidents,
->>>>>>> 07ca9f38
     };
 };
 
