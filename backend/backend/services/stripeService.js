--- conflicted
+++ resolved
@@ -7,27 +7,14 @@
             var project = await ProjectService.findOneBy({ stripeSubscriptionId: subscriptionId });
 
             await MailService.sendPaymentFailedEmail(project.name, user.email, user.name, chargeAttemptStage);
-<<<<<<< HEAD
-        } catch (error) {
-            ErrorService.log('MailService.sendPaymentFailedEmail', error);
-            throw error;
-        }
-        if (chargeAttemptCount === 3) {
-            try {
+
+            if (chargeAttemptCount === 3) {
                 await UserService.updateBy({ _id: user._id},{ paymentFailedDate: new Date });
-            } catch (error) {
-                ErrorService.log('UserService.updateBy', error);
-                throw error;
-=======
-            
-            if (chargeAttemptCount === 3) {
-                await UserService.update({ _id: user._id, paymentFailedDate: new Date });
->>>>>>> afffecf6
             }
             return { paymentStatus: 'failed' };
         } catch (error) {
             ErrorService.log('stripeService.events', error);
-            throw error; 
+            throw error;
         }
     },
 
