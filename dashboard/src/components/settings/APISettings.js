import uuid from 'uuid';
import React, { Component } from 'react';
import PropTypes from 'prop-types';
import { bindActionCreators } from 'redux';
import { connect } from 'react-redux';
import { resetProjectToken } from '../../actions/project';
import ShouldRender from '../basic/ShouldRender';
import { FormLoader } from '../basic/Loader';
import RenderIfAdmin from '../../components/basic/RenderIfAdmin';
import ResetAPIKey from '../modals/ResetAPIKey';
import { openModal } from '../../actions/modal';
import { logEvent } from '../../analytics';
import { API_URL, SHOULD_LOG_ANALYTICS } from '../../config';
import TooltipMini from '../basic/TooltipMini';

export class APISettings extends Component {
    constructor(props) {
        super(props);

        this.state = {
            hidden: true,
            resetModalId: uuid.v4(),
        };
    }

    apiResetModal = () => {
        this.props.openModal({
            id: this.state.resetModalId,
            onClose: () => '',
            content: ResetAPIKey,
            onConfirm: () => {
                return this.props
                    .resetProjectToken(this.props.currentProject._id)
                    .then(() => {
                        if (SHOULD_LOG_ANALYTICS) {
                            logEvent(
                                'EVENT: DASHBOARD > PROJECT > SETTINGS > RESET API TOKEN',
                                {
                                    projectId: this.props.currentProject._id,
                                }
                            );
                        }
                    });
            },
        });
    };
    changeAPIKeyVisualState = () => {
        this.setState(state => ({
            hidden: !state.hidden,
        }));
    };

    render() {
        const { hidden } = this.state;

        return (
            <div className="Box-root Margin-bottom--12">
                <div className="bs-ContentSection Card-root Card-shadow--medium">
                    <div className="Box-root">
                        <div className="bs-ContentSection-content Box-root Box-divider--surface-bottom-1 Flex-flex Flex-alignItems--center Flex-justifyContent--spaceBetween Padding-horizontal--20 Padding-vertical--16">
                            <div className="Box-root">
                                <span className="Text-color--inherit Text-display--inline Text-fontSize--16 Text-fontWeight--medium Text-lineHeight--24 Text-typeface--base Text-wrap--wrap">
                                    <span>API Keys</span>
                                </span>
                                <p>
                                    <span>
                                        Access and integrate your apps and
                                        services with API.
                                    </span>
                                </p>
                            </div>
                        </div>
                        <div className="bs-ContentSection-content Box-root Box-background--offset Box-divider--surface-bottom-1 Padding-horizontal--8 Padding-vertical--2">
                            <div>
                                <div className="bs-Fieldset-wrapper Box-root Margin-bottom--2">
                                    <fieldset className="bs-Fieldset">
                                        <div className="bs-Fieldset-rows">
                                            <div className="bs-Fieldset-row">
                                                <label className="bs-Fieldset-label">
                                                    Project ID
                                                </label>
                                                <div className="bs-Fieldset-fields">
                                                    <span
                                                        className="value"
                                                        style={{
                                                            marginTop: '6px',
                                                        }}
                                                    >
                                                        {this.props
                                                            .currentProject !==
                                                        null
                                                            ? this.props
                                                                  .currentProject
                                                                  ._id
                                                            : 'LOADING...'}
                                                    </span>
                                                </div>
                                            </div>
                                            <div className="bs-Fieldset-row">
                                                <label className="bs-Fieldset-label">
                                                    API URL
                                                </label>
                                                <div className="bs-Fieldset-fields">
                                                    <span
                                                        className="value"
                                                        style={{
                                                            marginTop: '6px',
                                                        }}
                                                    >
                                                        {API_URL !== null
                                                            ? API_URL
                                                            : 'LOADING...'}
                                                    </span>
                                                </div>
                                            </div>
                                            <div className="bs-Fieldset-row">
                                                <label className="bs-Fieldset-label">
                                                    API Key
                                                </label>
                                                <div className="bs-Fieldset-fields">
                                                    <ShouldRender if={hidden}>
                                                        <span
                                                            id="apiKey"
                                                            className="value"
                                                            style={{
                                                                marginTop:
                                                                    '6px',
                                                                cursor:
                                                                    'pointer',
                                                            }}
                                                            onClick={
                                                                this
                                                                    .changeAPIKeyVisualState
                                                            }
                                                        >
                                                            Click here to reveal
                                                            API key
                                                        </span>
                                                    </ShouldRender>
                                                    <ShouldRender if={!hidden}>
                                                        <div className="Flex-flex">
                                                            <span
                                                                id="apiKey"
                                                                className="value"
                                                                style={{
                                                                    marginTop:
                                                                        '6px',
                                                                }}
                                                            >
                                                                {this.props
                                                                    .currentProject !==
                                                                null
                                                                    ? this.props
                                                                          .currentProject
                                                                          .apiKey
                                                                    : 'LOADING...'}
                                                            </span>
                                                            <div
                                                                onClick={
                                                                    this
                                                                        .changeAPIKeyVisualState
                                                                }
                                                                className="Flex-flex Flex-alignItems--center Padding-left--8"
                                                            >
<<<<<<< HEAD
                                                                <TooltipMini
                                                                    title="Hide API Key"
                                                                    content={
                                                                        <img
                                                                            alt="hide"
                                                                            src="/dashboard/assets/img/hide.svg"
                                                                            style={{
                                                                                width:
                                                                                    '15px',
                                                                                height:
                                                                                    '15px',
                                                                                cursor:
                                                                                    'pointer',
                                                                            }}
                                                                        />
                                                                    }
=======
                                                                <img
                                                                    src="/dashboard/assets/img/hide.svg"
                                                                    style={{
                                                                        width:
                                                                            '15px',
                                                                        height:
                                                                            '15px',
                                                                    }}
                                                                    alt="hide_api_key"
>>>>>>> 9a4bf150
                                                                />
                                                            </div>
                                                        </div>
                                                    </ShouldRender>
                                                </div>
                                            </div>
                                        </div>
                                    </fieldset>
                                </div>
                            </div>
                        </div>
                        <div className="bs-ContentSection-footer bs-ContentSection-content Box-root Box-background--white Flex-flex Flex-alignItems--center Flex-justifyContent--spaceBetween Padding-horizontal--20 Padding-vertical--12">
                            <span className="db-SettingsForm-footerMessage"></span>

                            <div>
                                <RenderIfAdmin>
                                    <button
                                        id="resetApiKey"
                                        className="bs-Button bs-Button--blue"
                                        onClick={this.apiResetModal}
                                    >
                                        <ShouldRender
                                            if={!this.props.isRequesting}
                                        >
                                            <span>Reset API Key</span>
                                        </ShouldRender>
                                        <ShouldRender
                                            if={this.props.isRequesting}
                                        >
                                            <FormLoader />
                                        </ShouldRender>
                                    </button>
                                </RenderIfAdmin>
                            </div>
                        </div>
                    </div>
                </div>
            </div>
        );
    }
}

APISettings.displayName = 'APISettings';

const mapStateToProps = state => ({
    currentProject: state.project.currentProject,
    isRequesting: state.project.resetToken.requesting,
});

const mapDispatchToProps = dispatch =>
    bindActionCreators({ resetProjectToken, openModal }, dispatch);

APISettings.propTypes = {
    resetProjectToken: PropTypes.func.isRequired,
    currentProject: PropTypes.oneOfType([
        PropTypes.object,
        PropTypes.oneOf([null, undefined]),
    ]),
    isRequesting: PropTypes.oneOf([null, undefined, true, false]),
    openModal: PropTypes.func.isRequired,
};

export default connect(mapStateToProps, mapDispatchToProps)(APISettings);<|MERGE_RESOLUTION|>--- conflicted
+++ resolved
@@ -162,12 +162,11 @@
                                                                 }
                                                                 className="Flex-flex Flex-alignItems--center Padding-left--8"
                                                             >
-<<<<<<< HEAD
                                                                 <TooltipMini
                                                                     title="Hide API Key"
                                                                     content={
                                                                         <img
-                                                                            alt="hide"
+                                                                            alt="hide_api_key"
                                                                             src="/dashboard/assets/img/hide.svg"
                                                                             style={{
                                                                                 width:
@@ -179,17 +178,6 @@
                                                                             }}
                                                                         />
                                                                     }
-=======
-                                                                <img
-                                                                    src="/dashboard/assets/img/hide.svg"
-                                                                    style={{
-                                                                        width:
-                                                                            '15px',
-                                                                        height:
-                                                                            '15px',
-                                                                    }}
-                                                                    alt="hide_api_key"
->>>>>>> 9a4bf150
                                                                 />
                                                             </div>
                                                         </div>
