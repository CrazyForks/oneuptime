--- conflicted
+++ resolved
@@ -36,9 +36,7 @@
                 <div className="bs-ContentSection-content Box-root Box-divider--surface-bottom-1 Flex-flex Flex-alignItems--center Flex-justifyContent--spaceBetween Padding-horizontal--20 Padding-vertical--16">
                     <div className="Box-root">
                         <span className="Text-color--inherit Text-display--inline Text-fontSize--16 Text-fontWeight--medium Text-lineHeight--24 Text-typeface--base Text-wrap--wrap">
-                            <span>
-                                {title === 'Status Page' ? title : 'Timeline'}
-                            </span>
+                            <span>{title === 'Status Page' ? title : 'Timeline'}</span>
                         </span>
                         <p>
                             <span>{description}</span>
@@ -67,363 +65,80 @@
                         </button>
                     </div>
                 </div>
-                {type === 'investigation' ? (
-                    <div style={{ overflow: 'hidden', overflowX: 'auto' }}>
-                        <table className="Table">
-                            <thead className="Table-body">
-                                <tr className="Table-row db-ListViewItem db-ListViewItem-header">
-                                    <td
-                                        className="Table-cell Table-cell--align--left Table-cell--verticalAlign--top Table-cell--width--minimized Table-cell--wrap--noWrap db-ListViewItem-cell"
-                                        style={{
-                                            height: '1px',
-                                            minWidth: '400px',
-                                        }}
-                                    >
-                                        <div className="db-ListViewItem-cellContent Box-root Padding-all--8">
-                                            <span className="db-ListViewItem-text Text-color--dark Text-display--inline Text-fontSize--13 Text-fontWeight--medium Text-lineHeight--20 Text-typeface--upper Text-wrap--wrap">
-                                                <span>Note </span>
-                                            </span>
-                                        </div>
-                                    </td>
-                                    <td
-                                        className="Table-cell Table-cell--align--right Table-cell--verticalAlign--top Table-cell--width--minimized Table-cell--wrap--noWrap db-ListViewItem-cell"
-                                        style={{ height: '1px' }}
-                                    ></td>
-                                    <td
-                                        className="Table-cell Table-cell--align--right Table-cell--verticalAlign--top Table-cell--width--minimized Table-cell--wrap--noWrap db-ListViewItem-cell"
-                                        style={{
-                                            height: '1px',
-                                            minWidth: '150px',
-                                        }}
-                                    >
-                                        <div className="db-ListViewItem-cellContent Box-root Padding-all--8">
-                                            <span className="db-ListViewItem-text Text-align--left Text-color--dark Text-display--block Text-fontSize--13 Text-fontWeight--medium Text-lineHeight--20 Text-typeface--upper Text-wrap--wrap">
-                                                <span>Incident State </span>
-                                            </span>
-                                        </div>
-                                    </td>
-                                    <td
-                                        id="overflow"
-                                        type="action"
-                                        className="Table-cell Table-cell--align--right Table-cell--verticalAlign--top Table-cell--width--minimized Table-cell--wrap--noWrap db-ListViewItem-cell"
-                                        style={{ height: '1px' }}
-                                    >
-                                        <div className="db-ListViewItem-cellContent Box-root Padding-all--8">
-                                            <span className="db-ListViewItem-text Text-align--right Text-color--dark Text-display--block Text-fontSize--13 Text-fontWeight--medium Text-lineHeight--20 Text-typeface--upper Text-wrap--wrap"></span>
-                                        </div>
-                                    </td>
-                                    <td
-                                        className="Table-cell Table-cell--align--right Table-cell--verticalAlign--top Table-cell--width--minimized Table-cell--wrap--noWrap db-ListViewItem-cell"
-                                        style={{ height: '1px' }}
-                                    >
-                                        <div
-                                            className="db-ListViewItem-cellContent Box-root Padding-all--8"
-                                            style={{ float: 'right' }}
+                {
+                    type === 'investigation' ?
+                        <div style={{ overflow: 'hidden', overflowX: 'auto' }}>
+                            <table className="Table">
+                                <thead className="Table-body">
+                                    <tr className="Table-row db-ListViewItem db-ListViewItem-header">
+                                        <td
+                                            className="Table-cell Table-cell--align--left Table-cell--verticalAlign--top Table-cell--width--minimized Table-cell--wrap--noWrap db-ListViewItem-cell"
+                                            style={{ height: '1px', minWidth: '400px' }}
                                         >
-                                            <span className="db-ListViewItem-text Text-align--left Text-color--dark Text-display--block Text-fontSize--13 Text-fontWeight--medium Text-lineHeight--20 Text-typeface--upper Text-wrap--wrap">
-                                                <span>Actions </span>
-                                            </span>
-                                        </div>
-                                    </td>
-                                </tr>
-                            </thead>
-                            <tbody className="Table-body">
-                                {incidentMessages &&
-                                incidentMessages.incidentMessages ? (
-                                    incidentMessages.incidentMessages.map(
-                                        (incidentMessage, i) => {
-                                            return (
-                                                <tr
-                                                    id={`${type}_incident_message_${i}`}
-                                                    key={i}
-                                                    className="Table-row db-ListViewItem bs-ActionsParent db-ListViewItem--hasLink incidentListItem"
-                                                >
-                                                    <td
-                                                        className="Table-cell Table-cell--align--left Table-cell--verticalAlign--top Table-cell--width--minimized Table-cell--wrap--wrap db-ListViewItem-cell db-ListViewItem-cell--breakWord"
-                                                        style={{
-                                                            height: '1px',
-                                                            minWidth: '400px',
-                                                        }}
-                                                    >
-                                                        <div className="db-ListViewItem-cellContent Box-root Padding-all--8">
-                                                            <div
-                                                                className="Box-root Margin-right--16"
+                                            <div className="db-ListViewItem-cellContent Box-root Padding-all--8">
+                                                <span className="db-ListViewItem-text Text-color--dark Text-display--inline Text-fontSize--13 Text-fontWeight--medium Text-lineHeight--20 Text-typeface--upper Text-wrap--wrap">
+                                                    <span>Note </span>
+                                                </span>
+                                            </div>
+                                        </td>
+                                        <td
+                                            className="Table-cell Table-cell--align--right Table-cell--verticalAlign--top Table-cell--width--minimized Table-cell--wrap--noWrap db-ListViewItem-cell"
+                                            style={{ height: '1px' }}
+                                        ></td>
+                                        <td
+                                            className="Table-cell Table-cell--align--right Table-cell--verticalAlign--top Table-cell--width--minimized Table-cell--wrap--noWrap db-ListViewItem-cell"
+                                            style={{ height: '1px', minWidth: '150px' }}
+                                        >
+                                            <div className="db-ListViewItem-cellContent Box-root Padding-all--8">
+                                                <span className="db-ListViewItem-text Text-align--left Text-color--dark Text-display--block Text-fontSize--13 Text-fontWeight--medium Text-lineHeight--20 Text-typeface--upper Text-wrap--wrap">
+                                                    <span>Incident State </span>
+                                                </span>
+                                            </div>
+                                        </td>
+                                        <td
+                                            id="overflow"
+                                            type="action"
+                                            className="Table-cell Table-cell--align--right Table-cell--verticalAlign--top Table-cell--width--minimized Table-cell--wrap--noWrap db-ListViewItem-cell"
+                                            style={{ height: '1px' }}
+                                        >
+                                            <div className="db-ListViewItem-cellContent Box-root Padding-all--8">
+                                                <span className="db-ListViewItem-text Text-align--right Text-color--dark Text-display--block Text-fontSize--13 Text-fontWeight--medium Text-lineHeight--20 Text-typeface--upper Text-wrap--wrap"></span>
+                                            </div>
+                                        </td>
+                                        <td
+                                            className="Table-cell Table-cell--align--right Table-cell--verticalAlign--top Table-cell--width--minimized Table-cell--wrap--noWrap db-ListViewItem-cell"
+                                            style={{ height: '1px' }}
+                                        >
+                                            <div
+                                                className="db-ListViewItem-cellContent Box-root Padding-all--8"
+                                                style={{ float: 'right' }}
+                                            >
+                                                <span className="db-ListViewItem-text Text-align--left Text-color--dark Text-display--block Text-fontSize--13 Text-fontWeight--medium Text-lineHeight--20 Text-typeface--upper Text-wrap--wrap">
+                                                    <span>Actions </span>
+                                                </span>
+                                            </div>
+                                        </td>
+                                    </tr>
+                                </thead>
+                                <tbody className="Table-body">
+                                    {incidentMessages &&
+                                        incidentMessages.incidentMessages ? (
+                                            incidentMessages.incidentMessages.map(
+                                                (incidentMessage, i) => {
+                                                    return (
+                                                        <tr
+                                                            id={`${type}_incident_message_${i}`}
+                                                            key={i}
+                                                            className="Table-row db-ListViewItem bs-ActionsParent db-ListViewItem--hasLink incidentListItem"
+                                                        >
+                                                            <td
+                                                                className="Table-cell Table-cell--align--left Table-cell--verticalAlign--top Table-cell--width--minimized Table-cell--wrap--wrap db-ListViewItem-cell db-ListViewItem-cell--breakWord"
                                                                 style={{
-                                                                    cursor:
-                                                                        'pointer',
+                                                                    height: '1px',
+                                                                    minWidth: '400px',
                                                                 }}
                                                             >
-                                                                <img
-                                                                    src={
-                                                                        incidentMessage.createdById &&
-                                                                        incidentMessage
-                                                                            .createdById
-                                                                            .name
-                                                                            ? '/dashboard/assets/img/profile-user.svg'
-                                                                            : '/dashboard/assets/img/Fyipe.svg'
-                                                                    }
-                                                                    className="userIcon"
-                                                                    alt="usericon"
-                                                                    style={{
-                                                                        marginBottom:
-                                                                            '-5px',
-                                                                    }}
-                                                                />
-                                                                <span className="db-ListViewItem-text Text-color--cyan Text-display--inline Text-fontSize--14 Text-fontWeight--medium Text-lineHeight--20 Text-typeface--base Text-wrap--wrap">
-                                                                    {incidentMessage.createdById &&
-                                                                    incidentMessage
-                                                                        .createdById
-                                                                        .name
-                                                                        ? incidentMessage
-                                                                              .createdById
-                                                                              .name
-                                                                        : incident.createdByZapier
-                                                                        ? 'Zapier'
-                                                                        : 'Fyipe'}
-                                                                </span>
-                                                            </div>
-
-                                                            <div className="Margin-left--30">
-                                                                <span
-                                                                    id={`content_${type}_incident_message_${i}`}
-                                                                    style={{
-                                                                        display:
-                                                                            'block',
-                                                                    }}
-                                                                >
-                                                                    <Markdown>
-                                                                        {
-                                                                            incidentMessage.content
-                                                                        }
-                                                                    </Markdown>
-                                                                </span>
-                                                                <ShouldRender
-                                                                    if={
-                                                                        incidentMessage.updated
-                                                                    }
-                                                                >
-                                                                    <span
-                                                                        id={`edited_${type}_incident_message_${i}`}
-                                                                        className="Text-color--dark Margin-right--4"
-                                                                    >
-                                                                        (edited)
-                                                                    </span>
-                                                                </ShouldRender>
-                                                                <span className="Text-display--inline Text-fontSize--14 Text-lineHeight--16 Text-wrap--noWrap">
-                                                                    <span
-                                                                        style={{
-                                                                            fontWeight:
-                                                                                '500',
-                                                                            fontSize:
-                                                                                '11px',
-                                                                        }}
-                                                                    >
-                                                                        Posted
-                                                                        on{' '}
-                                                                        {currentTimeZone
-                                                                            ? momentTz(
-                                                                                  incidentMessage.createdAt
-                                                                              )
-                                                                                  .tz(
-                                                                                      currentTimeZone
-                                                                                  )
-                                                                                  .format(
-                                                                                      'lll'
-                                                                                  )
-                                                                            : moment(
-                                                                                  incidentMessage.createdAt
-                                                                              ).format(
-                                                                                  'lll'
-                                                                              )}
-                                                                    </span>
-                                                                </span>
-                                                            </div>
-                                                        </div>
-                                                    </td>
-                                                    <td
-                                                        className="Table-cell Table-cell--align--right Table-cell--verticalAlign--top Table-cell--width--minimized Table-cell--wrap--noWrap db-ListViewItem-cell"
-                                                        style={{
-                                                            height: '1px',
-                                                        }}
-                                                    ></td>
-                                                    <td
-                                                        className="Table-cell Table-cell--align--left Table-cell--verticalAlign--top Table-cell--width--minimized Table-cell--wrap--noWrap db-ListViewItem-cell"
-                                                        style={{
-                                                            height: '1px',
-                                                            minWidth: '150px',
-                                                        }}
-                                                    >
-                                                        {incidentMessage.incident_state ? (
-                                                            <div className="db-ListViewItem-link">
-                                                                <div className="db-ListViewItem-cellContent Box-root Padding-horizontal--2 Padding-vertical--8">
-                                                                    <span className="db-ListViewItem-text Text-color--inherit Text-display--inline Text-fontSize--14 Text-fontWeight--regular Text-lineHeight--20 Text-typeface--base Text-wrap--wrap">
-                                                                        <div className="Box-root Flex-flex">
-                                                                            <div className="Box-root Flex-flex">
-                                                                                <div className="db-RadarRulesListUserName Box-root Flex-flex Flex-alignItems--center Flex-direction--row Flex-justifyContent--flexStart">
-                                                                                    <div className="Badge Badge--color--green Box-root Flex-inlineFlex Flex-alignItems--center Padding-horizontal--8 Padding-vertical--2">
-                                                                                        <span className="Badge-text Text-color--green Text-display--inline Text-fontSize--12 Text-fontWeight--bold Text-lineHeight--16 Text-typeface--upper Text-wrap--noWrap">
-                                                                                            <span>
-                                                                                                {
-                                                                                                    incidentMessage.incident_state
-                                                                                                }
-                                                                                            </span>
-                                                                                        </span>
-                                                                                    </div>
-                                                                                </div>
-                                                                            </div>
-                                                                        </div>
-                                                                    </span>
-                                                                </div>
-                                                            </div>
-                                                        ) : null}
-                                                    </td>
-                                                    <td className="Table-cell Table-cell--align--right Table-cell--verticalAlign--top Table-cell--wrap--noWrap db-ListViewItem-cell"></td>
-                                                    <td
-                                                        className="Table-cell Table-cell--align--right Table-cell--verticalAlign--top Table-cell--width--minimized Table-cell--wrap--noWrap db-ListViewItem-cell"
-                                                        style={{
-                                                            height: '1px',
-                                                        }}
-                                                    >
-                                                        <ShouldRender
-                                                            if={
-                                                                incidentMessage.createdById &&
-                                                                User.getUserId() ===
-                                                                    incidentMessage
-                                                                        .createdById
-                                                                        ._id
-                                                            }
-                                                        >
-                                                            <div className="db-ListViewItem-link">
-                                                                <div className="db-ListViewItem-cellContent Box-root Padding-horizontal--2 Padding-vertical--8">
-                                                                    <span className="db-ListViewItem-text Text-color--inherit Text-display--inline Text-fontSize--14 Text-fontWeight--regular Text-lineHeight--20 Text-typeface--base Text-wrap--wrap">
-                                                                        <div className="Box-root Flex">
-                                                                            <div
-                                                                                className="Box-root Flex-flex"
-                                                                                style={{
-                                                                                    justifyContent:
-                                                                                        'flex-end',
-                                                                                }}
-                                                                            >
-                                                                                <div className="db-RadarRulesListUserName Box-root Flex-flex Flex-alignItems--center Flex-direction--row Flex-justifyContent--flexStart">
-                                                                                    <div
-                                                                                        className="Box-root Flex-inlineFlex Flex-alignItems--center Padding-horizontal--8 Padding-vertical--2"
-                                                                                        style={{
-                                                                                            paddingRight:
-                                                                                                '0',
-                                                                                        }}
-                                                                                    >
-                                                                                        <button
-                                                                                            className="bs-Button bs-DeprecatedButton"
-                                                                                            type="button"
-                                                                                            onClick={() =>
-                                                                                                openModal(
-                                                                                                    {
-                                                                                                        id: editMessageModalId,
-                                                                                                        onClose: () =>
-                                                                                                            '',
-                                                                                                        content: DataPathHoC(
-                                                                                                            NewIncidentMessage,
-                                                                                                            {
-                                                                                                                incident,
-                                                                                                                formId: `Edit${type}Form`,
-                                                                                                                type,
-                                                                                                                incidentMessage,
-                                                                                                                edit: true,
-                                                                                                            }
-                                                                                                        ),
-                                                                                                    }
-                                                                                                )
-                                                                                            }
-                                                                                            id={`edit_${type}_incident_message_${i}`}
-                                                                                        >
-                                                                                            <span>
-                                                                                                <img
-                                                                                                    src={`/dashboard/assets/img/edit.svg`}
-                                                                                                    style={{
-                                                                                                        height:
-                                                                                                            '10px',
-                                                                                                        width:
-                                                                                                            '10px',
-                                                                                                    }}
-                                                                                                    alt="edit"
-                                                                                                />{' '}
-                                                                                                Edit
-                                                                                            </span>
-                                                                                        </button>
-                                                                                        <button
-                                                                                            className="bs-Button bs-DeprecatedButton bs-Button--icon bs-Button--delete"
-                                                                                            type="button"
-                                                                                            onClick={() =>
-                                                                                                openModal(
-                                                                                                    {
-                                                                                                        id: deleteMessageModalId,
-                                                                                                        onClose: () =>
-                                                                                                            '',
-                                                                                                        onConfirm: () =>
-                                                                                                            deleteIncidentMessage(
-                                                                                                                incidentMessage._id
-                                                                                                            ),
-                                                                                                        content: DataPathHoC(
-                                                                                                            DeleteIncidentMessage,
-                                                                                                            {
-                                                                                                                incidentMessage,
-                                                                                                            }
-                                                                                                        ),
-                                                                                                    }
-                                                                                                )
-                                                                                            }
-                                                                                            id={`delete_${type}_incident_message_${i}`}
-                                                                                        >
-                                                                                            <span>
-                                                                                                Delete
-                                                                                            </span>
-                                                                                        </button>
-                                                                                    </div>
-                                                                                </div>
-                                                                            </div>
-                                                                        </div>
-                                                                    </span>
-                                                                </div>
-                                                            </div>
-                                                        </ShouldRender>
-                                                    </td>
-                                                </tr>
-                                            );
-                                        }
-                                    )
-                                ) : (
-                                    <tr></tr>
-                                )}
-                            </tbody>
-                        </table>
-                    </div>
-                ) : (
-                    <div style={{ overflow: 'hidden', overflowX: 'auto' }}>
-                        <div id="overflow">
-                            <div className="db-ListViewItem-cellContent Box-root">
-                                <span className="db-ListViewItem-text Text-align--right Text-color--dark Text-display--block Text-fontSize--13 Text-fontWeight--medium Text-lineHeight--20 Text-typeface--upper Text-wrap--wrap"></span>
-                            </div>
-                        </div>
-                        <div className="bs-thread-container">
-                            {incidentMessages &&
-                            incidentMessages.incidentMessages ? (
-                                incidentMessages.incidentMessages.map(
-                                    (incidentMessage, i) => {
-                                        return (
-                                            <>
-                                                {incidentMessage.content ? (
-                                                    <div
-                                                        key={i}
-                                                        id={`${type}_incident_message_${i}`}
-                                                    >
-                                                        <ShouldRender
-                                                            if={i !== 0}
-                                                        >
-                                                            <div className="bs-thread-line-up"></div>
-                                                        </ShouldRender>
-                                                        <div className="bs-thread-card">
-                                                            <div className="db-ListViewItem-cellContent Box-root Padding-all--8 bs-thread-display">
-                                                                <div className="bs-thread-content">
+                                                                <div className="db-ListViewItem-cellContent Box-root Padding-all--8">
                                                                     <div
                                                                         className="Box-root Margin-right--16"
                                                                         style={{
@@ -434,9 +149,9 @@
                                                                         <img
                                                                             src={
                                                                                 incidentMessage.createdById &&
-                                                                                incidentMessage
-                                                                                    .createdById
-                                                                                    .name
+                                                                                    incidentMessage
+                                                                                        .createdById
+                                                                                        .name
                                                                                     ? '/dashboard/assets/img/profile-user.svg'
                                                                                     : '/dashboard/assets/img/Fyipe.svg'
                                                                             }
@@ -449,19 +164,32 @@
                                                                         />
                                                                         <span className="db-ListViewItem-text Text-color--cyan Text-display--inline Text-fontSize--14 Text-fontWeight--medium Text-lineHeight--20 Text-typeface--base Text-wrap--wrap">
                                                                             {incidentMessage.createdById &&
-                                                                            incidentMessage
-                                                                                .createdById
-                                                                                .name
+                                                                                incidentMessage
+                                                                                    .createdById
+                                                                                    .name
                                                                                 ? incidentMessage
-                                                                                      .createdById
-                                                                                      .name
+                                                                                    .createdById
+                                                                                    .name
                                                                                 : incident.createdByZapier
-                                                                                ? 'Zapier'
-                                                                                : 'Fyipe'}
+                                                                                    ? 'Zapier'
+                                                                                    : 'Fyipe'}
                                                                         </span>
                                                                     </div>
 
                                                                     <div className="Margin-left--30">
+                                                                        <span
+                                                                            id={`content_${type}_incident_message_${i}`}
+                                                                            style={{
+                                                                                display:
+                                                                                    'block',
+                                                                            }}
+                                                                        >
+                                                                            <Markdown>
+                                                                                {
+                                                                                    incidentMessage.content
+                                                                                }
+                                                                            </Markdown>
+                                                                        </span>
                                                                         <ShouldRender
                                                                             if={
                                                                                 incidentMessage.updated
@@ -483,719 +211,662 @@
                                                                                         '11px',
                                                                                 }}
                                                                             >
-                                                                                Posted
-                                                                                on{' '}
+                                                                                Posted on{' '}
                                                                                 {currentTimeZone
                                                                                     ? momentTz(
-                                                                                          incidentMessage.createdAt
-                                                                                      )
-                                                                                          .tz(
-                                                                                              currentTimeZone
-                                                                                          )
-                                                                                          .format(
-                                                                                              'lll'
-                                                                                          )
+                                                                                        incidentMessage.createdAt
+                                                                                    )
+                                                                                        .tz(
+                                                                                            currentTimeZone
+                                                                                        )
+                                                                                        .format(
+                                                                                            'lll'
+                                                                                        )
                                                                                     : moment(
-                                                                                          incidentMessage.createdAt
-                                                                                      ).format(
-                                                                                          'lll'
-                                                                                      )}
+                                                                                        incidentMessage.createdAt
+                                                                                    ).format(
+                                                                                        'lll'
+                                                                                    )}
                                                                             </span>
-                                                                        </span>
-                                                                        {incidentMessage.incident_state ? (
-                                                                            <div className="Badge Badge--color--green Box-root Flex-inlineFlex Flex-alignItems--center Padding-horizontal--8 Padding-vertical--2 bs-ma-10">
-                                                                                <span className="Badge-text Text-color--green Text-display--inline Text-fontSize--12 Text-fontWeight--bold Text-lineHeight--16 Text-typeface--upper Text-wrap--noWrap">
-                                                                                    <span>
-                                                                                        {
-                                                                                            incidentMessage.incident_state
-                                                                                        }
-                                                                                    </span>
-                                                                                </span>
-                                                                            </div>
-                                                                        ) : null}
-                                                                        <span
-                                                                            id={`content_${type}_incident_message_${i}`}
-                                                                            style={{
-                                                                                display:
-                                                                                    'block',
-                                                                                marginTop:
-                                                                                    '10px',
-                                                                            }}
-                                                                        >
-                                                                            <Markdown>
-                                                                                {
-                                                                                    incidentMessage.content
-                                                                                }
-                                                                            </Markdown>
                                                                         </span>
                                                                     </div>
                                                                 </div>
-                                                                <div className="bs-action-side">
-                                                                    <div>
-                                                                        <ShouldRender
-                                                                            if={
-                                                                                incidentMessage.createdById &&
-                                                                                User.getUserId() ===
-                                                                                    incidentMessage
-                                                                                        .createdById
-                                                                                        ._id
-                                                                            }
-                                                                        >
-                                                                            <div className="db-ListViewItem-link">
-                                                                                <div className="db-ListViewItem-cellContent Box-root Padding-horizontal--2 Padding-vertical--8">
-                                                                                    <span className="db-ListViewItem-text Text-color--inherit Text-display--inline Text-fontSize--14 Text-fontWeight--regular Text-lineHeight--20 Text-typeface--base Text-wrap--wrap">
-                                                                                        <div className="Box-root Flex">
-                                                                                            <div
-                                                                                                className="Box-root Flex-flex"
-                                                                                                style={{
-                                                                                                    justifyContent:
-                                                                                                        'flex-end',
-                                                                                                }}
-                                                                                            >
-                                                                                                <div className="db-RadarRulesListUserName Box-root Flex-flex Flex-alignItems--center Flex-direction--row Flex-justifyContent--flexStart">
-                                                                                                    <div
-                                                                                                        className="Box-root Flex-inlineFlex Flex-alignItems--center Padding-horizontal--8 Padding-vertical--2"
-                                                                                                        style={{
-                                                                                                            paddingRight:
-                                                                                                                '0',
-                                                                                                        }}
-                                                                                                    >
-                                                                                                        <button
-                                                                                                            className="bs-Button bs-DeprecatedButton"
-                                                                                                            type="button"
-                                                                                                            onClick={() =>
-                                                                                                                openModal(
-                                                                                                                    {
-                                                                                                                        id: editMessageModalId,
-                                                                                                                        onClose: () =>
-                                                                                                                            '',
-                                                                                                                        content: DataPathHoC(
-                                                                                                                            NewIncidentMessage,
-                                                                                                                            {
-                                                                                                                                incident,
-                                                                                                                                formId: `Edit${type}Form`,
-                                                                                                                                type,
-                                                                                                                                incidentMessage,
-                                                                                                                                edit: true,
-                                                                                                                            }
-                                                                                                                        ),
-                                                                                                                    }
-                                                                                                                )
-                                                                                                            }
-                                                                                                            id={`edit_${type}_incident_message_${i}`}
-                                                                                                        >
-                                                                                                            <span>
-                                                                                                                <img
-                                                                                                                    src={`/dashboard/assets/img/edit.svg`}
-                                                                                                                    style={{
-                                                                                                                        height:
-                                                                                                                            '10px',
-                                                                                                                        width:
-                                                                                                                            '10px',
-                                                                                                                    }}
-                                                                                                                    alt="edit"
-                                                                                                                />{' '}
-                                                                                                                Edit
-                                                                                                            </span>
-                                                                                                        </button>
-                                                                                                        <button
-                                                                                                            className="bs-Button bs-DeprecatedButton bs-Button--icon bs-Button--delete"
-                                                                                                            type="button"
-                                                                                                            onClick={() =>
-                                                                                                                openModal(
-                                                                                                                    {
-                                                                                                                        id: deleteMessageModalId,
-                                                                                                                        onClose: () =>
-                                                                                                                            '',
-                                                                                                                        onConfirm: () =>
-                                                                                                                            deleteIncidentMessage(
-                                                                                                                                incidentMessage._id
-                                                                                                                            ),
-                                                                                                                        content: DataPathHoC(
-                                                                                                                            DeleteIncidentMessage,
-                                                                                                                            {
-                                                                                                                                incidentMessage,
-                                                                                                                            }
-                                                                                                                        ),
-                                                                                                                    }
-                                                                                                                )
-                                                                                                            }
-                                                                                                            id={`delete_${type}_incident_message_${i}`}
-                                                                                                        >
-                                                                                                            <span>
-                                                                                                                Delete
-                                                                                                            </span>
-                                                                                                        </button>
-                                                                                                    </div>
-                                                                                                </div>
-                                                                                            </div>
-                                                                                        </div>
-                                                                                    </span>
-                                                                                </div>
-                                                                            </div>
-                                                                        </ShouldRender>
-                                                                    </div>
-                                                                </div>
-                                                            </div>
-                                                        </div>
-                                                        <ShouldRender
-                                                            if={
-                                                                incidentMessages
-                                                                    .incidentMessages
-                                                                    .length -
-                                                                    1 !==
-                                                                i
-                                                            }
-                                                        >
-                                                            <div className="bs-thread-line-down"></div>
-                                                        </ShouldRender>
-                                                    </div>
-                                                ) : incidentMessage.status ? (
-                                                    <>
-                                                        <ShouldRender
-                                                            if={i !== 0}
-                                                        >
-                                                            <div className="bs-thread-line-up bs-ex-up"></div>
-                                                        </ShouldRender>
-                                                        <div className="bs-note-display-flex">
-                                                            <div
-                                                                className={`bs-incident-notes 
-                                                                    ${
-                                                                        incidentMessage.status ===
-                                                                            'closed' ||
-                                                                        incidentMessage.status ===
-                                                                            'offline'
-                                                                            ? 'bs-note-offline'
-                                                                            : incidentMessage.status ===
-                                                                                  'acknowledged' ||
-                                                                              incidentMessage.status ===
-                                                                                  'degraded'
-                                                                            ? 'bs-note-acknowleged'
-                                                                            : incidentMessage.status ===
-                                                                                  'resolved' ||
-                                                                              incidentMessage.status ===
-                                                                                  'online'
-                                                                            ? 'bs-note-resolved'
-                                                                            : incidentMessage.status ===
-                                                                                  'internal notes updated' ||
-                                                                              incidentMessage.status ===
-                                                                                  'investigation notes updated'
-                                                                            ? 'bs-note-updated'
-                                                                            : incidentMessage.status ===
-                                                                                  'investigation notes added' ||
-                                                                              incidentMessage.status ===
-                                                                                  'internal notes added' ||
-                                                                              incidentMessage.status ===
-                                                                                  'created'
-                                                                            ? 'bs-note-offline-o'
-                                                                            : 'bs-note-offline'
-                                                                    }`}
-                                                            ></div>
-                                                            <div className="bs-incident-notes-content">
-                                                                <div className="bs-note-display-flex bs-mob-block">
-                                                                    <div>
-                                                                        Reported
-                                                                        by
-                                                                    </div>
-                                                                    <div
-                                                                        className="Box-root Margin-right--16 bs-note-7"
-                                                                        style={{
-                                                                            cursor:
-                                                                                'pointer',
-                                                                            marginLeft:
-                                                                                '6px',
-                                                                        }}
-                                                                        onClick={() => {
-                                                                            if (
-                                                                                incidentMessage.createdById
-                                                                            ) {
-                                                                                history.push(
-                                                                                    '/dashboard/profile/' +
-                                                                                        incidentMessage
-                                                                                            .createdById
-                                                                                            ._id
-                                                                                );
-                                                                            }
-                                                                        }}
-                                                                    >
-                                                                        <img
-                                                                            src={
-                                                                                incidentMessage.createdById &&
-                                                                                incidentMessage
-                                                                                    .createdById
-                                                                                    .name
-                                                                                    ? '/dashboard/assets/img/profile-user.svg'
-                                                                                    : '/dashboard/assets/img/Fyipe.svg'
-                                                                            }
-                                                                            className="userIcon"
-                                                                            alt=""
-                                                                            style={{
-                                                                                marginBottom:
-                                                                                    '-5px',
-                                                                            }}
-                                                                        />
-                                                                        <span>
-                                                                            {incidentMessage.createdById &&
-                                                                            incidentMessage
-                                                                                .createdById
-                                                                                .name
-                                                                                ? incidentMessage
-                                                                                      .createdById
-                                                                                      .name
-                                                                                : 'Fyipe'}
-                                                                        </span>
-                                                                    </div>
-
-                                                                    <div
-                                                                        className="db-ListViewItem-link"
-                                                                        style={{
-                                                                            width:
-                                                                                '0%',
-                                                                        }}
-                                                                    >
+                                                            </td>
+                                                            <td
+                                                                className="Table-cell Table-cell--align--right Table-cell--verticalAlign--top Table-cell--width--minimized Table-cell--wrap--noWrap db-ListViewItem-cell"
+                                                                style={{ height: '1px' }}
+                                                            ></td>
+                                                            <td
+                                                                className="Table-cell Table-cell--align--left Table-cell--verticalAlign--top Table-cell--width--minimized Table-cell--wrap--noWrap db-ListViewItem-cell"
+                                                                style={{
+                                                                    height: '1px',
+                                                                    minWidth: '150px',
+                                                                }}
+                                                            >
+                                                                {incidentMessage.incident_state ? (
+                                                                    <div className="db-ListViewItem-link">
                                                                         <div className="db-ListViewItem-cellContent Box-root Padding-horizontal--2 Padding-vertical--8">
                                                                             <span className="db-ListViewItem-text Text-color--inherit Text-display--inline Text-fontSize--14 Text-fontWeight--regular Text-lineHeight--20 Text-typeface--base Text-wrap--wrap">
                                                                                 <div className="Box-root Flex-flex">
                                                                                     <div className="Box-root Flex-flex">
                                                                                         <div className="db-RadarRulesListUserName Box-root Flex-flex Flex-alignItems--center Flex-direction--row Flex-justifyContent--flexStart">
-                                                                                            {incidentMessage &&
-                                                                                            incidentMessage.status &&
-                                                                                            (incidentMessage.status ===
-                                                                                                'closed' ||
-                                                                                                incidentMessage.status ===
-                                                                                                    'offline') ? (
-                                                                                                <div className="Badge Badge--color--red Box-root Flex-inlineFlex Flex-alignItems--center Padding-horizontal--8 Padding-vertical--2">
-                                                                                                    <span className="Badge-text Text-color--red Text-display--inline Text-fontSize--12 Text-fontWeight--bold Text-lineHeight--16 Text-typeface--upper Text-wrap--noWrap">
-                                                                                                        <span>
-                                                                                                            {
-                                                                                                                incidentMessage.status
-                                                                                                            }
-                                                                                                        </span>
+                                                                                            <div className="Badge Badge--color--green Box-root Flex-inlineFlex Flex-alignItems--center Padding-horizontal--8 Padding-vertical--2">
+                                                                                                <span className="Badge-text Text-color--green Text-display--inline Text-fontSize--12 Text-fontWeight--bold Text-lineHeight--16 Text-typeface--upper Text-wrap--noWrap">
+                                                                                                    <span>
+                                                                                                        {
+                                                                                                            incidentMessage.incident_state
+                                                                                                        }
                                                                                                     </span>
-                                                                                                </div>
-                                                                                            ) : incidentMessage &&
-                                                                                              incidentMessage.status &&
-                                                                                              (incidentMessage.status ===
-                                                                                                  'resolved' ||
-                                                                                                  incidentMessage.status ===
-                                                                                                      'online') ? (
-                                                                                                <div className="Badge Badge--color--green Box-root Flex-inlineFlex Flex-alignItems--center Padding-horizontal--8 Padding-vertical--2">
-                                                                                                    <span className="Badge-text Text-color--green Text-display--inline Text-fontSize--12 Text-fontWeight--bold Text-lineHeight--16 Text-typeface--upper Text-wrap--noWrap">
-                                                                                                        <span>
-                                                                                                            {
-                                                                                                                incidentMessage.status
-                                                                                                            }
-                                                                                                        </span>
-                                                                                                    </span>
-                                                                                                </div>
-                                                                                            ) : incidentMessage &&
-                                                                                              incidentMessage.status &&
-                                                                                              (incidentMessage.status ===
-                                                                                                  'acknowledged' ||
-                                                                                                  incidentMessage.status ===
-                                                                                                      'degraded') ? (
-                                                                                                <div className="Badge Badge--color--yellow Box-root Flex-inlineFlex Flex-alignItems--center Padding-horizontal--8 Padding-vertical--2">
-                                                                                                    <span className="Badge-text Text-color--yellow Text-display--inline Text-fontSize--12 Text-fontWeight--bold Text-lineHeight--16 Text-typeface--upper Text-wrap--noWrap">
-                                                                                                        <span>
-                                                                                                            {
-                                                                                                                incidentMessage.status
-                                                                                                            }
-                                                                                                        </span>
-                                                                                                    </span>
-                                                                                                </div>
-                                                                                            ) : incidentMessage &&
-                                                                                              incidentMessage.status &&
-                                                                                              (incidentMessage.status ===
-                                                                                                  'created' ||
-                                                                                                  incidentMessage.status ===
-                                                                                                      'internal notes added' ||
-                                                                                                  incidentMessage.status ===
-                                                                                                      'investigation notes added') ? (
-                                                                                                <div className="Badge Badge--color--blue Box-root Flex-inlineFlex Flex-alignItems--center Padding-horizontal--8 Padding-vertical--2">
-                                                                                                    <span className="Badge-text Text-color--blue Text-display--inline Text-fontSize--12 Text-fontWeight--bold Text-lineHeight--16 Text-typeface--upper Text-wrap--noWrap">
-                                                                                                        <span>
-                                                                                                            {
-                                                                                                                incidentMessage.status
-                                                                                                            }
-                                                                                                        </span>
-                                                                                                    </span>
-                                                                                                </div>
-                                                                                            ) : incidentMessage &&
-                                                                                              incidentMessage.status &&
-                                                                                              (incidentMessage.status ===
-                                                                                                  'internal notes updated' ||
-                                                                                                  incidentMessage.status ===
-                                                                                                      'investigation notes updated') ? (
-                                                                                                <div className="Badge Badge--color--purple Box-root Flex-inlineFlex Flex-alignItems--center Padding-horizontal--8 Padding-vertical--2">
-                                                                                                    <span className="Badge-text Text-color--purple Text-display--inline Text-fontSize--12 Text-fontWeight--bold Text-lineHeight--16 Text-typeface--upper Text-wrap--noWrap">
-                                                                                                        <span>
-                                                                                                            {
-                                                                                                                incidentMessage.status
-                                                                                                            }
-                                                                                                        </span>
-                                                                                                    </span>
-                                                                                                </div>
-                                                                                            ) : (
-                                                                                                <div className="Badge Badge--color--red Box-root Flex-inlineFlex Flex-alignItems--center Padding-horizontal--8 Padding-vertical--2">
-                                                                                                    <span className="Badge-text Text-color--red Text-display--inline Text-fontSize--12 Text-fontWeight--bold Text-lineHeight--16 Text-typeface--upper Text-wrap--noWrap">
-                                                                                                        <span>
-                                                                                                            {incidentMessage.status ||
-                                                                                                                'Unknown Status'}
-                                                                                                        </span>
-                                                                                                    </span>
-                                                                                                </div>
-                                                                                            )}
+                                                                                                </span>
+                                                                                            </div>
                                                                                         </div>
                                                                                     </div>
                                                                                 </div>
                                                                             </span>
                                                                         </div>
                                                                     </div>
-                                                                </div>
-                                                                <div>
-                                                                    <span>
-                                                                        {currentTimeZone
-                                                                            ? momentTz(
-                                                                                  incidentMessage.createdAt
-                                                                              )
-                                                                                  .tz(
-                                                                                      currentTimeZone
-                                                                                  )
-                                                                                  .format(
-                                                                                      'lll'
-                                                                                  )
-                                                                            : moment(
-                                                                                  incidentMessage.createdAt
-                                                                              ).format(
-                                                                                  'lll'
-                                                                              )}
-                                                                    </span>
-                                                                </div>
-                                                            </div>
-                                                        </div>
-                                                        <ShouldRender
-                                                            if={
-                                                                incidentMessages
-                                                                    .incidentMessages
-                                                                    .length -
-                                                                    1 !==
-                                                                i
-                                                            }
-                                                        >
-                                                            <div className="bs-thread-line-down bs-ex-down"></div>
-                                                        </ShouldRender>
-                                                    </>
-                                                ) : incidentMessage.totalSubscribers ? (
-                                                    <>
-                                                        <ShouldRender
-                                                            if={i !== 0}
-                                                        >
-                                                            <div className="bs-thread-line-up bs-ex-up"></div>
-                                                        </ShouldRender>
-                                                        <div className="bs-note-display-flex">
-                                                            <div
-                                                                className={`bs-incident-notes 
-                                                                            ${
-                                                                                incidentMessage.eventType ===
-                                                                                'resolved'
-                                                                                    ? 'bs-note-offline'
-                                                                                    : incidentMessage.eventType ===
-                                                                                      'acknowledged'
-                                                                                    ? 'bs-note-acknowleged'
-                                                                                    : incidentMessage.eventType ===
-                                                                                      'identified'
-                                                                                    ? 'bs-note-resolved'
-                                                                                    : 'bs-note-offline-o'
-                                                                            }`}
-                                                            ></div>
-                                                            <div className="bs-incident-notes-content">
-                                                                <div className="bs-note-display-flex bs-mob-block">
-                                                                    <div>
-                                                                        {incidentMessage.eventType ===
-                                                                            'status page note created' ||
-                                                                        incidentMessage.eventType ===
-                                                                            'status page note updated'
-                                                                            ? 'Action'
-                                                                            : 'Incident'}
+                                                                ) : null}
+                                                            </td>
+                                                            <td className="Table-cell Table-cell--align--right Table-cell--verticalAlign--top Table-cell--wrap--noWrap db-ListViewItem-cell"></td>
+                                                            <td
+                                                                className="Table-cell Table-cell--align--right Table-cell--verticalAlign--top Table-cell--width--minimized Table-cell--wrap--noWrap db-ListViewItem-cell"
+                                                                style={{ height: '1px' }}
+                                                            >
+                                                                <ShouldRender
+                                                                    if={
+                                                                        incidentMessage.createdById &&
+                                                                        User.getUserId() ===
+                                                                        incidentMessage
+                                                                            .createdById
+                                                                            ._id
+                                                                    }
+                                                                >
+                                                                    <div className="db-ListViewItem-link">
+                                                                        <div className="db-ListViewItem-cellContent Box-root Padding-horizontal--2 Padding-vertical--8">
+                                                                            <span className="db-ListViewItem-text Text-color--inherit Text-display--inline Text-fontSize--14 Text-fontWeight--regular Text-lineHeight--20 Text-typeface--base Text-wrap--wrap">
+                                                                                <div className="Box-root Flex">
+                                                                                    <div
+                                                                                        className="Box-root Flex-flex"
+                                                                                        style={{
+                                                                                            justifyContent:
+                                                                                                'flex-end',
+                                                                                        }}
+                                                                                    >
+                                                                                        <div className="db-RadarRulesListUserName Box-root Flex-flex Flex-alignItems--center Flex-direction--row Flex-justifyContent--flexStart">
+                                                                                            <div
+                                                                                                className="Box-root Flex-inlineFlex Flex-alignItems--center Padding-horizontal--8 Padding-vertical--2"
+                                                                                                style={{
+                                                                                                    paddingRight:
+                                                                                                        '0',
+                                                                                                }}
+                                                                                            >
+                                                                                                <button
+                                                                                                    className="bs-Button bs-DeprecatedButton"
+                                                                                                    type="button"
+                                                                                                    onClick={() =>
+                                                                                                        openModal(
+                                                                                                            {
+                                                                                                                id: editMessageModalId,
+                                                                                                                onClose: () =>
+                                                                                                                    '',
+                                                                                                                content: DataPathHoC(
+                                                                                                                    NewIncidentMessage,
+                                                                                                                    {
+                                                                                                                        incident,
+                                                                                                                        formId: `Edit${type}Form`,
+                                                                                                                        type,
+                                                                                                                        incidentMessage,
+                                                                                                                        edit: true,
+                                                                                                                    }
+                                                                                                                ),
+                                                                                                            }
+                                                                                                        )
+                                                                                                    }
+                                                                                                    id={`edit_${type}_incident_message_${i}`}
+                                                                                                >
+                                                                                                    <span>
+                                                                                                        <img
+                                                                                                            src={`/dashboard/assets/img/edit.svg`}
+                                                                                                            style={{
+                                                                                                                height:
+                                                                                                                    '10px',
+                                                                                                                width:
+                                                                                                                    '10px',
+                                                                                                            }}
+                                                                                                            alt="edit"
+                                                                                                        />{' '}
+                                                                                                        Edit
+                                                                                                    </span>
+                                                                                                </button>
+                                                                                                <button
+                                                                                                    className="bs-Button bs-DeprecatedButton bs-Button--icon bs-Button--delete"
+                                                                                                    type="button"
+                                                                                                    onClick={() =>
+                                                                                                        openModal(
+                                                                                                            {
+                                                                                                                id: deleteMessageModalId,
+                                                                                                                onClose: () =>
+                                                                                                                    '',
+                                                                                                                onConfirm: () =>
+                                                                                                                    deleteIncidentMessage(
+                                                                                                                        incidentMessage._id
+                                                                                                                    ),
+                                                                                                                content: DataPathHoC(
+                                                                                                                    DeleteIncidentMessage,
+                                                                                                                    {
+                                                                                                                        incidentMessage,
+                                                                                                                    }
+                                                                                                                ),
+                                                                                                            }
+                                                                                                        )
+                                                                                                    }
+                                                                                                    id={`delete_${type}_incident_message_${i}`}
+                                                                                                >
+                                                                                                    <span>
+                                                                                                        Delete
+                                                                                                    </span>
+                                                                                                </button>
+                                                                                            </div>
+                                                                                        </div>
+                                                                                    </div>
+                                                                                </div>
+                                                                            </span>
+                                                                        </div>
                                                                     </div>
-                                                                    <div>
-                                                                        <div className="db-ListViewItem-link">
-                                                                            <div className="db-ListViewItem-cellContent Box-root Padding-all--8">
-                                                                                <span className="db-ListViewItem-text Text-color--inherit Text-display--inline Text-fontSize--14 Text-fontWeight--regular Text-lineHeight--20 Text-typeface--base Text-wrap--wrap">
-                                                                                    <div
-                                                                                        className={`Badge Badge--color--${
-                                                                                            incidentMessage.eventType ===
-                                                                                            'identified'
-                                                                                                ? 'green'
-                                                                                                : incidentMessage.eventType ===
-                                                                                                  'acknowledged'
-                                                                                                ? 'yellow'
-                                                                                                : incidentMessage.eventType ===
-                                                                                                  'resolved'
-                                                                                                ? 'red'
-                                                                                                : null
-                                                                                        } Box-root Flex-inlineFlex Flex-alignItems--center Padding-horizontal--8 Padding-vertical--2`}
+                                                                </ShouldRender>
+                                                            </td>
+                                                        </tr>
+                                                    );
+                                                }
+                                            )
+                                        ) : (
+                                            <tr></tr>
+                                        )}
+                                </tbody>
+                            </table>
+                        </div>
+                        :
+                        <div style={{ overflow: 'hidden', overflowX: 'auto' }}>
+                            <div id="overflow">
+                                <div className="db-ListViewItem-cellContent Box-root">
+                                    <span className="db-ListViewItem-text Text-align--right Text-color--dark Text-display--block Text-fontSize--13 Text-fontWeight--medium Text-lineHeight--20 Text-typeface--upper Text-wrap--wrap"></span>
+                                </div>
+                            </div>
+                            <div className="bs-thread-container">
+                                {
+                                    incidentMessages &&
+                                        incidentMessages.incidentMessages ?
+                                        incidentMessages.incidentMessages.map((incidentMessage, i) => {
+                                            return (
+                                                <>
+                                                    {
+                                                        incidentMessage.content ?
+                                                            <div key={i} id={`${type}_incident_message_${i}`}>
+                                                                <ShouldRender if={i !== 0}>
+                                                                    <div className="bs-thread-line-up"></div>
+                                                                </ShouldRender>
+                                                                <div className="bs-thread-card">
+                                                                    <div className="db-ListViewItem-cellContent Box-root Padding-all--8 bs-thread-display">
+                                                                        <div className="bs-thread-content">
+                                                                            <div
+                                                                                className="Box-root Margin-right--16"
+                                                                                style={{
+                                                                                    cursor:
+                                                                                        'pointer',
+                                                                                }}
+                                                                            >
+                                                                                <img
+                                                                                    src={
+                                                                                        incidentMessage.createdById &&
+                                                                                            incidentMessage
+                                                                                                .createdById
+                                                                                                .name
+                                                                                            ? '/dashboard/assets/img/profile-user.svg'
+                                                                                            : '/dashboard/assets/img/Fyipe.svg'
+                                                                                    }
+                                                                                    className="userIcon"
+                                                                                    alt="usericon"
+                                                                                    style={{
+                                                                                        marginBottom:
+                                                                                            '-5px',
+                                                                                    }}
+                                                                                />
+                                                                                <span className="db-ListViewItem-text Text-color--cyan Text-display--inline Text-fontSize--14 Text-fontWeight--medium Text-lineHeight--20 Text-typeface--base Text-wrap--wrap">
+                                                                                    {incidentMessage.createdById &&
+                                                                                        incidentMessage
+                                                                                            .createdById
+                                                                                            .name
+                                                                                        ? incidentMessage
+                                                                                            .createdById
+                                                                                            .name
+                                                                                        : incident.createdByZapier
+                                                                                            ? 'Zapier'
+                                                                                            : 'Fyipe'}
+                                                                                </span>
+                                                                            </div>
+
+                                                                            <div className="Margin-left--30">
+                                                                                <ShouldRender
+                                                                                    if={
+                                                                                        incidentMessage.updated
+                                                                                    }
+                                                                                >
+                                                                                    <span
+                                                                                        id={`edited_${type}_incident_message_${i}`}
+                                                                                        className="Text-color--dark Margin-right--4"
                                                                                     >
-                                                                                        <span
-                                                                                            className={`Badge-text Text-color--${
-                                                                                                incidentMessage.eventType ===
-                                                                                                'identified'
-                                                                                                    ? 'green'
-                                                                                                    : incidentMessage.eventType ===
-                                                                                                      'acknowledged'
-                                                                                                    ? 'yellow'
-                                                                                                    : incidentMessage.eventType ===
-                                                                                                      'resolved'
-                                                                                                    ? 'red'
-                                                                                                    : null
-                                                                                            } Text-display--inline Text-fontSize--12 Text-fontWeight--bold Text-lineHeight--16 Text-typeface--upper Text-wrap--noWrap`}
-                                                                                        >
-                                                                                            {
-                                                                                                incidentMessage.eventType
-                                                                                            }
+                                                                                        (edited)
+                                                                                    </span>
+                                                                                </ShouldRender>
+                                                                                <span className="Text-display--inline Text-fontSize--14 Text-lineHeight--16 Text-wrap--noWrap">
+                                                                                    <span
+                                                                                        style={{
+                                                                                            fontWeight:
+                                                                                                '500',
+                                                                                            fontSize:
+                                                                                                '11px',
+                                                                                        }}
+                                                                                    >
+                                                                                        Posted on{' '}
+                                                                                        {currentTimeZone
+                                                                                            ? momentTz(
+                                                                                                incidentMessage.createdAt
+                                                                                            )
+                                                                                                .tz(
+                                                                                                    currentTimeZone
+                                                                                                )
+                                                                                                .format(
+                                                                                                    'lll'
+                                                                                                )
+                                                                                            : moment(
+                                                                                                incidentMessage.createdAt
+                                                                                            ).format(
+                                                                                                'lll'
+                                                                                            )}
+                                                                                    </span>
+                                                                                </span>
+                                                                                {incidentMessage.incident_state ? (
+                                                                                    <div className="Badge Badge--color--green Box-root Flex-inlineFlex Flex-alignItems--center Padding-horizontal--8 Padding-vertical--2 bs-ma-10">
+                                                                                        <span className="Badge-text Text-color--green Text-display--inline Text-fontSize--12 Text-fontWeight--bold Text-lineHeight--16 Text-typeface--upper Text-wrap--noWrap">
+                                                                                            <span>
+                                                                                                {
+                                                                                                    incidentMessage.incident_state
+                                                                                                }
+                                                                                            </span>
                                                                                         </span>
                                                                                     </div>
+                                                                                ) : null}
+                                                                                <span
+                                                                                    id={`content_${type}_incident_message_${i}`}
+                                                                                    style={{
+                                                                                        display:
+                                                                                            'block',
+                                                                                        marginTop: '10px'
+                                                                                    }}
+                                                                                >
+                                                                                    <Markdown>
+                                                                                        {
+                                                                                            incidentMessage.content
+                                                                                        }
+                                                                                    </Markdown>
+                                                                                </span>
+                                                                            </div>
+
+                                                                        </div>
+                                                                        <div className="bs-action-side">
+                                                                            <div>
+                                                                                <ShouldRender
+                                                                                    if={
+                                                                                        incidentMessage.createdById &&
+                                                                                        User.getUserId() ===
+                                                                                        incidentMessage
+                                                                                            .createdById
+                                                                                            ._id
+                                                                                    }
+                                                                                >
+                                                                                    <div className="db-ListViewItem-link">
+                                                                                        <div className="db-ListViewItem-cellContent Box-root Padding-horizontal--2 Padding-vertical--8">
+                                                                                            <span className="db-ListViewItem-text Text-color--inherit Text-display--inline Text-fontSize--14 Text-fontWeight--regular Text-lineHeight--20 Text-typeface--base Text-wrap--wrap">
+                                                                                                <div className="Box-root Flex">
+                                                                                                    <div
+                                                                                                        className="Box-root Flex-flex"
+                                                                                                        style={{
+                                                                                                            justifyContent:
+                                                                                                                'flex-end',
+                                                                                                        }}
+                                                                                                    >
+                                                                                                        <div className="db-RadarRulesListUserName Box-root Flex-flex Flex-alignItems--center Flex-direction--row Flex-justifyContent--flexStart">
+                                                                                                            <div
+                                                                                                                className="Box-root Flex-inlineFlex Flex-alignItems--center Padding-horizontal--8 Padding-vertical--2"
+                                                                                                                style={{
+                                                                                                                    paddingRight:
+                                                                                                                        '0',
+                                                                                                                }}
+                                                                                                            >
+                                                                                                                <button
+                                                                                                                    className="bs-Button bs-DeprecatedButton"
+                                                                                                                    type="button"
+                                                                                                                    onClick={() =>
+                                                                                                                        openModal(
+                                                                                                                            {
+                                                                                                                                id: editMessageModalId,
+                                                                                                                                onClose: () =>
+                                                                                                                                    '',
+                                                                                                                                content: DataPathHoC(
+                                                                                                                                    NewIncidentMessage,
+                                                                                                                                    {
+                                                                                                                                        incident,
+                                                                                                                                        formId: `Edit${type}Form`,
+                                                                                                                                        type,
+                                                                                                                                        incidentMessage,
+                                                                                                                                        edit: true,
+                                                                                                                                    }
+                                                                                                                                ),
+                                                                                                                            }
+                                                                                                                        )
+                                                                                                                    }
+                                                                                                                    id={`edit_${type}_incident_message_${i}`}
+                                                                                                                >
+                                                                                                                    <span>
+                                                                                                                        <img
+                                                                                                                            src={`/dashboard/assets/img/edit.svg`}
+                                                                                                                            style={{
+                                                                                                                                height:
+                                                                                                                                    '10px',
+                                                                                                                                width:
+                                                                                                                                    '10px',
+                                                                                                                            }}
+                                                                                                                            alt="edit"
+                                                                                                                        />{' '}
+                                                                                                                        Edit
+                                                                                                                    </span>
+                                                                                                                </button>
+                                                                                                                <button
+                                                                                                                    className="bs-Button bs-DeprecatedButton bs-Button--icon bs-Button--delete"
+                                                                                                                    type="button"
+                                                                                                                    onClick={() =>
+                                                                                                                        openModal(
+                                                                                                                            {
+                                                                                                                                id: deleteMessageModalId,
+                                                                                                                                onClose: () =>
+                                                                                                                                    '',
+                                                                                                                                onConfirm: () =>
+                                                                                                                                    deleteIncidentMessage(
+                                                                                                                                        incidentMessage._id
+                                                                                                                                    ),
+                                                                                                                                content: DataPathHoC(
+                                                                                                                                    DeleteIncidentMessage,
+                                                                                                                                    {
+                                                                                                                                        incidentMessage,
+                                                                                                                                    }
+                                                                                                                                ),
+                                                                                                                            }
+                                                                                                                        )
+                                                                                                                    }
+                                                                                                                    id={`delete_${type}_incident_message_${i}`}
+                                                                                                                >
+                                                                                                                    <span>
+                                                                                                                        Delete
+                                                                                                                    </span>
+                                                                                                                </button>
+                                                                                                            </div>
+                                                                                                        </div>
+                                                                                                    </div>
+                                                                                                </div>
+                                                                                            </span>
+                                                                                        </div>
+                                                                                    </div>
+                                                                                </ShouldRender>
+                                                                            </div>
+                                                                        </div>
+                                                                    </div>
+                                                                </div>
+                                                                <ShouldRender if={incidentMessages.incidentMessages.length - 1 !== i}>
+                                                                    <div className="bs-thread-line-down"></div>
+                                                                </ShouldRender>
+                                                            </div>
+                                                            : incidentMessage.status ?
+                                                                <>
+                                                                    <ShouldRender if={i !== 0}>
+                                                                        <div className="bs-thread-line-up bs-ex-up"></div>
+                                                                    </ShouldRender>
+                                                                    <div className="bs-note-display-flex">
+                                                                        <div className={`bs-incident-notes 
+                                                                    ${(incidentMessage.status === 'closed' ||
+                                                                                incidentMessage.status === 'offline') ?
+                                                                                'bs-note-offline' :
+                                                                                (incidentMessage.status === 'acknowledged' ||
+                                                                                    incidentMessage.status === 'degraded') ?
+                                                                                    'bs-note-acknowleged' :
+                                                                                    (incidentMessage.status === 'resolved' ||
+                                                                                        incidentMessage.status === 'online') ?
+                                                                                        'bs-note-resolved' :
+                                                                                        (incidentMessage.status === 'internal notes updated' ||
+                                                                                            incidentMessage.status === 'investigation notes updated' ?
+                                                                                            'bs-note-updated' :
+                                                                                            incidentMessage.status === 'investigation notes added' ||
+                                                                                                incidentMessage.status === 'internal notes added' ||
+                                                                                                incidentMessage.status === 'created' ?
+                                                                                                'bs-note-offline-o' : 'bs-note-offline')}`}></div>
+                                                                        <div className="bs-incident-notes-content">
+                                                                            <div className="bs-note-display-flex bs-mob-block">
+                                                                                <div>Reported by</div>
+                                                                                <div
+                                                                                    className="Box-root Margin-right--16 bs-note-7"
+                                                                                    style={{
+                                                                                        cursor:
+                                                                                            'pointer',
+                                                                                        marginLeft: '6px'
+                                                                                    }}
+                                                                                    onClick={() => {
+                                                                                        if (
+                                                                                            incidentMessage.createdById
+                                                                                        ) {
+                                                                                            history.push(
+                                                                                                '/dashboard/profile/' +
+                                                                                                incidentMessage
+                                                                                                    .createdById
+                                                                                                    ._id
+                                                                                            );
+                                                                                        }
+                                                                                    }}
+                                                                                >
+                                                                                    <img
+                                                                                        src={
+                                                                                            incidentMessage.createdById &&
+                                                                                                incidentMessage
+                                                                                                    .createdById
+                                                                                                    .name
+                                                                                                ? '/dashboard/assets/img/profile-user.svg'
+                                                                                                : '/dashboard/assets/img/Fyipe.svg'
+                                                                                        }
+                                                                                        className="userIcon"
+                                                                                        alt=""
+                                                                                        style={{
+                                                                                            marginBottom:
+                                                                                                '-5px',
+                                                                                        }}
+                                                                                    />
+                                                                                    <span>
+                                                                                        {incidentMessage.createdById &&
+                                                                                            incidentMessage.createdById
+                                                                                                .name
+                                                                                            ? incidentMessage
+                                                                                                .createdById
+                                                                                                .name
+                                                                                            : 'Fyipe'}
+                                                                                    </span>
+                                                                                </div>
+
+                                                                                <div className="db-ListViewItem-link" style={{ width: '0%' }}>
+                                                                                    <div className="db-ListViewItem-cellContent Box-root Padding-horizontal--2 Padding-vertical--8">
+                                                                                        <span className="db-ListViewItem-text Text-color--inherit Text-display--inline Text-fontSize--14 Text-fontWeight--regular Text-lineHeight--20 Text-typeface--base Text-wrap--wrap">
+                                                                                            <div className="Box-root Flex-flex">
+                                                                                                <div className="Box-root Flex-flex">
+                                                                                                    <div className="db-RadarRulesListUserName Box-root Flex-flex Flex-alignItems--center Flex-direction--row Flex-justifyContent--flexStart">
+                                                                                                        {incidentMessage &&
+                                                                                                            incidentMessage.status &&
+                                                                                                            (incidentMessage.status ===
+                                                                                                                'closed' ||
+                                                                                                                incidentMessage.status ===
+                                                                                                                'offline') ? (
+                                                                                                                <div className="Badge Badge--color--red Box-root Flex-inlineFlex Flex-alignItems--center Padding-horizontal--8 Padding-vertical--2">
+                                                                                                                    <span className="Badge-text Text-color--red Text-display--inline Text-fontSize--12 Text-fontWeight--bold Text-lineHeight--16 Text-typeface--upper Text-wrap--noWrap">
+                                                                                                                        <span>
+                                                                                                                            {
+                                                                                                                                incidentMessage.status
+                                                                                                                            }
+                                                                                                                        </span>
+                                                                                                                    </span>
+                                                                                                                </div>
+                                                                                                            ) : incidentMessage &&
+                                                                                                                incidentMessage.status &&
+                                                                                                                (incidentMessage.status ===
+                                                                                                                    'resolved' ||
+                                                                                                                    incidentMessage.status ===
+                                                                                                                    'online') ? (
+                                                                                                                    <div className="Badge Badge--color--green Box-root Flex-inlineFlex Flex-alignItems--center Padding-horizontal--8 Padding-vertical--2">
+                                                                                                                        <span className="Badge-text Text-color--green Text-display--inline Text-fontSize--12 Text-fontWeight--bold Text-lineHeight--16 Text-typeface--upper Text-wrap--noWrap">
+                                                                                                                            <span>
+                                                                                                                                {
+                                                                                                                                    incidentMessage.status
+                                                                                                                                }
+                                                                                                                            </span>
+                                                                                                                        </span>
+                                                                                                                    </div>
+                                                                                                                ) : incidentMessage &&
+                                                                                                                    incidentMessage.status &&
+                                                                                                                    (incidentMessage.status ===
+                                                                                                                        'acknowledged' ||
+                                                                                                                        incidentMessage.status ===
+                                                                                                                        'degraded') ? (
+                                                                                                                        <div className="Badge Badge--color--yellow Box-root Flex-inlineFlex Flex-alignItems--center Padding-horizontal--8 Padding-vertical--2">
+                                                                                                                            <span className="Badge-text Text-color--yellow Text-display--inline Text-fontSize--12 Text-fontWeight--bold Text-lineHeight--16 Text-typeface--upper Text-wrap--noWrap">
+                                                                                                                                <span>
+                                                                                                                                    {
+                                                                                                                                        incidentMessage.status
+                                                                                                                                    }
+                                                                                                                                </span>
+                                                                                                                            </span>
+                                                                                                                        </div>
+                                                                                                                    ) : incidentMessage &&
+                                                                                                                        incidentMessage.status &&
+                                                                                                                        (incidentMessage.status ===
+                                                                                                                            'created' ||
+                                                                                                                            incidentMessage.status ===
+                                                                                                                            'internal notes added' ||
+                                                                                                                            incidentMessage.status ===
+                                                                                                                            'investigation notes added') ? (
+                                                                                                                            <div className="Badge Badge--color--blue Box-root Flex-inlineFlex Flex-alignItems--center Padding-horizontal--8 Padding-vertical--2">
+                                                                                                                                <span className="Badge-text Text-color--blue Text-display--inline Text-fontSize--12 Text-fontWeight--bold Text-lineHeight--16 Text-typeface--upper Text-wrap--noWrap">
+                                                                                                                                    <span>
+                                                                                                                                        {
+                                                                                                                                            incidentMessage.status
+                                                                                                                                        }
+                                                                                                                                    </span>
+                                                                                                                                </span>
+                                                                                                                            </div>
+                                                                                                                        ) : incidentMessage &&
+                                                                                                                            incidentMessage.status &&
+                                                                                                                            (incidentMessage.status ===
+                                                                                                                                'internal notes updated' ||
+                                                                                                                                incidentMessage.status ===
+                                                                                                                                'investigation notes updated') ? (
+                                                                                                                                <div className="Badge Badge--color--purple Box-root Flex-inlineFlex Flex-alignItems--center Padding-horizontal--8 Padding-vertical--2">
+                                                                                                                                    <span className="Badge-text Text-color--purple Text-display--inline Text-fontSize--12 Text-fontWeight--bold Text-lineHeight--16 Text-typeface--upper Text-wrap--noWrap">
+                                                                                                                                        <span>
+                                                                                                                                            {
+                                                                                                                                                incidentMessage.status
+                                                                                                                                            }
+                                                                                                                                        </span>
+                                                                                                                                    </span>
+                                                                                                                                </div>
+                                                                                                                            ) : (
+                                                                                                                                <div className="Badge Badge--color--red Box-root Flex-inlineFlex Flex-alignItems--center Padding-horizontal--8 Padding-vertical--2">
+                                                                                                                                    <span className="Badge-text Text-color--red Text-display--inline Text-fontSize--12 Text-fontWeight--bold Text-lineHeight--16 Text-typeface--upper Text-wrap--noWrap">
+                                                                                                                                        <span>
+                                                                                                                                            {incidentMessage.status ||
+                                                                                                                                                'Unknown Status'}
+                                                                                                                                        </span>
+                                                                                                                                    </span>
+                                                                                                                                </div>
+                                                                                                                            )}
+                                                                                                    </div>
+                                                                                                </div>
+                                                                                            </div>
+                                                                                        </span>
+                                                                                    </div>
+                                                                                </div>
+
+                                                                            </div>
+                                                                            <div>
+                                                                                <span>
+                                                                                    {currentTimeZone
+                                                                                        ? momentTz(
+                                                                                            incidentMessage.createdAt
+                                                                                        )
+                                                                                            .tz(
+                                                                                                currentTimeZone
+                                                                                            )
+                                                                                            .format(
+                                                                                                'lll'
+                                                                                            )
+                                                                                        : moment(
+                                                                                            incidentMessage.createdAt
+                                                                                        ).format(
+                                                                                            'lll'
+                                                                                        )}
                                                                                 </span>
                                                                             </div>
                                                                         </div>
                                                                     </div>
-                                                                    <div>
-                                                                        Alert{' '}
-                                                                        {incidentMessage.error
-                                                                            ? 'does not send'
-                                                                            : 'sent'}{' '}
-                                                                        to{' '}
-                                                                        <span
-                                                                            style={{
-                                                                                fontWeight:
-                                                                                    '600',
-                                                                            }}
-                                                                        >
-                                                                            {
-                                                                                incidentMessage.totalSubscribers
-                                                                            }
-                                                                        </span>{' '}
-                                                                        {incidentMessage.totalSubscribers >
-                                                                        1
-                                                                            ? 'subscribers'
-                                                                            : 'subscriber'}
-                                                                    </div>
-                                                                    <div>
-                                                                        <span className="db-ListViewItem-link">
-                                                                            <div className="db-ListViewItem-cellContent Box-root Padding-all--8">
-                                                                                <span className="db-ListViewItem-text Text-color--inherit Text-display--inline Text-fontSize--14 Text-fontWeight--regular Text-lineHeight--20 Text-typeface--base Text-wrap--wrap">
-                                                                                    <div className="Box-root Flex-flex">
-                                                                                        <div className="Box-root Flex-flex">
-                                                                                            <div className="db-RadarRulesListUserName Box-root Flex-flex Flex-alignItems--center Flex-direction--row Flex-justifyContent--flexStart">
-                                                                                                <div
-                                                                                                    className="Box-root Flex-flex Flex-alignItems--center"
-                                                                                                    style={{
-                                                                                                        height:
-                                                                                                            '100%',
-                                                                                                    }}
-                                                                                                >
-                                                                                                    <div
-                                                                                                        className={`Badge ${
-                                                                                                            !incidentMessage.error
-                                                                                                                ? 'Badge--color--green'
-                                                                                                                : 'Badge--color--red'
-                                                                                                        } Box-root Flex-inlineFlex Flex-alignItems--center Padding-horizontal--8 Padding-vertical--2`}
-                                                                                                    >
+                                                                    <ShouldRender if={incidentMessages.incidentMessages.length - 1 !== i}>
+                                                                        <div className="bs-thread-line-down bs-ex-down"></div>
+                                                                    </ShouldRender>
+                                                                </> :
+                                                                incidentMessage.totalSubscribers ?
+                                                                    <>
+                                                                        <ShouldRender if={i !== 0}>
+                                                                            <div className="bs-thread-line-up bs-ex-up"></div>
+                                                                        </ShouldRender>
+                                                                        <div className='bs-note-display-flex'>
+                                                                            <div className={`bs-incident-notes 
+                                                                            ${incidentMessage.eventType === "resolved" ?
+                                                                                    'bs-note-offline'
+                                                                                    : incidentMessage.eventType === "acknowledged" ?
+                                                                                        'bs-note-acknowleged'
+                                                                                        : incidentMessage.eventType === "identified" ?
+                                                                                            'bs-note-resolved'
+                                                                                            : 'bs-note-offline-o'
+                                                                                }`}></div>
+                                                                            <div className="bs-incident-notes-content">
+                                                                                <div className="bs-note-display-flex bs-mob-block">
+                                                                                    <div>
+                                                                                        {(incidentMessage.eventType === 'status page note created' ||
+                                                                                            incidentMessage.eventType === 'status page note updated') ?
+                                                                                            'Action' : 'Incident'}
+                                                                                    </div>
+                                                                                    <div>
+                                                                                        <div className="db-ListViewItem-link">
+                                                                                            <div className="db-ListViewItem-cellContent Box-root Padding-all--8">
+                                                                                                <span className="db-ListViewItem-text Text-color--inherit Text-display--inline Text-fontSize--14 Text-fontWeight--regular Text-lineHeight--20 Text-typeface--base Text-wrap--wrap">
+                                                                                                    <div className={`Badge Badge--color--${incidentMessage.eventType === 'identified' ? 'green' : incidentMessage.eventType === 'acknowledged' ? 'yellow' : incidentMessage.eventType === 'resolved' ? 'red' : null} Box-root Flex-inlineFlex Flex-alignItems--center Padding-horizontal--8 Padding-vertical--2`}>
                                                                                                         <span
-                                                                                                            className={`Badge-text ${
-                                                                                                                !incidentMessage.error
-                                                                                                                    ? 'Text-color--green'
-                                                                                                                    : 'Text-color--red'
-                                                                                                            } Text-display--inline Text-fontSize--12 Text-fontWeight--bold Text-lineHeight--16 Text-typeface--upper Text-wrap--noWrap`}
+                                                                                                            className={`Badge-text Text-color--${incidentMessage.eventType === 'identified' ? 'green' : incidentMessage.eventType === 'acknowledged' ? 'yellow' : incidentMessage.eventType === 'resolved' ? 'red' : null} Text-display--inline Text-fontSize--12 Text-fontWeight--bold Text-lineHeight--16 Text-typeface--upper Text-wrap--noWrap`}
                                                                                                         >
-                                                                                                            <span>
-                                                                                                                {incidentMessage.error
-                                                                                                                    ? 'Error'
-                                                                                                                    : 'Sent'}
-                                                                                                            </span>
+                                                                                                            {incidentMessage.eventType}
                                                                                                         </span>
                                                                                                     </div>
-                                                                                                </div>
+                                                                                                </span>
                                                                                             </div>
                                                                                         </div>
                                                                                     </div>
-                                                                                </span>
-                                                                            </div>
-                                                                        </span>
-                                                                    </div>
-                                                                </div>
-                                                                <div>
-                                                                    <span>
-                                                                        {currentTimeZone
-                                                                            ? momentTz(
-                                                                                  incidentMessage.createdAt
-                                                                              )
-                                                                                  .tz(
-                                                                                      currentTimeZone
-                                                                                  )
-                                                                                  .format(
-                                                                                      'lll'
-                                                                                  )
-                                                                            : moment(
-                                                                                  incidentMessage.createdAt
-                                                                              ).format(
-                                                                                  'lll'
-                                                                              )}
-                                                                    </span>
-                                                                </div>
-                                                            </div>
-                                                        </div>
-                                                        <ShouldRender
-                                                            if={
-                                                                incidentMessages
-                                                                    .incidentMessages
-                                                                    .length -
-                                                                    1 !==
-                                                                i
-                                                            }
-                                                        >
-                                                            <div className="bs-thread-line-down bs-ex-down"></div>
-                                                        </ShouldRender>
-                                                    </>
-                                                ) : (
-                                                    <>
-                                                        <ShouldRender
-                                                            if={i !== 0}
-                                                        >
-                                                            <div className="bs-thread-line-up bs-ex-up"></div>
-                                                        </ShouldRender>
-                                                        <div className="bs-note-display-flex">
-                                                            <div
-                                                                className={`bs-incident-notes 
-                                                                        ${
-                                                                            incidentMessage.eventType ===
-                                                                            'resolved'
-                                                                                ? 'bs-note-offline'
-                                                                                : incidentMessage.eventType ===
-                                                                                  'acknowledged'
-                                                                                ? 'bs-note-acknowleged'
-                                                                                : incidentMessage.eventType ===
-                                                                                  'identified'
-                                                                                ? 'bs-note-resolved'
-                                                                                : 'bs-note-offline'
-                                                                        }`}
-                                                            ></div>
-                                                            <div className="bs-incident-notes-content">
-                                                                <div className="bs-note-display-flex bs-mob-block">
-                                                                    <div
-                                                                        className="Box-root bs-note-7"
-                                                                        style={{
-                                                                            cursor:
-                                                                                'pointer',
-                                                                            marginRight:
-                                                                                '5px',
-                                                                        }}
-                                                                        onClick={() => {
-                                                                            if (
-                                                                                incidentMessage.userId
-                                                                            ) {
-                                                                                history.push(
-                                                                                    '/dashboard/profile/' +
-                                                                                        incidentMessage
-                                                                                            .userId
-                                                                                            ._id
-                                                                                );
-                                                                            }
-                                                                        }}
-                                                                    >
-                                                                        <img
-                                                                            src={
-                                                                                incidentMessage.userId &&
-                                                                                incidentMessage
-                                                                                    .userId
-                                                                                    .name
-                                                                                    ? '/dashboard/assets/img/profile-user.svg'
-                                                                                    : '/dashboard/assets/img/Fyipe.svg'
-                                                                            }
-                                                                            className="userIcon"
-                                                                            alt=""
-                                                                            style={{
-                                                                                marginBottom:
-                                                                                    '-5px',
-                                                                            }}
-                                                                        />
-                                                                        <span>
-                                                                            {incidentMessage.userId &&
-                                                                            incidentMessage
-                                                                                .userId
-                                                                                .name
-                                                                                ? incidentMessage
-                                                                                      .userId
-                                                                                      .name
-                                                                                : 'Fyipe'}
-                                                                        </span>
-                                                                    </div>
-                                                                    <div>
-                                                                        got{' '}
-                                                                        {incidentMessage.alertVia ===
-                                                                        'email'
-                                                                            ? 'an'
-                                                                            : 'a'}{' '}
-                                                                        <span
-                                                                            style={{
-                                                                                fontWeight:
-                                                                                    '600',
-                                                                            }}
-                                                                        >
-                                                                            {
-                                                                                incidentMessage.alertVia
-                                                                            }
-                                                                        </span>
-                                                                    </div>
-                                                                    <div>
-                                                                        <span className="db-ListViewItem-link">
-                                                                            <div className="db-ListViewItem-cellContent Box-root Padding-all--8">
-                                                                                <span className="db-ListViewItem-text Text-color--inherit Text-display--inline Text-fontSize--14 Text-fontWeight--regular Text-lineHeight--20 Text-typeface--base Text-wrap--wrap">
-                                                                                    <div className="Box-root Flex-flex">
-                                                                                        <div className="Box-root Flex-flex">
-                                                                                            <div className="db-RadarRulesListUserName Box-root Flex-flex Flex-alignItems--center Flex-direction--row Flex-justifyContent--flexStart">
-                                                                                                <div
-                                                                                                    className="Box-root Flex-flex Flex-alignItems--center"
-                                                                                                    style={{
-                                                                                                        height:
-                                                                                                            '100%',
-                                                                                                    }}
-                                                                                                >
-                                                                                                    <div
-                                                                                                        className={`Badge ${
-                                                                                                            incidentMessage.alertStatus ===
-                                                                                                            'Success'
-                                                                                                                ? 'Badge--color--green'
-                                                                                                                : 'Badge--color--red'
-                                                                                                        } Box-root Flex-inlineFlex Flex-alignItems--center Padding-horizontal--8 Padding-vertical--2`}
-                                                                                                    >
-                                                                                                        <span
-                                                                                                            className={`Badge-text ${
-                                                                                                                incidentMessage.alertStatus ===
-                                                                                                                'Success'
-                                                                                                                    ? 'Text-color--green'
-                                                                                                                    : 'Text-color--red'
-                                                                                                            } Text-display--inline Text-fontSize--12 Text-fontWeight--bold Text-lineHeight--16 Text-typeface--upper Text-wrap--noWrap`}
-                                                                                                        >
-                                                                                                            <span>
-                                                                                                                {
-                                                                                                                    incidentMessage.alertStatus
-                                                                                                                }
-                                                                                                            </span>
-                                                                                                        </span>
-                                                                                                    </div>
-                                                                                                </div>
-                                                                                            </div>
-                                                                                        </div>
-                                                                                    </div>
-<<<<<<< HEAD
                                                                                     <div>
                                                                                         {
                                                                                             !incidentMessage.error ? `Alert sent to ${incidentMessage.totalSubscribers} ${incidentMessage.totalSubscribers > 1 ? "subscribers" : "subscriber"}`
                                                                                                 :
                                                                                                 `Alert sent to ${incidentMessage.totalSubscribers} ${incidentMessage.totalSubscribers > 1 ? "subscribers" : "subscriber"} while some failed`
                                                                                         }
-                                                                                        {/* Alert {incidentMessage.error ? 'does not send' : 'sent'} to <span style={{ fontWeight: '600' }}>{incidentMessage.totalSubscribers}</span> {incidentMessage.totalSubscribers > 1 ? 'subscribers' : 'subscriber'} */}
                                                                                     </div>
                                                                                     <div>
                                                                                         <span className="db-ListViewItem-link">
@@ -1379,86 +1050,47 @@
                                                                                             )}
                                                                                     </span>
                                                                                 </div>
-=======
-                                                                                </span>
->>>>>>> 7d3118ab
                                                                             </div>
-                                                                        </span>
-                                                                    </div>
-                                                                </div>
-                                                                <div>
-                                                                    <span>
-                                                                        {currentTimeZone
-                                                                            ? momentTz(
-                                                                                  incidentMessage.createdAt
-                                                                              )
-                                                                                  .tz(
-                                                                                      currentTimeZone
-                                                                                  )
-                                                                                  .format(
-                                                                                      'lll'
-                                                                                  )
-                                                                            : moment(
-                                                                                  incidentMessage.createdAt
-                                                                              ).format(
-                                                                                  'lll'
-                                                                              )}
-                                                                    </span>
-                                                                </div>
-                                                            </div>
-                                                        </div>
-                                                        <ShouldRender
-                                                            if={
-                                                                incidentMessages
-                                                                    .incidentMessages
-                                                                    .length -
-                                                                    1 !==
-                                                                i
-                                                            }
-                                                        >
-                                                            <div className="bs-thread-line-down bs-ex-down"></div>
-                                                        </ShouldRender>
-                                                    </>
-                                                )}
-                                            </>
-                                        );
-                                    }
-                                )
-                            ) : (
-                                <div></div>
-                            )}
+                                                                        </div>
+                                                                        <ShouldRender if={incidentMessages.incidentMessages.length - 1 !== i}>
+                                                                            <div className="bs-thread-line-down bs-ex-down"></div>
+                                                                        </ShouldRender>
+                                                                    </>
+                                                    }
+                                                </>
+                                            )
+                                        })
+                                        : <div></div>
+                                }
+                            </div>
                         </div>
-                    </div>
-                )}
+                }
 
                 {requesting ? <ListLoader /> : null}
 
                 {incidentMessages &&
-                incidentMessages.incidentMessages &&
-                incidentMessages.incidentMessages.length < 1 ? (
-                    <div
-                        style={{
-                            textAlign: 'center',
-                            padding: '25px',
-                        }}
-                    >
-                        {`You don't have any messages yet, start up a conversation`}
-                    </div>
-                ) : null}
+                    incidentMessages.incidentMessages &&
+                    incidentMessages.incidentMessages.length < 1 ? (
+                        <div
+                            style={{
+                                textAlign: 'center',
+                                padding: '25px',
+                            }}
+                        >
+                            {`You don't have any messages yet, start up a conversation`}
+                        </div>
+                    ) : null}
                 {error}
 
-                {type === 'investigation' && (
+                {
+                    type === 'investigation' &&
                     <div className="Box-root Flex-flex Flex-alignItems--center Flex-justifyContent--spaceBetween">
                         <div className="Box-root Flex-flex Flex-alignItems--center Padding-all--20">
                             <span className="Text-color--inherit Text-display--inline Text-fontSize--14 Text-fontWeight--regular Text-lineHeight--20 Text-typeface--base Text-wrap--wrap">
                                 <span className="Text-color--inherit Text-display--inline Text-fontSize--14 Text-fontWeight--medium Text-lineHeight--20 Text-typeface--base Text-wrap--wrap">
                                     {incidentMessages.incidentMessages.length
-                                        ? incidentMessages.incidentMessages
-                                              .length +
-                                          (incidentMessages.incidentMessages
-                                              .length > 1
-                                              ? ' Messages'
-                                              : ' Message')
+                                        ? incidentMessages.incidentMessages.length +
+                                        (incidentMessages.incidentMessages.length > 1 ? ' Messages' : ' Message')
                                         : '0 Messages'}
                                 </span>
                             </span>
@@ -1510,7 +1142,7 @@
                             </div>
                         </div>
                     </div>
-                )}
+                }
             </div>
         );
     }
