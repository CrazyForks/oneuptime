--- conflicted
+++ resolved
@@ -28,13 +28,8 @@
     return Math.random().toString(36).substring(8) + '@' + Math.random().toString(24).substring(8) + '.com';
 }
 
-<<<<<<< HEAD
 function generateRandomString(){
     return Math.random().toString(36).substring(10) 
-=======
-function generateRandomString() {
-    return faker.lorem.word();
->>>>>>> 083438fb
 }
 
 function generateRandomBusinessEmail() {
