--- conflicted
+++ resolved
@@ -542,19 +542,11 @@
     return moment(incident.createdAt).isSameOrAfter(moment(log.createdAt)) ? (!incident.resolved ? incident.incidentType : 'online') : log.status;
 }
 
-<<<<<<< HEAD
 export const getMonitorStatus = (incidents, logs) => {
     let incident = incidents && incidents.length > 0 ? incidents[0] : null;
     let log = logs && logs.length > 0 ? logs[0] : null;
 
     let statusCompare = incident && log ? compareStatus(incident, log) : (incident ? (!incident.resolved ? incident.incidentType : 'online') : (log ? log.status : 'offline'));
-=======
-export const getMonitorStatus = (monitor) => {
-    let incident = monitor && monitor.incidents && monitor.incidents.length > 0 ? monitor.incidents[0] : null;
-    let log = monitor && monitor.logs && monitor.logs.length > 0 ? monitor.logs[0] : null;
-
-    let statusCompare = incident && log ? compareStatus(incident, log) : (incident ? (!incident.resolved ? incident.incidentType : 'online') : (log ? log.status : 'online'));
->>>>>>> 92323ca7
 
     return statusCompare || 'offline';
 };