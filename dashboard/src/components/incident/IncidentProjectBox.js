--- conflicted
+++ resolved
@@ -8,7 +8,6 @@
 
 const IncidentProjectBox = (props) => (
     <div className="Box-root">
-<<<<<<< HEAD
         <div>
             <div className="ContentHeader Box-root Box-background--white Box-divider--surface-bottom-1 Flex-flex Flex-direction--column Padding-horizontal--20 Padding-vertical--16">
                 <div className="Box-root Flex-flex Flex-direction--row Flex-justifyContent--spaceBetween">
@@ -24,23 +23,6 @@
                     </div>
                     <div className="ContentHeader-end Box-root Flex-flex Flex-alignItems--center Margin-left--16">
                         <div>
-=======
-    <div>
-        <div className="ContentHeader Box-root Box-background--white Box-divider--surface-bottom-1 Flex-flex Flex-direction--column Padding-horizontal--20 Padding-vertical--16">
-        <div className="Box-root Flex-flex Flex-direction--row Flex-justifyContent--spaceBetween">
-            <div className="ContentHeader-center Box-root Flex-flex Flex-direction--column Flex-justifyContent--center">
-            <span className="ContentHeader-title Text-color--dark Text-display--inline Text-fontSize--20 Text-fontWeight--regular Text-lineHeight--28 Text-typeface--base Text-wrap--wrap">
-            <span style={{'textTransform':'capitalize'}}>{ props.currentProjectId !== props.subProjectIncident._id ? props.subProjectName : props.subProjects.length > 0 ? 'Project' : ''} Incident Log</span>
-            </span>
-            <span style={{'textTransform':'lowercase'}} className="ContentHeader-description Text-color--inherit Text-display--inline Text-fontSize--14 Text-fontWeight--regular Text-lineHeight--20 Text-typeface--base Text-wrap--wrap">
-                <span>
-                Incidents are automatically created when your monitor goes down. Here&#39;s a log of all of your incidents for {props.currentProjectId !== props.subProjectIncident._id ? `${props.subProjectName} sub-project` : `${props.subProjectName} project`}.
-                </span>
-            </span>
-            </div>
-            <div className="ContentHeader-end Box-root Flex-flex Flex-alignItems--center Margin-left--16">
-            <div>
->>>>>>> 9cfeadf1
 
                             <button className={props.creating ? 'bs-Button bs-Button--blue' : 'Button bs-ButtonLegacy ActionIconParent'} type="button" disabled={props.creating}
                                 id={`btnCreateIncident_${props.subProjectName}`}
