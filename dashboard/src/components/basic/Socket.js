import { Component } from 'react';
import PropTypes from 'prop-types';
import { bindActionCreators } from 'redux';
import { connect } from 'react-redux';
import io from 'socket.io-client';
import RemovedFromSubProjectModal from '../modals/RemovedFromSubProject';
import RemovedFromProjectModal from '../modals/RemovedFromProject';
import { User, REALTIME_URL } from '../../config';
import { v4 as uuidv4 } from 'uuid';
import { openModal, closeModal } from '../../actions/modal';
import {
    incidentresolvedbysocket,
    incidentacknowledgedbysocket,
    deletemonitorbysocket,
    updatemonitorbysocket,
    createmonitorbysocket,
    incidentcreatedbysocket,
    updatemonitorlogbysocket,
    updatemonitorstatusbysocket,
    updateincidenttimelinebysocket,
    updateincidentbysocket,
    updatelighthouselogbysocket,
    updateprobebysocket,
    addnotifications,
    teamMemberRoleUpdate,
    teamMemberCreate,
    teamMemberDelete,
    addIncidentNote,
    createMonitor,
    deleteincidentbysocket,
    resolvescheduledevent,
    slacountdown,
    updateAlllighthouselogbysocket,
    updateTimelineBySocket,
} from '../../actions/socket';
import DataPathHoC from '../DataPathHoC';
import {
    createScheduledEventSuccess,
    updateScheduledEventSuccess,
    deleteScheduledEventSuccess,
} from '../../actions/scheduledEvent';

// Important: Below `/realtime` is also needed because `io` constructor strips out the path from the url.
// '/realtime' is set as socket io namespace, so remove
export const socket = io.connect(REALTIME_URL.replace('/realtime', ''), {
    path: '/realtime/socket.io',
    transports: ['websocket', 'polling'],
});

class SocketApp extends Component {
    shouldComponentUpdate(nextProps) {
<<<<<<< HEAD
        if (this.props.project !== nextProps.project) {
            if (this.props.project) {
                socket.removeListener(
                    `incidentResolved-${this.props.project._id}`
                );
                socket.removeListener(
                    `incidentAcknowledged-${this.props.project._id}`
                );
                socket.removeListener(
                    `createMonitor-${this.props.project._id}`
                );
                socket.removeListener(
                    `updateMonitor-${this.props.project._id}`
                );
                socket.removeListener(
                    `deleteMonitor-${this.props.project._id}`
                );
                socket.removeListener(
                    `incidentCreated-${this.props.project._id}`
                );
                // socket.removeListener(
                //     `updateMonitorLog-${this.props.project._id}`
                // );
                socket.removeListener(
                    `updateMonitorStatus-${this.props.project._id}`
                );
                socket.removeListener(
                    `updateIncidentTimeline-${this.props.project._id}`
                );
                socket.removeListener(
                    `updateIncident-${this.props.project._id}`
                );
                socket.removeListener(
                    `updateLighthouseLog-${this.props.project._id}`
                );
                socket.removeListener(
                    `updateAllLighthouseLog-${this.props.project._id}`
                );
                // socket.removeListener(`updateProbe`);
                socket.removeListener(
                    `NewNotification-${this.props.project._id}`
                );
                socket.removeListener(
                    `TeamMemberRoleUpdate-${this.props.project._id}`
                );
                socket.removeListener(
                    `TeamMemberCreate-${this.props.project._id}`
                );
                socket.removeListener(
                    `TeamMemberDelete-${this.props.project._id}`
                );
                socket.removeListener(
                    `addIncidentNote-${this.props.project._id}`
                );
                socket.removeListener(
                    `incidentTimeline-${this.props.project._id}`
                );
                socket.removeListener(
                    `createMonitor-${this.props.project._id}`
                );
                socket.removeListener(
                    `addScheduledEvent-${this.props.project._id}`
                );
                socket.removeListener(
                    `deleteScheduledEvent-${this.props.project._id}`
                );
                socket.removeListener(
                    `updateScheduledEvent-${this.props.project._id}`
                );
                socket.removeListener(
                    `deleteIncident-${this.props.project._id}`
                );
                socket.removeListener(
                    `resolveScheduledEvent-${this.props.project._id}`
                );
                socket.removeListener(`slaCountDown-${this.props.project._id}`);
=======
        if (
            this.props.project !== nextProps.project ||
            this.props.activeProjectId !== nextProps.activeProjectId
        ) {
            if (this.props.project && this.props.activeProjectId) {
                const projectId = this.props.activeProjectId;
                socket.removeListener(`incidentResolved-${projectId}`);
                socket.removeListener(`incidentAcknowledged-${projectId}`);
                socket.removeListener(`createMonitor-${projectId}`);
                socket.removeListener(`updateMonitor-${projectId}`);
                socket.removeListener(`deleteMonitor-${projectId}`);
                socket.removeListener(`incidentCreated-${projectId}`);
                socket.removeListener(`updateMonitorLog-${projectId}`);
                socket.removeListener(`updateMonitorStatus-${projectId}`);
                socket.removeListener(`updateIncidentTimeline-${projectId}`);
                socket.removeListener(`updateIncident-${projectId}`);
                socket.removeListener(`updateLighthouseLog-${projectId}`);
                socket.removeListener(`updateAllLighthouseLog-${projectId}`);
                socket.removeListener(`updateProbe`);
                socket.removeListener(`NewNotification-${projectId}`);
                socket.removeListener(`TeamMemberRoleUpdate-${projectId}`);
                socket.removeListener(`TeamMemberCreate-${projectId}`);
                socket.removeListener(`TeamMemberDelete-${projectId}`);
                socket.removeListener(`addIncidentNote-${projectId}`);
                socket.removeListener(`incidentTimeline-${projectId}`);
                socket.removeListener(`createMonitor-${projectId}`);
                socket.removeListener(`addScheduledEvent-${projectId}`);
                socket.removeListener(`deleteScheduledEvent-${projectId}`);
                socket.removeListener(`updateScheduledEvent-${projectId}`);
                socket.removeListener(`deleteIncident-${projectId}`);
                socket.removeListener(`resolveScheduledEvent-${projectId}`);
                socket.removeListener(`slaCountDown-${projectId}`);
>>>>>>> 988bf8f0
            }
            return true;
        } else {
            return false;
        }
    }

    render() {
        const thisObj = this;
        const loggedInUser = User.getUserId();

        if (this.props.project && this.props.activeProjectId) {
            const projectId = this.props.activeProjectId;
            socket.on(`incidentResolved-${projectId}`, function(data) {
                const isUserInProject = thisObj.props.project
                    ? thisObj.props.project.users.some(
                          user => user.userId === loggedInUser
                      )
                    : false;
                if (isUserInProject) {
                    thisObj.props.incidentresolvedbysocket(data);
                } else {
                    const subProject = thisObj.props.subProjects.find(
                        subProject => subProject._id === data.projectId
                    );
                    const isUserInSubProject = subProject
                        ? subProject.users.some(
                              user => user.userId === loggedInUser
                          )
                        : false;

                    if (isUserInSubProject)
                        thisObj.props.incidentresolvedbysocket(data);
                }
            });
            socket.on(`incidentAcknowledged-${projectId}`, function(data) {
                const isUserInProject = thisObj.props.project
                    ? thisObj.props.project.users.some(
                          user => user.userId === loggedInUser
                      )
                    : false;
                if (isUserInProject) {
                    thisObj.props.incidentacknowledgedbysocket(data);
                } else {
                    const subProject = thisObj.props.subProjects.find(
                        subProject => subProject._id === data.projectId
                    );
                    const isUserInSubProject = subProject
                        ? subProject.users.some(
                              user => user.userId === loggedInUser
                          )
                        : false;

                    if (isUserInSubProject)
                        thisObj.props.incidentacknowledgedbysocket(data);
                }
            });
            socket.on(`createMonitor-${projectId}`, function(data) {
                const isUserInProject = thisObj.props.project
                    ? thisObj.props.project.users.some(
                          user => user.userId === loggedInUser
                      )
                    : false;
                if (isUserInProject) {
                    if (data.createdById !== User.getUserId()) {
                        thisObj.props.createmonitorbysocket(data);
                    }
                } else {
                    const subProject = thisObj.props.subProjects.find(
                        subProject => subProject._id === data.projectId._id
                    );
                    const isUserInSubProject = subProject
                        ? subProject.users.some(
                              user => user.userId === loggedInUser
                          )
                        : false;
                    if (isUserInSubProject)
                        thisObj.props.createmonitorbysocket(data);
                }
            });
            socket.on(`updateMonitor-${projectId}`, function(data) {
                const isUserInProject = thisObj.props.project
                    ? thisObj.props.project.users.some(
                          user => user.userId === loggedInUser
                      )
                    : false;
                if (isUserInProject) {
                    thisObj.props.updatemonitorbysocket(data);
                } else {
                    const subProject = thisObj.props.subProjects.find(
                        subProject => subProject._id === data.projectId._id
                    );
                    const isUserInSubProject = subProject
                        ? subProject.users.some(
                              user => user.userId === loggedInUser
                          )
                        : false;
                    if (isUserInSubProject)
                        thisObj.props.updatemonitorbysocket(data);
                }
            });
            socket.on(`deleteMonitor-${projectId}`, function(data) {
                const isUserInProject = thisObj.props.project
                    ? thisObj.props.project.users.some(
                          user => user.userId === loggedInUser
                      )
                    : false;
                if (isUserInProject) {
                    thisObj.props.deletemonitorbysocket(data);
                } else {
                    const subProject = thisObj.props.subProjects.find(
                        subProject => subProject._id === data.projectId
                    );
                    const isUserInSubProject = subProject
                        ? subProject.users.some(
                              user => user.userId === loggedInUser
                          )
                        : false;
                    if (isUserInSubProject)
                        thisObj.props.deletemonitorbysocket(data);
                }
            });
            socket.on(`incidentCreated-${projectId}`, function(data) {
                const isUserInProject = thisObj.props.project
                    ? thisObj.props.project.users.some(
                          user => user.userId === loggedInUser
                      )
                    : false;

                if (isUserInProject) {
                    thisObj.props.incidentcreatedbysocket(data);
                } else {
                    const subProject = thisObj.props.subProjects.find(
                        subProject => subProject._id === data.projectId
                    );
                    const isUserInSubProject = subProject
                        ? subProject.users.some(
                              user => user.userId === loggedInUser
                          )
                        : false;

                    if (isUserInSubProject) {
                        thisObj.props.incidentcreatedbysocket(data);
                    }
                }
            });
<<<<<<< HEAD
            // socket.on(`updateMonitorLog-${this.props.project._id}`, function(
            //     data
            // ) {
            //     const isUserInProject = thisObj.props.project
            //         ? thisObj.props.project.users.some(
            //               user => user.userId === loggedInUser
            //           )
            //         : false;
            //     if (isUserInProject) {
            //         thisObj.props.updatemonitorlogbysocket(data);
            //     } else {
            //         const subProject = thisObj.props.subProjects.find(
            //             subProject => subProject._id === data.projectId
            //         );
            //         const isUserInSubProject = subProject
            //             ? subProject.users.some(
            //                   user => user.userId === loggedInUser
            //               )
            //             : false;
            //         if (isUserInSubProject)
            //             thisObj.props.updatemonitorlogbysocket(data);
            //     }
            // });
            socket.on(`updateMonitorStatus-${this.props.project._id}`, function(
                data
            ) {
=======
            socket.on(`updateMonitorLog-${projectId}`, function(data) {
                const isUserInProject = thisObj.props.project
                    ? thisObj.props.project.users.some(
                          user => user.userId === loggedInUser
                      )
                    : false;
                if (isUserInProject) {
                    thisObj.props.updatemonitorlogbysocket(data);
                } else {
                    const subProject = thisObj.props.subProjects.find(
                        subProject => subProject._id === data.projectId
                    );
                    const isUserInSubProject = subProject
                        ? subProject.users.some(
                              user => user.userId === loggedInUser
                          )
                        : false;
                    if (isUserInSubProject)
                        thisObj.props.updatemonitorlogbysocket(data);
                }
            });
            socket.on(`updateMonitorStatus-${projectId}`, function(data) {
>>>>>>> 988bf8f0
                const isUserInProject = thisObj.props.project
                    ? thisObj.props.project.users.some(
                          user => user.userId === loggedInUser
                      )
                    : false;
                if (isUserInProject) {
                    thisObj.props.updatemonitorstatusbysocket(
                        data,
                        thisObj.props.probes
                    );
                } else {
                    const subProject = thisObj.props.subProjects.find(
                        subProject => subProject._id === data.projectId
                    );
                    const isUserInSubProject = subProject
                        ? subProject.users.some(
                              user => user.userId === loggedInUser
                          )
                        : false;
                    if (isUserInSubProject)
                        thisObj.props.updatemonitorstatusbysocket(
                            data,
                            thisObj.props.probes
                        );
                }
            });
            socket.on(`updateIncidentTimeline-${projectId}`, function(data) {
                const isUserInProject = thisObj.props.project
                    ? thisObj.props.project.users.some(
                          user => user.userId === loggedInUser
                      )
                    : false;
                if (isUserInProject) {
                    thisObj.props.updateincidenttimelinebysocket(data);
                } else {
                    const subProject = thisObj.props.subProjects.find(
                        subProject => subProject._id === data.projectId
                    );
                    const isUserInSubProject = subProject
                        ? subProject.users.some(
                              user => user.userId === loggedInUser
                          )
                        : false;
                    if (isUserInSubProject)
                        thisObj.props.updateincidenttimelinebysocket(data);
                }
            });
            socket.on(`updateLighthouseLog-${projectId}`, function(data) {
                const isUserInProject = thisObj.props.project
                    ? thisObj.props.project.users.some(
                          user => user.userId === loggedInUser
                      )
                    : false;
                if (isUserInProject) {
                    thisObj.props.updatelighthouselogbysocket(data);
                } else {
                    const subProject = thisObj.props.subProjects.find(
                        subProject => subProject._id === data.projectId
                    );
                    const isUserInSubProject = subProject
                        ? subProject.users.some(
                              user => user.userId === loggedInUser
                          )
                        : false;
                    if (isUserInSubProject)
                        thisObj.props.updatelighthouselogbysocket(data);
                }
            });
            socket.on(`updateAllLighthouseLog-${projectId}`, function(data) {
                const isUserInProject = thisObj.props.project
                    ? thisObj.props.project.users.some(
                          user => user.userId === loggedInUser
                      )
                    : false;
                if (isUserInProject) {
                    thisObj.props.updateAlllighthouselogbysocket(data);
                } else {
                    const subProject = thisObj.props.subProjects.find(
                        subProject => subProject._id === data.projectId
                    );
                    const isUserInSubProject = subProject
                        ? subProject.users.some(
                              user => user.userId === loggedInUser
                          )
                        : false;
                    if (isUserInSubProject)
                        thisObj.props.updateAlllighthouselogbysocket(data);
                }
<<<<<<< HEAD
            );
            // socket.on(`updateProbe`, function(data) {
            //     const isUserInProject = thisObj.props.project
            //         ? thisObj.props.project.users.some(
            //               user => user.userId === loggedInUser
            //           )
            //         : false;
            //     if (isUserInProject) {
            //         thisObj.props.updateprobebysocket(data);
            //     } else {
            //         const subProject = thisObj.props.subProjects.find(
            //             subProject => subProject._id === data.projectId
            //         );
            //         const isUserInSubProject = subProject
            //             ? subProject.users.some(
            //                   user => user.userId === loggedInUser
            //               )
            //             : false;
            //         if (isUserInSubProject)
            //             thisObj.props.updateprobebysocket(data);
            //     }
            // });
            socket.on(`NewNotification-${this.props.project._id}`, function(
                data
            ) {
=======
            });
            socket.on(`updateProbe`, function(data) {
                const isUserInProject = thisObj.props.project
                    ? thisObj.props.project.users.some(
                          user => user.userId === loggedInUser
                      )
                    : false;
                if (isUserInProject) {
                    return thisObj.props.updateprobebysocket(data);
                } else {
                    const subProject = thisObj.props.subProjects.find(
                        subProject => subProject._id === data.projectId
                    );
                    const isUserInSubProject = subProject
                        ? subProject.users.some(
                              user => user.userId === loggedInUser
                          )
                        : false;
                    if (isUserInSubProject)
                        return thisObj.props.updateprobebysocket(data);
                }
            });
            socket.on(`NewNotification-${projectId}`, function(data) {
>>>>>>> 988bf8f0
                const isUserInProject = thisObj.props.project
                    ? thisObj.props.project.users.some(
                          user => user.userId === loggedInUser
                      )
                    : false;
                if (isUserInProject) {
                    thisObj.props.addnotifications(data);
                } else {
                    const subProject = thisObj.props.subProjects.find(
                        subProject => subProject._id === data.projectId
                    );
                    const isUserInSubProject = subProject
                        ? subProject.users.some(
                              user => user.userId === loggedInUser
                          )
                        : false;

                    if (isUserInSubProject)
                        thisObj.props.addnotifications(data);
                }
            });
            socket.on(`TeamMemberRoleUpdate-${projectId}`, function(data) {
                const isUserInProject = thisObj.props.project
                    ? thisObj.props.project.users.some(
                          user => user.userId === loggedInUser
                      )
                    : false;
                if (isUserInProject) {
                    thisObj.props.teamMemberRoleUpdate(data.response);
                } else {
                    const subProject = thisObj.props.subProjects.find(
                        subProject => subProject._id === data.projectId
                    );
                    const isUserInSubProject = subProject
                        ? subProject.users.some(
                              user => user.userId === loggedInUser
                          )
                        : false;
                    if (isUserInSubProject)
                        thisObj.props.teamMemberRoleUpdate(data.response);
                }
            });
            socket.on(`TeamMemberCreate-${projectId}`, function(data) {
                const isUserInProject = thisObj.props.project
                    ? thisObj.props.project.users.some(
                          user => user.userId === loggedInUser
                      )
                    : false;
                if (isUserInProject) {
                    thisObj.props.teamMemberCreate(data.users);
                } else {
                    const subProject = thisObj.props.subProjects.find(
                        subProject => subProject._id === projectId
                    );
                    const isUserInSubProject = subProject
                        ? subProject.users.some(
                              user => user.userId === loggedInUser
                          )
                        : false;

                    if (isUserInSubProject)
                        thisObj.props.teamMemberCreate(data.users);
                }
            });
            socket.on(`TeamMemberDelete-${projectId}`, function(data) {
                if (data.projectId === thisObj.props.project._id) {
                    const projectUser = data.teamMembers.find(
                        member => member.userId === User.getUserId()
                    );
                    if (!projectUser) {
                        thisObj.props.openModal({
                            id: uuidv4(),
                            onClose: () => '',
                            onConfirm: () => new Promise(resolve => resolve()),
                            content: RemovedFromProjectModal,
                        });
                    }
                } else {
                    const subProjectUser = data.teamMembers.find(
                        member => member.userId === User.getUserId()
                    );
                    const mainUser = thisObj.props.project?.users.find(
                        user =>
                            (user.userId._id || user.userId) ===
                                User.getUserId() &&
                            (user.role === 'Owner' ||
                                user.role === 'Administrator')
                    );
                    const subProject = thisObj.props.subProjects.find(
                        subProject => subProject._id === data.projectId
                    );
                    const subProjectName = subProject ? subProject.name : '';
                    if (!subProjectUser && !mainUser) {
                        thisObj.props.openModal({
                            id: uuidv4(),
                            onClose: () => '',
                            onConfirm: () => new Promise(resolve => resolve()),
                            content: DataPathHoC(RemovedFromSubProjectModal, {
                                name: subProjectName,
                            }),
                        });
                    }
                }
                thisObj.props.teamMemberDelete(data.response);
            });
            socket.on(`addIncidentNote-${projectId}`, function(data) {
                thisObj.props.addIncidentNote(data);
            });
            socket.on(`incidentTimeline-${projectId}`, function(data) {
                thisObj.props.updateTimelineBySocket(data);
            });
            socket.on(`createMonitor-${projectId}`, function(data) {
                thisObj.props.createMonitor(data);
            });
            socket.on(`addScheduledEvent-${projectId}`, event =>
                thisObj.props.createScheduledEventSuccess(event)
            );

            socket.on(`deleteScheduledEvent-${projectId}`, event =>
                thisObj.props.deleteScheduledEventSuccess(event)
            );

            socket.on(`updateScheduledEvent-${projectId}`, event =>
                thisObj.props.updateScheduledEventSuccess(event)
            );

            socket.on(`updateIncident-${projectId}`, incident => {
                thisObj.props.updateincidentbysocket(incident);
            });

            socket.on(`deleteIncident-${projectId}`, incident => {
                thisObj.props.deleteincidentbysocket(incident);
            });

            socket.on(`resolveScheduledEvent-${projectId}`, event =>
                thisObj.props.resolvescheduledevent(event)
            );

            socket.on(`slaCountDown-${projectId}`, event =>
                thisObj.props.slacountdown({
                    incident: event.incident,
                    countDown: event.countDown,
                })
            );
        }
        return null;
    }
}

SocketApp.displayName = 'SocketApp';

SocketApp.propTypes = {
    project: PropTypes.oneOfType([
        PropTypes.object,
        PropTypes.oneOf([null, undefined]),
    ]),
    activeProjectId: PropTypes.string,
};

const mapStateToProps = state => ({
    project: state.project.currentProject,
    subProjects: state.subProject.subProjects.subProjects,
    probes: state.probe.probes.data,
    activeProjectId: state.subProject.activeSubProject,
});

const mapDispatchToProps = dispatch =>
    bindActionCreators(
        {
            incidentresolvedbysocket,
            incidentacknowledgedbysocket,
            deletemonitorbysocket,
            updatemonitorbysocket,
            createmonitorbysocket,
            incidentcreatedbysocket,
            updatemonitorlogbysocket,
            updatemonitorstatusbysocket,
            updateincidenttimelinebysocket,
            updateincidentbysocket,
            updatelighthouselogbysocket,
            updateprobebysocket,
            addnotifications,
            teamMemberRoleUpdate,
            teamMemberCreate,
            teamMemberDelete,
            openModal,
            closeModal,
            addIncidentNote,
            updateTimelineBySocket,
            createMonitor,
            createScheduledEventSuccess,
            updateScheduledEventSuccess,
            deleteScheduledEventSuccess,
            deleteincidentbysocket,
            resolvescheduledevent,
            slacountdown,
            updateAlllighthouselogbysocket,
        },
        dispatch
    );

export default connect(mapStateToProps, mapDispatchToProps)(SocketApp);<|MERGE_RESOLUTION|>--- conflicted
+++ resolved
@@ -49,84 +49,6 @@
 
 class SocketApp extends Component {
     shouldComponentUpdate(nextProps) {
-<<<<<<< HEAD
-        if (this.props.project !== nextProps.project) {
-            if (this.props.project) {
-                socket.removeListener(
-                    `incidentResolved-${this.props.project._id}`
-                );
-                socket.removeListener(
-                    `incidentAcknowledged-${this.props.project._id}`
-                );
-                socket.removeListener(
-                    `createMonitor-${this.props.project._id}`
-                );
-                socket.removeListener(
-                    `updateMonitor-${this.props.project._id}`
-                );
-                socket.removeListener(
-                    `deleteMonitor-${this.props.project._id}`
-                );
-                socket.removeListener(
-                    `incidentCreated-${this.props.project._id}`
-                );
-                // socket.removeListener(
-                //     `updateMonitorLog-${this.props.project._id}`
-                // );
-                socket.removeListener(
-                    `updateMonitorStatus-${this.props.project._id}`
-                );
-                socket.removeListener(
-                    `updateIncidentTimeline-${this.props.project._id}`
-                );
-                socket.removeListener(
-                    `updateIncident-${this.props.project._id}`
-                );
-                socket.removeListener(
-                    `updateLighthouseLog-${this.props.project._id}`
-                );
-                socket.removeListener(
-                    `updateAllLighthouseLog-${this.props.project._id}`
-                );
-                // socket.removeListener(`updateProbe`);
-                socket.removeListener(
-                    `NewNotification-${this.props.project._id}`
-                );
-                socket.removeListener(
-                    `TeamMemberRoleUpdate-${this.props.project._id}`
-                );
-                socket.removeListener(
-                    `TeamMemberCreate-${this.props.project._id}`
-                );
-                socket.removeListener(
-                    `TeamMemberDelete-${this.props.project._id}`
-                );
-                socket.removeListener(
-                    `addIncidentNote-${this.props.project._id}`
-                );
-                socket.removeListener(
-                    `incidentTimeline-${this.props.project._id}`
-                );
-                socket.removeListener(
-                    `createMonitor-${this.props.project._id}`
-                );
-                socket.removeListener(
-                    `addScheduledEvent-${this.props.project._id}`
-                );
-                socket.removeListener(
-                    `deleteScheduledEvent-${this.props.project._id}`
-                );
-                socket.removeListener(
-                    `updateScheduledEvent-${this.props.project._id}`
-                );
-                socket.removeListener(
-                    `deleteIncident-${this.props.project._id}`
-                );
-                socket.removeListener(
-                    `resolveScheduledEvent-${this.props.project._id}`
-                );
-                socket.removeListener(`slaCountDown-${this.props.project._id}`);
-=======
         if (
             this.props.project !== nextProps.project ||
             this.props.activeProjectId !== nextProps.activeProjectId
@@ -159,7 +81,6 @@
                 socket.removeListener(`deleteIncident-${projectId}`);
                 socket.removeListener(`resolveScheduledEvent-${projectId}`);
                 socket.removeListener(`slaCountDown-${projectId}`);
->>>>>>> 988bf8f0
             }
             return true;
         } else {
@@ -306,34 +227,6 @@
                     }
                 }
             });
-<<<<<<< HEAD
-            // socket.on(`updateMonitorLog-${this.props.project._id}`, function(
-            //     data
-            // ) {
-            //     const isUserInProject = thisObj.props.project
-            //         ? thisObj.props.project.users.some(
-            //               user => user.userId === loggedInUser
-            //           )
-            //         : false;
-            //     if (isUserInProject) {
-            //         thisObj.props.updatemonitorlogbysocket(data);
-            //     } else {
-            //         const subProject = thisObj.props.subProjects.find(
-            //             subProject => subProject._id === data.projectId
-            //         );
-            //         const isUserInSubProject = subProject
-            //             ? subProject.users.some(
-            //                   user => user.userId === loggedInUser
-            //               )
-            //             : false;
-            //         if (isUserInSubProject)
-            //             thisObj.props.updatemonitorlogbysocket(data);
-            //     }
-            // });
-            socket.on(`updateMonitorStatus-${this.props.project._id}`, function(
-                data
-            ) {
-=======
             socket.on(`updateMonitorLog-${projectId}`, function(data) {
                 const isUserInProject = thisObj.props.project
                     ? thisObj.props.project.users.some(
@@ -356,7 +249,6 @@
                 }
             });
             socket.on(`updateMonitorStatus-${projectId}`, function(data) {
->>>>>>> 988bf8f0
                 const isUserInProject = thisObj.props.project
                     ? thisObj.props.project.users.some(
                           user => user.userId === loggedInUser
@@ -445,33 +337,6 @@
                     if (isUserInSubProject)
                         thisObj.props.updateAlllighthouselogbysocket(data);
                 }
-<<<<<<< HEAD
-            );
-            // socket.on(`updateProbe`, function(data) {
-            //     const isUserInProject = thisObj.props.project
-            //         ? thisObj.props.project.users.some(
-            //               user => user.userId === loggedInUser
-            //           )
-            //         : false;
-            //     if (isUserInProject) {
-            //         thisObj.props.updateprobebysocket(data);
-            //     } else {
-            //         const subProject = thisObj.props.subProjects.find(
-            //             subProject => subProject._id === data.projectId
-            //         );
-            //         const isUserInSubProject = subProject
-            //             ? subProject.users.some(
-            //                   user => user.userId === loggedInUser
-            //               )
-            //             : false;
-            //         if (isUserInSubProject)
-            //             thisObj.props.updateprobebysocket(data);
-            //     }
-            // });
-            socket.on(`NewNotification-${this.props.project._id}`, function(
-                data
-            ) {
-=======
             });
             socket.on(`updateProbe`, function(data) {
                 const isUserInProject = thisObj.props.project
@@ -495,7 +360,6 @@
                 }
             });
             socket.on(`NewNotification-${projectId}`, function(data) {
->>>>>>> 988bf8f0
                 const isUserInProject = thisObj.props.project
                     ? thisObj.props.project.users.some(
                           user => user.userId === loggedInUser
