--- conflicted
+++ resolved
@@ -1300,10 +1300,6 @@
             expect(alertsSentList.includes('sms')).to.equal(true);
             expect(alertsSentList.includes('call')).to.equal(true);
         });
-<<<<<<< HEAD
-
-=======
->>>>>>> f9c6d361
         /**
          * Global twilio settings: set
          * Custom twilio settings: not set
@@ -1311,11 +1307,7 @@
          * Global twilio settings Call enable : true
          * SMS/Call alerts enabled for the project (billing): true
          */
-<<<<<<< HEAD
-        it('should not cut project balance for invalid twilio settings', async function() {
-=======
         it('should recharge balance when project balance is low', async function() {
->>>>>>> f9c6d361
             // update global setting to enable call and sms
             const globalSettings = await GlobalConfigModel.findOne({
                 name: 'twilio',
@@ -1323,11 +1315,6 @@
             const { value } = globalSettings;
             value['sms-enabled'] = true;
             value['call-enabled'] = true;
-<<<<<<< HEAD
-            // add a wrong config to twilio
-            value.phone = 'wrong phone number';
-=======
->>>>>>> f9c6d361
 
             await GlobalConfigModel.findOneAndUpdate(
                 { name: 'twilio' },
@@ -1349,13 +1336,6 @@
                 });
             expect(billingEndpointResponse).to.have.status(200);
 
-<<<<<<< HEAD
-            // get the project balance before an alert is sent
-            const {
-                balance: originalProjectBalance,
-            } = await ProjectService.findOneBy({ _id: projectId });
-
-=======
             // set project balance to 0
             await ProjectService.updateOneBy(
                 { _id: projectId },
@@ -1363,7 +1343,6 @@
             );
 
             // send notification
->>>>>>> f9c6d361
             const newIncident = await createIncident({
                 request,
                 authorization,
@@ -1381,13 +1360,6 @@
 
             await sleep(10 * 1000);
 
-<<<<<<< HEAD
-            const {
-                balance: newProjectBalance,
-            } = await ProjectService.findOneBy({ _id: projectId });
-
-            expect(newProjectBalance).to.equal(originalProjectBalance);
-=======
             // check the balance again
             const { balance, alertOptions } = await ProjectService.findOneBy({
                 _id: projectId,
@@ -1397,7 +1369,6 @@
                 (alertOptions && alertOptions.rechargeToBalance) || NaN;
 
             expect(balance).to.equal(rechargeAmount);
->>>>>>> f9c6d361
         });
     });
     describe('Custom twilio settings are set', async () => {
