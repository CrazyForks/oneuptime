import React, { Component, useState } from 'react';
import PropTypes from 'prop-types';
import { bindActionCreators } from 'redux';
import { connect } from 'react-redux';
import countryTelephoneCode from 'country-telephone-code';
import uuid from 'uuid';
import { ListLoader } from '../basic/Loader';
import ShouldRender from '../basic/ShouldRender';
import { FormLoader2 } from '../basic/Loader';
import { deleteSubscriber } from '../../actions/subscriber';
import RenderIfSubProjectAdmin from '../basic/RenderIfSubProjectAdmin';
import { fetchMonitorsSubscribers } from '../../actions/monitor';
import { openModal } from '../../actions/modal';
import DataPathHoC from '../DataPathHoC';
import DeleteSubscriber from '../modals/DeleteSubscriber';

export class SubscriberList extends Component {
    constructor(props) {
        super(props);
        this.state = {
            deleteSubscriberModalId: uuid.v4(),
        };
    }

    componentDidMount() {
        const {
            subProjectId,
            monitorId,
            fetchMonitorsSubscribers,
        } = this.props;
        fetchMonitorsSubscribers(subProjectId, monitorId, 0, 5);
    }

    deleteSubscriber = async (projectId, _id, setLoading) => {
        const result = await this.props.deleteSubscriber(projectId, _id);
        if (result.status === 200) {
            setLoading(false);
        }
    };

    render() {
        const monitor = this.props.monitorState.monitorsList.monitors
            .map(monitor =>
                monitor.monitors.find(
                    monitor => monitor._id === this.props.monitorId
                )
            )
            .filter(monitor => monitor)[0];
        const subscribers = monitor.subscribers || {};
        const subProjectId = monitor.projectId._id || monitor.projectId;
        if (
            subscribers &&
            subscribers.skip &&
            typeof subscribers.skip === 'string'
        ) {
            subscribers.skip = parseInt(subscribers.skip, 10);
        }
        if (
            subscribers &&
            subscribers.limit &&
            typeof subscribers.limit === 'string'
        ) {
            subscribers.limit = parseInt(subscribers.limit, 10);
        }
        if (!subscribers.skip) subscribers.skip = 0;
        if (!subscribers.limit) subscribers.limit = 0;

        let canNext =
            subscribers &&
            subscribers.count &&
            subscribers.count > subscribers.skip + subscribers.limit
                ? true
                : false;
        let canPrev = subscribers && subscribers.skip <= 0 ? false : true;

        if (
            subscribers &&
            (subscribers.requesting || !subscribers.subscribers)
        ) {
            canNext = false;
            canPrev = false;
        }

        return (
            <div className="div">
                <div style={{ overflow: 'hidden', overflowX: 'auto' }}>
                    <table className="Table" id="subscribersList">
                        <thead className="Table-body">
                            <tr className="Table-row db-ListViewItem db-ListViewItem-header">
                                <td
                                    className="Table-cell Table-cell--align--left Table-cell--verticalAlign--top Table-cell--width--minimized Table-cell--wrap--noWrap db-ListViewItem-cell"
                                    style={{ height: '1px', minWidth: '270px' }}
                                >
                                    <div className="db-ListViewItem-cellContent Box-root Padding-all--8">
                                        <span className="db-ListViewItem-text Text-color--dark Text-display--inline Text-fontSize--13 Text-fontWeight--medium Text-lineHeight--20 Text-typeface--upper Text-wrap--wrap">
                                            <span>Monitor</span>
                                        </span>
                                    </div>
                                </td>
                                <td
                                    className="Table-cell Table-cell--align--right Table-cell--verticalAlign--top Table-cell--width--minimized Table-cell--wrap--noWrap db-ListViewItem-cell"
                                    style={{ height: '1px' }}
                                >
                                    <div className="db-ListViewItem-cellContent Box-root Padding-all--8">
                                        <span className="db-ListViewItem-text Text-align--right Text-color--dark Text-display--block Text-fontSize--13 Text-fontWeight--medium Text-lineHeight--20 Text-typeface--upper Text-wrap--wrap">
                                            <span>Subscribed From</span>
                                        </span>
                                    </div>
                                </td>
                                <td
                                    id="placeholder-left"
                                    className="Table-cell Table-cell--align--left Table-cell--verticalAlign--top Table-cell--wrap--noWrap db-ListViewItem-cell"
                                    style={{
                                        height: '1px',
                                        maxWidth: '48px',
                                        minWidth: '48px',
                                        width: '48px',
                                    }}
                                >
                                    <div className="db-ListViewItem-cellContent Box-root Padding-all--8">
                                        <span className="db-ListViewItem-text Text-color--dark Text-display--inline Text-fontSize--13 Text-fontWeight--medium Text-lineHeight--20 Text-typeface--upper Text-wrap--wrap"></span>
                                    </div>
                                </td>
                                <td
                                    className="Table-cell Table-cell--align--left Table-cell--verticalAlign--top Table-cell--width--minimized Table-cell--wrap--noWrap db-ListViewItem-cell"
                                    style={{ height: '1px' }}
                                >
                                    <div className="db-ListViewItem-cellContent Box-root Padding-all--8">
                                        <span className="db-ListViewItem-text Text-color--dark Text-display--inline Text-fontSize--13 Text-fontWeight--medium Text-lineHeight--20 Text-typeface--upper Text-wrap--wrap">
                                            <span>Subscriber</span>
                                        </span>
                                    </div>
                                </td>
                                <td
                                    id="placeholder-right"
                                    className="Table-cell Table-cell--align--left Table-cell--verticalAlign--top Table-cell--wrap--noWrap db-ListViewItem-cell"
                                    style={{
                                        height: '1px',
                                        maxWidth: '48px',
                                        minWidth: '48px',
                                        width: '48px',
                                    }}
                                >
                                    <div className="db-ListViewItem-cellContent Box-root Padding-all--8">
                                        <span className="db-ListViewItem-text Text-color--dark Text-display--inline Text-fontSize--13 Text-fontWeight--medium Text-lineHeight--20 Text-typeface--upper Text-wrap--wrap"></span>
                                    </div>
                                </td>
                                <td
                                    className="Table-cell Table-cell--align--left Table-cell--verticalAlign--top Table-cell--width--minimized Table-cell--wrap--noWrap db-ListViewItem-cell"
                                    style={{ height: '1px' }}
                                >
                                    <div className="db-ListViewItem-cellContent Box-root Padding-all--8">
                                        <span className="db-ListViewItem-text Text-color--dark Text-display--inline Text-fontSize--13 Text-fontWeight--medium Text-lineHeight--20 Text-typeface--upper Text-wrap--wrap">
                                            <span>Alert Via</span>
                                        </span>
                                    </div>
                                </td>
                                <td
                                    id="overflow"
                                    type="action"
                                    className="Table-cell Table-cell--align--right Table-cell--verticalAlign--top Table-cell--width--minimized Table-cell--wrap--noWrap db-ListViewItem-cell"
                                    style={{ height: '1px' }}
                                >
                                    <div className="db-ListViewItem-cellContent Box-root Padding-all--8">
                                        <span className="db-ListViewItem-text Text-align--right Text-color--dark Text-display--block Text-fontSize--13 Text-fontWeight--medium Text-lineHeight--20 Text-typeface--upper Text-wrap--wrap"></span>
                                    </div>
                                </td>
                                <RenderIfSubProjectAdmin
                                    subProjectId={subProjectId}
                                >
                                    <td
                                        id="overflow"
                                        type="action"
                                        className="Table-cell Table-cell--align--left Table-cell--verticalAlign--top Table-cell--width--minimized Table-cell--wrap--noWrap db-ListViewItem-cell"
                                        style={{ height: '1px' }}
                                    >
                                        <div className="db-ListViewItem-cellContent Box-root Padding-all--8">
                                            <span className="db-ListViewItem-text Text-align--left Text-color--dark Text-display--block Text-fontSize--13 Text-fontWeight--medium Text-lineHeight--20 Text-typeface--upper Text-wrap--wrap">
                                                Action
                                            </span>
                                        </div>
                                    </td>
                                </RenderIfSubProjectAdmin>
                            </tr>
                        </thead>
                        <tbody className="Table-body">
                            {subscribers &&
                            subscribers.subscribers &&
                            subscribers.subscribers.length > 0 ? (
                                subscribers.subscribers.map(
                                    (subscriber, index) => (
                                        <tr
                                            className="subscriber-list-item Table-row db-ListViewItem bs-ActionsParent db-ListViewItem--hasLink"
                                            key={subscriber._id}
                                        >
                                            <td
                                                className="Table-cell Table-cell--align--left Table-cell--verticalAlign--top Table-cell--width--minimized Table-cell--wrap--wrap db-ListViewItem-cell db-ListViewItem-cell--breakWord"
                                                style={{
                                                    height: '1px',
                                                    minWidth: '270px',
                                                }}
                                            >
                                                <div className="db-ListViewItem-cellContent Box-root Padding-all--8">
                                                    <span className="db-ListViewItem-text Text-color--cyan Text-display--inline Text-fontSize--14 Text-fontWeight--medium Text-lineHeight--20 Text-typeface--base Text-wrap--wrap">
                                                        <div className="Box-root Margin-right--16">
                                                            <span>
                                                                {subscribers.name
                                                                    ? subscribers.name
                                                                    : subscriber.monitorId &&
                                                                      subscriber.monitorName
                                                                    ? subscriber.monitorName
                                                                    : 'Unknown Monitor'}
                                                            </span>
                                                        </div>
                                                    </span>
                                                </div>
                                            </td>
                                            <td
                                                className="Table-cell Table-cell--align--right Table-cell--verticalAlign--top Table-cell--width--minimized Table-cell--wrap--noWrap db-ListViewItem-cell"
                                                style={{ height: '1px' }}
                                            >
                                                <div className="db-ListViewItem-link">
                                                    <div className="db-ListViewItem-cellContent Box-root Padding-all--8">
                                                        <span className="db-ListViewItem-text Text-color--inherit Text-display--inline Text-fontSize--14 Text-fontWeight--regular Text-lineHeight--20 Text-typeface--base Text-wrap--wrap">
                                                            <div className="Box-root">
                                                                <span>
                                                                    {(subscriber.statusPageId !==
                                                                        undefined &&
                                                                        subscriber.statusPageId !==
                                                                            null &&
                                                                        subscriber.statusPageName) ||
                                                                        'Fyipe Dashboard'}
                                                                </span>
                                                            </div>
                                                        </span>
                                                    </div>
                                                </div>
                                            </td>
                                            <td
                                                aria-hidden="true"
                                                className="Table-cell Table-cell--align--left Table-cell--verticalAlign--top Table-cell--wrap--noWrap db-ListViewItem-cell"
                                                style={{
                                                    height: '1px',
                                                    maxWidth: '48px',
                                                    minWidth: '48px',
                                                    width: '48px',
                                                }}
                                            >
                                                <div className="db-ListViewItem-link">
                                                    <div className="db-ListViewItem-cellContent Box-root Padding-all--8">
                                                        ⁣
                                                    </div>
                                                </div>
                                            </td>
                                            <td
                                                className="Table-cell Table-cell--align--left Table-cell--verticalAlign--top Table-cell--width--minimized Table-cell--wrap--noWrap db-ListViewItem-cell"
                                                style={{ height: '1px' }}
                                            >
                                                <div className="db-ListViewItem-link">
                                                    <div className="db-ListViewItem-cellContent Box-root Padding-all--8">
                                                        <span className="db-ListViewItem-text Text-color--inherit Text-display--inline Text-fontSize--14 Text-fontWeight--regular Text-lineHeight--20 Text-typeface--base Text-wrap--wrap">
                                                            <div className="Box-root Flex-flex">
                                                                <div className="Box-root Flex-flex">
                                                                    <div className="contact db-RadarRulesListUserName Box-root Flex-flex Flex-alignItems--center Flex-direction--row Flex-justifyContent--flexStart">
                                                                        {subscriber.contactWebhook ||
                                                                            subscriber.contactEmail ||
                                                                            (subscriber.contactPhone &&
                                                                                `+${countryTelephoneCode(
                                                                                    subscriber.countryCode.toUpperCase()
                                                                                )}${
                                                                                    subscriber.contactPhone
                                                                                }`) ||
                                                                            ''}
                                                                    </div>
                                                                </div>
                                                            </div>
                                                        </span>
                                                    </div>
                                                </div>
                                            </td>

                                            <td
                                                aria-hidden="true"
                                                className="Table-cell Table-cell--align--left Table-cell--verticalAlign--top Table-cell--wrap--noWrap db-ListViewItem-cell"
                                                style={{
                                                    height: '1px',
                                                    maxWidth: '48px',
                                                    minWidth: '48px',
                                                    width: '48px',
                                                }}
                                            >
                                                <div className="db-ListViewItem-link">
                                                    <div className="db-ListViewItem-cellContent Box-root Padding-all--8">
                                                        ⁣
                                                    </div>
                                                </div>
                                            </td>
                                            <td
                                                className="Table-cell Table-cell--align--left Table-cell--verticalAlign--top Table-cell--width--minimized Table-cell--wrap--noWrap db-ListViewItem-cell"
                                                style={{ height: '1px' }}
                                            >
                                                <div className="db-ListViewItem-link">
                                                    <div className="db-ListViewItem-cellContent Box-root Padding-all--8">
                                                        <div className="Badge Badge--color--green Box-background--green Box-root Flex-inlineFlex Flex-alignItems--center Padding-horizontal--8 Padding-vertical--2">
                                                            <span className="Badge-text Text-color--white Text-display--inline Text-fontSize--12 Text-fontWeight--bold Text-lineHeight--16 Text-typeface--upper Text-wrap--noWrap">
                                                                <span>
                                                                    {
                                                                        subscriber.alertVia
                                                                    }
                                                                </span>
                                                            </span>
                                                        </div>
                                                    </div>
                                                </div>
                                            </td>
                                            <td
                                                aria-hidden="true"
                                                className="Table-cell Table-cell--align--left Table-cell--verticalAlign--top Table-cell--wrap--noWrap db-ListViewItem-cell"
                                                style={{
                                                    height: '1px',
                                                    maxWidth: '48px',
                                                    minWidth: '48px',
                                                    width: '48px',
                                                }}
                                            >
                                                <div className="db-ListViewItem-link">
                                                    <div className="db-ListViewItem-cellContent Box-root Padding-all--8">
                                                        ⁣
                                                    </div>
                                                </div>
                                            </td>
                                            <RenderIfSubProjectAdmin
                                                subProjectId={subProjectId}
                                            >
                                                <td
                                                    className="Table-cell Table-cell--align--left Table-cell--verticalAlign--top Table-cell--width--minimized Table-cell--wrap--noWrap db-ListViewItem-cell"
                                                    style={{ height: '1px' }}
                                                >
                                                    <div className="db-ListViewItem-link">
                                                        <div className="db-ListViewItem-cellContent Box-root Padding-all--8">
                                                            <div className="Box-root">
                                                                <span>
                                                                    <RemoveBtn
                                                                        openModal={
                                                                            this
                                                                                .props
                                                                                .openModal
                                                                        }
                                                                        deleteSubscriberModalId={
                                                                            this
                                                                                .state
                                                                                .deleteSubscriberModalId
                                                                        }
                                                                        deleteSubscriber={
                                                                            this
                                                                                .deleteSubscriber
                                                                        }
                                                                        projectId={
                                                                            subscriber.projectId
                                                                        }
                                                                        _id={
                                                                            subscriber._id
                                                                        }
                                                                        loading={
                                                                            this
                                                                                .state
                                                                                .loading
                                                                        }
                                                                        index={
                                                                            index
                                                                        }
                                                                    />
                                                                </span>
                                                            </div>
                                                        </div>
                                                    </div>
                                                </td>
                                            </RenderIfSubProjectAdmin>
                                        </tr>
                                    )
                                )
                            ) : (
                                <tr></tr>
                            )}
                        </tbody>
                    </table>
                </div>
                {(subscribers && subscribers.requesting) ||
                (this.props.monitorState &&
                    this.props.monitorState.fetchMonitorsSubscriberRequest &&
                    subscribers.subscribers &&
                    subscribers.subscribers[0] &&
                    this.props.monitorState.fetchMonitorsSubscriberRequest ===
                        subscribers.subscribers[0].monitorId) ? (
                    <ListLoader />
                ) : null}

                <div
                    style={{
                        textAlign: 'center',
                        marginTop: '10px',
                        padding: '0 10px',
                    }}
                >
                    {subscribers &&
                    (!subscribers.subscribers ||
                        !subscribers.subscribers.length) &&
                    !subscribers.requesting &&
                    !subscribers.error
                        ? "We don't have any subscribers yet"
                        : null}
                    {subscribers && subscribers.error
                        ? subscribers.error
                        : null}
                </div>
                <div className="Box-root Flex-flex Flex-alignItems--center Flex-justifyContent--spaceBetween">
                    <div className="Box-root Flex-flex Flex-alignItems--center Padding-all--20">
                        <span className="Text-color--inherit Text-display--inline Text-fontSize--14 Text-fontWeight--regular Text-lineHeight--20 Text-typeface--base Text-wrap--wrap">
                            <span>
                                <span className="Text-color--inherit Text-display--inline Text-fontSize--14 Text-fontWeight--medium Text-lineHeight--20 Text-typeface--base Text-wrap--wrap">
                                    {subscribers && subscribers.count
                                        ? subscribers.count +
                                          (subscribers && subscribers.count > 1
                                              ? ' Subscribers'
                                              : ' Subscriber')
                                        : null}
                                </span>
                            </span>
                        </span>
                    </div>
                    <div className="Box-root Padding-horizontal--20 Padding-vertical--16">
                        <div className="Box-root Flex-flex Flex-alignItems--stretch Flex-direction--row Flex-justifyContent--flexStart">
                            <div className="Box-root Margin-right--8">
                                <button
                                    id="btnPrevSubscriber"
                                    onClick={this.props.prevClicked}
                                    className={
                                        'Button bs-ButtonLegacy' +
                                        (canPrev ? '' : 'Is--disabled')
                                    }
                                    disabled={!canPrev}
                                    data-db-analytics-name="list_view.pagination.previous"
                                    type="button"
                                >
                                    <div className="Button-fill bs-ButtonLegacy-fill Box-root Box-background--white Flex-inlineFlex Flex-alignItems--center Flex-direction--row Padding-horizontal--8 Padding-vertical--4">
                                        <span className="Button-label Text-color--default Text-display--inline Text-fontSize--14 Text-fontWeight--medium Text-lineHeight--20 Text-typeface--base Text-wrap--noWrap">
                                            <span>Previous</span>
                                        </span>
                                    </div>
                                </button>
                            </div>
                            <div className="Box-root">
                                <button
                                    id="btnNextSubscriber"
                                    onClick={this.props.nextClicked}
                                    className={
                                        'Button bs-ButtonLegacy' +
                                        (canNext ? '' : 'Is--disabled')
                                    }
                                    disabled={!canNext}
                                    data-db-analytics-name="list_view.pagination.next"
                                    type="button"
                                >
                                    <div className="Button-fill bs-ButtonLegacy-fill Box-root Box-background--white Flex-inlineFlex Flex-alignItems--center Flex-direction--row Padding-horizontal--8 Padding-vertical--4">
                                        <span className="Button-label Text-color--default Text-display--inline Text-fontSize--14 Text-fontWeight--medium Text-lineHeight--20 Text-typeface--base Text-wrap--noWrap">
                                            <span>Next</span>
                                        </span>
                                    </div>
                                </button>
                            </div>
                        </div>
                    </div>
                </div>
            </div>
        );
    }
}

const mapDispatchToProps = dispatch => {
    return bindActionCreators(
        { deleteSubscriber, fetchMonitorsSubscribers, openModal },
        dispatch
    );
};

function mapStateToProps(state) {
    return {
        monitorState: state.monitor,
        currentProject: state.project.currentProject,
        delete: state.subscriber.deleteSubscriber.requesting,
    };
}

SubscriberList.displayName = 'SubscriberList';

SubscriberList.propTypes = {
    nextClicked: PropTypes.func.isRequired,
    prevClicked: PropTypes.func.isRequired,
    monitorState: PropTypes.object.isRequired,
    monitorId: PropTypes.string.isRequired,
    deleteSubscriber: PropTypes.func.isRequired,
    fetchMonitorsSubscribers: PropTypes.func,
    subProjectId: PropTypes.string,
    openModal: PropTypes.func,
};

export default connect(mapStateToProps, mapDispatchToProps)(SubscriberList);

const RemoveBtn = props => {
    const [loading, setLoading] = useState(false);
    return (
        <>
            <button
                className={
                    loading
                        ? 'bs-Button'
                        : 'bs-Button bs-ButtonLegacy ActionIconParent'
                }
                type="button"
                disabled={loading}
                onClick={() =>
                    props.openModal({
                        id: props.deleteSubscriberModalId,
                        onClose: () => '',
                        onConfirm: () => {
                            setLoading(true);
                            props.deleteSubscriber(
                                props.projectId,
                                props._id,
                                setLoading
                            );
                            return Promise.resolve();
                        },
                        content: DataPathHoC(DeleteSubscriber, {
                            deleting: loading,
                        }),
                    })
                }
                id={`deleteSubscriber_${props.index}`}
            >
                <ShouldRender if={!loading}>
                    <span className="bs-Button--icon bs-Button--trash">
                        <span>Remove</span>
                    </span>
                </ShouldRender>
                <ShouldRender if={loading}>
                    <FormLoader2 />
                </ShouldRender>
            </button>
        </>
<<<<<<< HEAD
    );
};

RemoveBtn.displayName = 'RemoveBtn';

RemoveBtn.propTypes = {
    openModal: PropTypes.func,
    deleteSubscriberModalId: PropTypes.string,
    deleteSubscriber: PropTypes.func,
    projectId: PropTypes.string,
    _id: PropTypes.string,
    index: PropTypes.number,
};
=======
    )
}
RemoveBtn.displayName = 'RemoveBtn';
RemoveBtn.propTypes = {
    openModal: PropTypes.func.isRequired,
    deleteSubscriber: PropTypes.func.isRequired,
    deleteSubscriberModalId: PropTypes.string.isRequired,
    projectId: PropTypes.string.isRequired,
    _id: PropTypes.string.isRequired,
    index: PropTypes.number.isRequired,
}
>>>>>>> a6009756
<|MERGE_RESOLUTION|>--- conflicted
+++ resolved
@@ -548,23 +548,8 @@
                 </ShouldRender>
             </button>
         </>
-<<<<<<< HEAD
     );
 };
-
-RemoveBtn.displayName = 'RemoveBtn';
-
-RemoveBtn.propTypes = {
-    openModal: PropTypes.func,
-    deleteSubscriberModalId: PropTypes.string,
-    deleteSubscriber: PropTypes.func,
-    projectId: PropTypes.string,
-    _id: PropTypes.string,
-    index: PropTypes.number,
-};
-=======
-    )
-}
 RemoveBtn.displayName = 'RemoveBtn';
 RemoveBtn.propTypes = {
     openModal: PropTypes.func.isRequired,
@@ -573,5 +558,4 @@
     projectId: PropTypes.string.isRequired,
     _id: PropTypes.string.isRequired,
     index: PropTypes.number.isRequired,
-}
->>>>>>> a6009756
+};