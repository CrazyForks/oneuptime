--- conflicted
+++ resolved
@@ -743,7 +743,6 @@
     },
 
     updateProbeStatus: async function(probeId) {
-<<<<<<< HEAD
         try {
             const probe = await ProbeModel.findOneAndUpdate(
                 { _id: probeId },
@@ -755,15 +754,6 @@
             ErrorService.log('probeService.updateProbeStatus', error);
             throw error;
         }
-=======
-        const probe = await ProbeModel.findOneAndUpdate(
-            { _id: probeId },
-            { $set: { lastAlive: Date.now() } },
-            { new: true }
-        );
-
-        return probe;
->>>>>>> 31e4a434
     },
 
     scriptConditions: (resp, con) => {
@@ -6340,12 +6330,8 @@
 
 const ProbeModel = require('../models/probe');
 const RealTimeService = require('./realTimeService');
-<<<<<<< HEAD
 const ErrorService = require('./errorService');
 const { v1: uuidv1 } = require('uuid');
-=======
-const uuidv1 = require('uuid/v1');
->>>>>>> 31e4a434
 const MonitorService = require('./monitorService');
 const MonitorStatusService = require('./monitorStatusService');
 const MonitorLogService = require('./monitorLogService');
