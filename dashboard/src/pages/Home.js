import React, { Component } from 'react';
import PropTypes from 'prop-types';
import { bindActionCreators } from 'redux';
import { connect } from 'react-redux';
import Fade from 'react-reveal/Fade';
import Dashboard from '../components/Dashboard';
import { loadPage } from '../actions/page';
import { closeIncident } from '../actions/incident';
import { logEvent } from '../analytics';
import { userScheduleRequest, fetchUserSchedule } from '../actions/schedule';
import { IS_SAAS_SERVICE } from '../config';
import BreadCrumbItem from '../components/breadCrumb/BreadCrumbItem';
import AlertDisabledWarning from '../components/settings/AlertDisabledWarning';
import ShouldRender from '../components/basic/ShouldRender';
import { LoadingState } from '../components/basic/Loader';
import _ from 'lodash';
import moment from 'moment-timezone';
import OnCallSchedule from '../components/onCall/OnCallSchedule';
import RenderIfUserInSubProject from '../components/basic/RenderIfUserInSubProject';
import IncidentStatus from '../components/incident/IncidentStatus';
import { fetchSubProjectOngoingScheduledEvents } from '../actions/scheduledEvent';
import { subProjectTeamLoading } from '../actions/team';
import { getSmtpConfig } from '../actions/smsTemplates';
import OngoingScheduledEvent from '../components/scheduledEvent/OngoingScheduledEvent';
import flattenArray from '../utils/flattenArray';
import CustomTutorial from '../components/tutorial/CustomTutorial';
import {
    fetchBreachedMonitorSla,
    closeBreachedMonitorSla,
} from '../actions/monitor';
import { fetchDefaultMonitorSla } from '../actions/monitorSla';
import BreachedMonitorSla from '../components/monitorSla/BreachedMonitorSla';
import { Tab, Tabs, TabList, TabPanel, resetIdCounter } from 'react-tabs';
import { fetchErrorTrackersByProject } from '../actions/errorTracker';
import { ErrorTrackerList } from '../components/errorTracker/ErrorTrackerList';

class Home extends Component {
    constructor(props) {
        super(props);
        this.props = props;
        this.state = {
            tabIndex: 0,
        };
    }
    componentWillMount() {
        resetIdCounter();
    }
    tabSelected = index => {
        const tabSlider = document.getElementById('tab-slider');
        tabSlider.style.transform = `translate(calc(${tabSlider.offsetWidth}px*${index}), 0px)`;
        this.setState({
            tabIndex: index,
        });
    };
    componentDidMount() {
        this.props.loadPage('Home');
        if (IS_SAAS_SERVICE) {
            logEvent('PAGE VIEW: DASHBOARD > PROJECT > HOME');
        }
        this.props.userScheduleRequest();
        this.props.getSmtpConfig(this.props.currentProjectId);
        this.props.fetchErrorTrackersByProject(this.props.currentProjectId);
        if (this.props.currentProjectId && this.props.user.id) {
            this.props.fetchUserSchedule(
                this.props.currentProjectId,
                this.props.user.id
            );
            this.props.fetchSubProjectOngoingScheduledEvents(
                this.props.currentProjectId
            );
            this.props.fetchBreachedMonitorSla(this.props.currentProjectId);
            this.props.fetchDefaultMonitorSla(this.props.currentProjectId);
        }
        if (this.props.currentProjectId) {
            this.props.subProjectTeamLoading(this.props.currentProjectId);
        }
    }

    componentDidUpdate(prevProps) {
        if (
            (!prevProps.user.id &&
                this.props.currentProjectId &&
                this.props.user.id) ||
            (prevProps.currentProjectId !== this.props.currentProjectId &&
                this.props.user.id)
        ) {
            this.props.fetchUserSchedule(
                this.props.currentProjectId,
                this.props.user.id
            );
            this.props.fetchSubProjectOngoingScheduledEvents(
                this.props.currentProjectId
            );
            this.props.fetchBreachedMonitorSla(this.props.currentProjectId);
            this.props.fetchDefaultMonitorSla(this.props.currentProjectId);
        }
        if (prevProps.currentProjectId !== this.props.currentProjectId) {
            this.props.subProjectTeamLoading(this.props.currentProjectId);
        }
    }
<<<<<<< HEAD
    renderComponentIssues = () => {
        const { components, currentProjectId } = this.props;
        return components
            ? components.map((component, i) => {
                return (
                    <div key={i}>
                        <ComponentIssue
                            component={component}
                            currentProjectId={currentProjectId}
                        />
                    </div>
                );
            })
            : null;
    };
=======
>>>>>>> 850e47c4

    closeAllIncidents = async () => {
        const incidents = this.props.incidents;
        for (const incident of incidents) {
            if (incident.resolved) {
                this.props.closeIncident(incident.projectId, incident._id);
            }
        }
    };

    handleClosingSla = (projectId, monitorId) => {
        this.props.closeBreachedMonitorSla(projectId, monitorId);
    };

    render() {
        const {
            escalations,
            location: { pathname },
        } = this.props;

        const showDeleteBtn = this.props.incidents.some(
            incident => incident.resolved
        );

        const userSchedules = _.flattenDeep(
            escalations.map(escalation => {
                return escalation.teams
                    .map(team => {
                        const schedule = team.teamMembers
                            .map(teamMember => teamMember)
                            .filter(user => user.userId === this.props.user.id)
                            .pop();
                        if (schedule) {
                            schedule.projectId = escalation.projectId;
                            schedule.scheduleId = escalation.scheduleId;
                        }
                        return schedule;
                    })
                    .filter(escalation => escalation);
            })
        );

        const activeSchedules = [];
        const upcomingSchedules = [];
        const inactiveSchedules = [];

        if (userSchedules && userSchedules.length > 0) {
            userSchedules.forEach(userSchedule => {
                const now = (userSchedule && moment()).format('HH:mm');
                const oncallstart = moment(userSchedule.startTime).format('HH:mm');
                const oncallend = moment(userSchedule.endTime).format('HH:mm');
                const dayStart = moment().startOf('day');
                const dayEnd = moment().endOf('day');

                const startTime = moment(
                    (userSchedule &&
                        userSchedule.startTime) ||
                    dayStart
                ).format('HH:mm');

                const endTime = moment(
                    (userSchedule &&
                        userSchedule.endTime) ||
                    dayEnd
                ).format('HH:mm');

                const compareDate = (oncallstart, oncallend, now) => {
                    const isDifferentDay = oncallstart >= oncallend;
                    const [startHour, startMin] = oncallstart.split(":");
                    const [endHour, endMin] = oncallend.split(":");
                    const [nowHour, nowMin] = now.split(":");
                    const addDay = 86400000;

                    const start = new Date(new Date()
                        .setHours(startHour, startMin))
                        .getTime();
                    const end = isDifferentDay ?
                        new Date(new Date(new Date()
                            .getTime() + addDay)
                            .setHours(endHour, endMin))
                            .getTime() :
                        new Date(new Date(new Date()
                            .getTime())
                            .setHours(endHour, endMin))
                            .getTime();
                    let current = new Date(new Date()
                        .setHours(nowHour, nowMin))
                        .getTime();

                    current = ((current < start) && isDifferentDay) ?
                        new Date(new Date(new Date()
                            .getTime() + addDay)
                            .setHours(nowHour, nowMin))
                            .getTime() : current;

                    if (current >= start && current <= end) return true;
                    return false;
                }

                const isUserActive =
                    (compareDate(oncallstart, oncallend, now) || (oncallstart === oncallend));

                const isUpcoming = moment(startTime, 'HH:mm')
                    .diff(moment(now, 'HH:mm'),
                        'minutes');

                const isOnDutyAllTheTime =
                    userSchedule.startTime === userSchedule.endTime;

                const tempObj = { ...userSchedule, isOnDutyAllTheTime };
                tempObj.startTime = startTime;
                tempObj.endTime = endTime;

                if (isUserActive) {
                    activeSchedules.push(tempObj);
                } else {
                    if (isUpcoming) {
                        upcomingSchedules.push(tempObj);
                    } else {
                        inactiveSchedules.push(tempObj);
                    }
                }
            });
        }

        let incidentslist;
        if (this.props.incidents) {
            incidentslist = this.props.incidents.map((incident, i) => {
                return (
                    <RenderIfUserInSubProject
                        key={`${incident._id || i}`}
                        subProjectId={
                            incident.projectId._id || incident.projectId
                        }
                    >
                        <IncidentStatus
                            count={i}
                            incident={incident}
                            multiple={true}
                            route={pathname}
                            multipleIncidentRequest={
                                this.props.multipleIncidentRequest
                            }
                        />
                    </RenderIfUserInSubProject>
                );
            });
        }
        let errorEventList;
        if (this.props.errorTrackers) {
            {
                this.props.errorTrackers && this.props.errorTrackers.length > 0
                    ? (errorEventList = (
                          <div className="Box-root Margin-vertical--12">
                              <div
                                  className="db-Trends Card-root"
                                  style={{ overflow: 'visible' }}
                              >
                                  <ErrorTrackerList
                                      errorTrackers={this.props.errorTrackers}
                                      showComponentWithIssue={true}
                                  />
                              </div>
                          </div>
                      ))
                    : (errorEventList = (
                          <div>
                              <div className="Box-root Margin-bottom--12 Card-shadow--medium Box-background--green Border-radius--4">
                                  <div className="db-Trends-header Padding-vertical--48">
                                      <div className="db-Trends-controls">
                                          <div className="ContentHeader-center Box-root Flex-flex Flex-direction--column Flex-justifyContent--center">
                                              <div className="Box-root Flex-flex Flex-direction--row Flex-justifyContent--spaceBetween">
                                                  <div className="ContentHeader-center Box-root Flex-flex Flex-direction--column Flex-justifyContent--center">
                                                      <span className="Box-root Flex-flex Flex-direction--row Flex-justifyContent--center">
                                                          <span
                                                              className="db-SideNav-icon db-SideNav-icon--tick db-SideNav-icon--selected"
                                                              style={{
                                                                  filter:
                                                                      'brightness(0) invert(1)',
                                                                  marginTop:
                                                                      '1px',
                                                                  marginRight:
                                                                      '5px',
                                                              }}
                                                          />
                                                          <span
                                                              id="component-content-header"
                                                              className="ContentHeader-title Text-color--white Text-display--inline Text-fontSize--16 Text-fontWeight--medium Text-typeface--base Text-wrap--wrap"
                                                          >
                                                              You currently
                                                              don&apos;t have
                                                              any error events.
                                                          </span>
                                                      </span>
                                                  </div>
                                              </div>
                                          </div>
                                      </div>
                                  </div>
                              </div>
                          </div>
                      ));
            }
        }

        let ongoingEventList;
        if (
            this.props.subProjectOngoingScheduledEvents &&
            this.props.subProjectOngoingScheduledEvents.length > 0
        ) {
            let ongoingScheduledEvents = this.props.subProjectOngoingScheduledEvents.map(
                eventData => eventData.ongoingScheduledEvents
            );
            ongoingScheduledEvents = flattenArray(ongoingScheduledEvents);
            ongoingEventList = ongoingScheduledEvents.map(event => (
                <RenderIfUserInSubProject
                    key={event._id}
                    subProjectId={event.projectId._id || event.projectId}
                >
                    <OngoingScheduledEvent
                        event={event}
                        monitorList={this.props.monitorList}
                        projectId={this.props.currentProjectId}
                    />
                </RenderIfUserInSubProject>
            ));
        }

        let breachedMonitorSlaList;
        if (this.props.monitorSlaBreaches && this.props.monitorSlaBreaches) {
            breachedMonitorSlaList = this.props.monitorSlaBreaches.map(
                monitor =>
                    !monitor.monitorSla &&
                        !this.props
                            .defaultMonitorSla ? null : !monitor.monitorSla &&
                                this.props.defaultMonitorSla ? (
                                <RenderIfUserInSubProject
                                    key={monitor._id}
                                    subProjectId={
                                        monitor.projectId._id || monitor.projectId
                                    }
                                >
                                    <BreachedMonitorSla
                                        monitor={monitor}
                                        sla={this.props.defaultMonitorSla}
                                        userId={this.props.user.id}
                                        closeSla={this.handleClosingSla}
                                        closingSla={this.props.closingSla}
                                    />
                                </RenderIfUserInSubProject>
                            ) : (
                                <RenderIfUserInSubProject
                                    key={monitor._id}
                                    subProjectId={
                                        monitor.projectId._id || monitor.projectId
                                    }
                                >
                                    <BreachedMonitorSla
                                        monitor={monitor}
                                        sla={monitor.monitorSla}
                                        userId={this.props.user.id}
                                        closeSla={this.handleClosingSla}
                                        closingSla={this.props.closingSla}
                                    />
                                </RenderIfUserInSubProject>
                            )
            );
        }

        return (
            <Dashboard
                showDeleteBtn={showDeleteBtn}
                close={this.closeAllIncidents}
                name="Home"
            >
                <Fade>
                    <BreadCrumbItem route={pathname} name="Home" />
                    <ShouldRender
                        if={
                            this.props.monitors &&
                            this.props.monitors.length > 0
                        }
                    >
                        <AlertDisabledWarning page="Home" />
                    </ShouldRender>
                    <div className="Box-root">
                        <div>
                            <div>
                                <div className="db-BackboneViewContainer">
                                    <div className="dashboard-home-view react-view">
                                        <div>
                                            <div>
                                                <Tabs
                                                    selectedTabClassName={
                                                        'custom-tab-selected'
                                                    }
                                                    onSelect={tabIndex =>
                                                        this.tabSelected(
                                                            tabIndex
                                                        )
                                                    }
                                                    selectedIndex={
                                                        this.state.tabIndex
                                                    }
                                                >
                                                    <div className="Flex-flex Flex-direction--columnReverse">
                                                        <TabList
                                                            id="customTabList"
                                                            className={
                                                                'custom-tab-list'
                                                            }
                                                        >
                                                            <Tab
                                                                className={
                                                                    'custom-tab custom-tab-2'
                                                                }
                                                            >
                                                                Incidents
                                                            </Tab>
                                                            <Tab
                                                                className={
                                                                    'custom-tab custom-tab-2'
                                                                }
                                                            >
                                                                Error Events
                                                            </Tab>
                                                            <div
                                                                id="tab-slider"
                                                                className="custom-tab-2"
                                                            ></div>
                                                        </TabList>
                                                    </div>

                                                    <TabPanel>
                                                        <Fade>
                                                            <span>
                                                                <ShouldRender
                                                                    if={
                                                                        !this
                                                                            .props
                                                                            .escalation
                                                                            .requesting
                                                                    }
                                                                >
                                                                    {userSchedules ? (
                                                                        <>
                                                                            <ShouldRender
                                                                                if={
                                                                                    activeSchedules &&
                                                                                    activeSchedules.length >
                                                                                    0
                                                                                }
                                                                            >
                                                                                <OnCallSchedule
                                                                                    status="active"
                                                                                    schedules={
                                                                                        activeSchedules
                                                                                    }
                                                                                    currentProjectId={
                                                                                        this
                                                                                            .props
                                                                                            .currentProjectId
                                                                                    }
                                                                                />
                                                                            </ShouldRender>

                                                                            <ShouldRender
                                                                                if={
                                                                                    upcomingSchedules &&
                                                                                    upcomingSchedules.length >
                                                                                    0
                                                                                }
                                                                            >
                                                                                <OnCallSchedule
                                                                                    status="upcoming"
                                                                                    schedules={
                                                                                        upcomingSchedules
                                                                                    }
                                                                                    currentProjectId={
                                                                                        this
                                                                                            .props
                                                                                            .currentProjectId
                                                                                    }
                                                                                />
                                                                            </ShouldRender>

                                                                            <ShouldRender
                                                                                if={
                                                                                    inactiveSchedules &&
                                                                                    inactiveSchedules.length >
                                                                                    0
                                                                                }
                                                                            >
                                                                                <OnCallSchedule
                                                                                    status="inactive"
                                                                                    schedules={
                                                                                        inactiveSchedules
                                                                                    }
                                                                                    currentProjectId={
                                                                                        this
                                                                                            .props
                                                                                            .currentProjectId
                                                                                    }
                                                                                />
                                                                            </ShouldRender>

                                                                            {ongoingEventList &&
                                                                                ongoingEventList.length >
                                                                                0 &&
                                                                                ongoingEventList}

                                                                            {breachedMonitorSlaList &&
                                                                                breachedMonitorSlaList.length >
                                                                                0 &&
                                                                                breachedMonitorSlaList}

                                                                            <div className="Box-root Margin-bottom--12">
                                                                                {/* Here, component, monitor and team member notifier */}
                                                                                <CustomTutorial
                                                                                    components={
                                                                                        this
                                                                                            .props
                                                                                            .components
                                                                                    }
                                                                                    monitors={
                                                                                        this
                                                                                            .props
                                                                                            .monitors
                                                                                    }
                                                                                    tutorialStat={
                                                                                        this
                                                                                            .props
                                                                                            .tutorialStat
                                                                                    }
                                                                                    currentProjectId={
                                                                                        this
                                                                                            .props
                                                                                            .currentProjectId
                                                                                    }
                                                                                    projectTeamMembers={
                                                                                        this
                                                                                            .props
                                                                                            .projectTeamMembers
                                                                                    }
                                                                                />

                                                                                {/* Here, check if atleast 1 component and monitor exists before deciding on incidents */}
                                                                                {this
                                                                                    .props
                                                                                    .components &&
                                                                                    this
                                                                                        .props
                                                                                        .components
                                                                                        .length >
                                                                                    0 &&
                                                                                    this
                                                                                        .props
                                                                                        .monitors &&
                                                                                    this
                                                                                        .props
                                                                                        .monitors
                                                                                        .length >
                                                                                    0 ? (
                                                                                        incidentslist &&
                                                                                            incidentslist.length >
                                                                                            0 ? (
                                                                                                incidentslist
                                                                                            ) : (
                                                                                                <div>
                                                                                                    <div className="Box-root Margin-bottom--12 Card-shadow--medium Box-background--green Border-radius--4">
                                                                                                        <div className="db-Trends-header Padding-vertical--48">
                                                                                                            <div className="db-Trends-controls">
                                                                                                                <div className="ContentHeader-center Box-root Flex-flex Flex-direction--column Flex-justifyContent--center">
                                                                                                                    <div className="Box-root Flex-flex Flex-direction--row Flex-justifyContent--spaceBetween">
                                                                                                                        <div className="ContentHeader-center Box-root Flex-flex Flex-direction--column Flex-justifyContent--center">
                                                                                                                            <span className="Box-root Flex-flex Flex-direction--row Flex-justifyContent--center">
                                                                                                                                <span
                                                                                                                                    className="db-SideNav-icon db-SideNav-icon--tick db-SideNav-icon--selected"
                                                                                                                                    style={{
                                                                                                                                        filter:
                                                                                                                                            'brightness(0) invert(1)',
                                                                                                                                        marginTop:
                                                                                                                                            '1px',
                                                                                                                                        marginRight:
                                                                                                                                            '5px',
                                                                                                                                    }}
                                                                                                                                />
                                                                                                                                <span
                                                                                                                                    id="component-content-header"
                                                                                                                                    className="ContentHeader-title Text-color--white Text-display--inline Text-fontSize--16 Text-fontWeight--medium Text-typeface--base Text-wrap--wrap"
                                                                                                                                >
                                                                                                                                    You
                                                                                                                                    currently
                                                                                                                                    don&apos;t
                                                                                                                                    have
                                                                                                                                    any
                                                                                                                                    active
                                                                                                                                    incidents.
                                                                                                                        </span>
                                                                                                                            </span>
                                                                                                                        </div>
                                                                                                                    </div>
                                                                                                                </div>
                                                                                                            </div>
                                                                                                        </div>
                                                                                                    </div>
                                                                                                </div>
                                                                                            )
                                                                                    ) : null}
                                                                            </div>
                                                                        </>
                                                                    ) : (
                                                                            ''
                                                                        )}
                                                                </ShouldRender>

                                                                <ShouldRender
                                                                    if={
                                                                        this
                                                                            .props
                                                                            .escalation
                                                                            .requesting
                                                                    }
                                                                >
                                                                    <LoadingState />
                                                                </ShouldRender>
                                                            </span>
                                                        </Fade>
                                                    </TabPanel>
                                                    <TabPanel>
                                                        <div>
                                                            {errorEventList}
                                                        </div>
                                                    </TabPanel>
                                                </Tabs>
                                            </div>
                                        </div>
                                    </div>
                                </div>
                            </div>
                        </div>
                    </div>
                </Fade>
            </Dashboard>
        );
    }
}

Home.displayName = 'Home';

Home.propTypes = {
    currentProjectId: PropTypes.string.isRequired,
    user: PropTypes.object.isRequired,
    location: PropTypes.shape({
        pathname: PropTypes.string,
    }),
    loadPage: PropTypes.func,
    userScheduleRequest: PropTypes.func,
    fetchUserSchedule: PropTypes.func,
    escalation: PropTypes.object,
    escalations: PropTypes.array,
    closeIncident: PropTypes.func,
    incidents: PropTypes.oneOfType([
        PropTypes.array,
        PropTypes.oneOf([null, undefined]),
    ]),
    projectTeamMembers: PropTypes.array,
    subProjectTeamLoading: PropTypes.func,
    monitors: PropTypes.array,
    components: PropTypes.array,
    monitorList: PropTypes.array,
    fetchSubProjectOngoingScheduledEvents: PropTypes.func,
    subProjectOngoingScheduledEvents: PropTypes.array,
    multipleIncidentRequest: PropTypes.object,
    tutorialStat: PropTypes.object,
    getSmtpConfig: PropTypes.func.isRequired,
    fetchBreachedMonitorSla: PropTypes.func,
    fetchDefaultMonitorSla: PropTypes.func,
    closeBreachedMonitorSla: PropTypes.func,
    monitorSlaBreaches: PropTypes.array,
    defaultMonitorSla: PropTypes.oneOfType([
        PropTypes.object,
        PropTypes.oneOf([null]),
    ]),
    closingSla: PropTypes.bool,
    fetchErrorTrackersByProject: PropTypes.func,
    errorTrackers: PropTypes.array,
};

const mapStateToProps = (state, props) => {
    const { projectId } = props.match.params;
    let monitors = [],
        components = [],
        projectTeamMembers = [];
    state.monitor.monitorsList.monitors.map(monitor => {
        monitors = monitors.concat(...monitor.monitors);
        return monitor;
    });
    state.component.componentList.components.map(component => {
        components = components.concat(...component.components);
        return component;
    });
    state.team.subProjectTeamMembers.map(subProjectTeamMember => {
        projectTeamMembers = projectTeamMembers.concat(
            ...subProjectTeamMember.teamMembers
        );
        return subProjectTeamMember;
    });
    // try to get custom project tutorial by project ID
    const projectCustomTutorial = state.tutorial[projectId];

    // set a default show to true for the 3 custom tutorials to display on the Home Page
    const tutorialStat = {
        componentCustom: { show: true },
        monitorCustom: { show: true },
        teamMemberCustom: { show: true },
    };
    // loop through each of the tutorial stat, if they have a value based on the project id, replace it with it
    for (const key in tutorialStat) {
        if (projectCustomTutorial && projectCustomTutorial[key]) {
            tutorialStat[key].show = projectCustomTutorial[key].show;
        }
    }
    return {
        currentProjectId: projectId,
        user: state.profileSettings.profileSetting.data,
        escalation: state.schedule.escalation,
        escalations: state.schedule.escalations,
        incidents: state.incident.unresolvedincidents.incidents,
        projectTeamMembers,
        components,
        monitors,
        monitorList: state.monitor.monitorsList.monitors,
        subProjectOngoingScheduledEvents:
            state.scheduledEvent.subProjectOngoingScheduledEvent.events,
        multipleIncidentRequest: state.incident.unresolvedincidents,
        tutorialStat,
        monitorSlaBreaches: state.monitor.monitorSlaBreaches.slaBreaches,
        defaultMonitorSla: state.monitorSla.defaultMonitorSla.sla,
        closingSla: state.monitor.closeBreachedMonitorSla.requesting,
        errorTrackers: state.errorTracker.errorTrackersList.errorTrackers,
    };
};

const mapDispatchToProps = dispatch => {
    return bindActionCreators(
        {
            loadPage,
            userScheduleRequest,
            fetchUserSchedule,
            subProjectTeamLoading,
            fetchSubProjectOngoingScheduledEvents,
            getSmtpConfig,
            closeIncident,
            fetchBreachedMonitorSla,
            closeBreachedMonitorSla,
            fetchDefaultMonitorSla,
            fetchErrorTrackersByProject,
        },
        dispatch
    );
};

export default connect(mapStateToProps, mapDispatchToProps)(Home);<|MERGE_RESOLUTION|>--- conflicted
+++ resolved
@@ -98,24 +98,6 @@
             this.props.subProjectTeamLoading(this.props.currentProjectId);
         }
     }
-<<<<<<< HEAD
-    renderComponentIssues = () => {
-        const { components, currentProjectId } = this.props;
-        return components
-            ? components.map((component, i) => {
-                return (
-                    <div key={i}>
-                        <ComponentIssue
-                            component={component}
-                            currentProjectId={currentProjectId}
-                        />
-                    </div>
-                );
-            })
-            : null;
-    };
-=======
->>>>>>> 850e47c4
 
     closeAllIncidents = async () => {
         const incidents = this.props.incidents;
