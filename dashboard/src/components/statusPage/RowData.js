--- conflicted
+++ resolved
@@ -12,15 +12,6 @@
         monitors += gt(1)
             ? ` and ${monitorIds.length - 1} other${gt(2) ? 's' : ''}`
             : '';
-<<<<<<< HEAD
-        let monitorDesc = gt(0)
-            ? statusPage.monitors[0].description
-            : 'Not Yet Added';
-        monitorDesc += gt(1)
-            ? ` and ${monitorIds.length - 1} other${gt(2) ? 's' : ''}`
-            : '';
-=======
->>>>>>> a934b45b
         const path = `/dashboard/project/${projectId}/sub-project/${subProjectId}/status-page/${statusPage._id}`;
         return (
             <tr
@@ -62,14 +53,8 @@
                         <span className="db-ListViewItem-text Text-display--inline Text-fontSize--14 Text-lineHeight--20 Text-typeface--base Text-wrap--wrap">
                             <div className="Box-root Margin-right--16">
                                 <span>
-<<<<<<< HEAD
-                                    {/* {statusPage.description ||
-                                        'No description added'} */}
-                                    {monitorDesc}
-=======
                                     {statusPage.description ||
                                         'No description added'}
->>>>>>> a934b45b
                                 </span>
                             </div>
                         </span>
