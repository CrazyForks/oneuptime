--- conflicted
+++ resolved
@@ -7,10 +7,6 @@
     "dependencies": {
         "@types/lodash": "^4.14.200",
         "eslint-plugin-progress": "^0.0.1",
-<<<<<<< HEAD
-        "the-new-css-reset": "^1.11.1",
-=======
->>>>>>> 7f93e953
         "ts-node": "^10.9.1",
         "typeorm": "^0.3.17"
     },
