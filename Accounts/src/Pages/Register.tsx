--- conflicted
+++ resolved
@@ -15,7 +15,6 @@
     const [isLaoding, setIsLoading] = useState<boolean>(false);
 
     const user: User = new User();
-<<<<<<< HEAD
 
     const submitForm = async (values: FormValues<User>) => {
         setIsLoading(true);
@@ -30,9 +29,6 @@
         setIsLoading(false);
     };
 
-=======
-    
->>>>>>> ff943b02
     return (
         <Container title="Register">
             <BasicModelForm<User>
