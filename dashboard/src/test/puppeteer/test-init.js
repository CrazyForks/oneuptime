const utils = require('./test-utils');

module.exports = {
    /**
     *
     * @param { ObjectConstructor } user
     * @param { string } page
     * @description Registers a new user.
     * @returns { void }
     */
    registerUser: async function(user, page, checkCard = true) {
        const { email, password } = user;
        let frame, elementHandle;
        await page.goto(utils.ACCOUNTS_URL + '/register', {
            waitUntil: 'networkidle2',
        });
        await page.waitForSelector('#email');
        await page.click('input[name=email]');
        await page.type('input[name=email]', email);
        await page.click('input[name=name]');
        await page.type('input[name=name]', 'Test Name');
        await page.click('input[name=companyName]');
        await page.type('input[name=companyName]', 'Test Name');
        await page.click('input[name=companyPhoneNumber]');
        await page.type('input[name=companyPhoneNumber]', '99105688');
        await page.click('input[name=password]');
        await page.type('input[name=password]', password);
        await page.click('input[name=confirmPassword]');
        await page.type('input[name=confirmPassword]', password);

        if (checkCard) {
            await Promise.all([
                page.waitForSelector(`form#card-form`),
                page.click('button[type=submit]'),
            ]);
            await page.waitForSelector('.__PrivateStripeElement > iframe', {
                visible: true,
                timeout: 200000,
            });
            const stripeIframeElements = await page.$$(
                '.__PrivateStripeElement > iframe'
            );

            await page.click('input[name=cardName]');
            await page.type('input[name=cardName]', 'Test name');

            elementHandle = stripeIframeElements[0]; // card element
            frame = await elementHandle.contentFrame();
            await frame.waitForSelector('input[name=cardnumber]');
            await frame.type('input[name=cardnumber]', '42424242424242424242', {
                delay: 150,
            });

            elementHandle = stripeIframeElements[1]; // cvc element
            frame = await elementHandle.contentFrame();
            await frame.waitForSelector('input[name=cvc]');
            await frame.type('input[name=cvc]', '123', {
                delay: 150,
            });

            elementHandle = stripeIframeElements[2]; // exp element
            frame = await elementHandle.contentFrame();
            await frame.waitForSelector('input[name=exp-date]');
            await frame.type('input[name=exp-date]', '11/23', {
                delay: 150,
            });
            await page.click('input[name=address1]');
            await page.type('input[name=address1]', utils.user.address.streetA);
            await page.click('input[name=address2]');
            await page.type('input[name=address2]', utils.user.address.streetB);
            await page.click('input[name=city]');
            await page.type('input[name=city]', utils.user.address.city);
            await page.click('input[name=state]');
            await page.type('input[name=state]', utils.user.address.state);
            await page.click('input[name=zipCode]');
            await page.type('input[name=zipCode]', utils.user.address.zipcode);
            await page.select('#country', 'India');
        }

        await Promise.all([
<<<<<<< HEAD
            //page.waitForSelector('div#success-step'),
            page.click('button[type=submit]'),
            page.waitForNavigation()
=======
            // page.waitForSelector('div#success-step'),
            page.click('button[type=submit]'),
            page.waitForNavigation(),
>>>>>>> 09aac568
        ]);
    },
    loginUser: async function(user, page) {
        const { email, password } = user;
        await page.goto(utils.ACCOUNTS_URL + '/login', {
            waitUntil: 'networkidle2',
        });
        await page.waitForSelector('#login-button');
        await page.click('input[name=email]');
        await page.type('input[name=email]', email);
        await page.click('input[name=password]');
        await page.type('input[name=password]', password);
        await page.waitForSelector('button[type=submit]', { visible: true });
        await Promise.all([
            page.waitForNavigation({ waitUntil: 'networkidle2' }),
            page.click('button[type=submit]'),
        ]);
        expect(page.url().startsWith(utils.ACCOUNTS_URL + '/login')).toEqual(
            false
        );
    },
    logout: async function(page) {
        await page.goto(utils.DASHBOARD_URL);
        await page.waitForSelector('button#profile-menu', { visible: true });
        await page.click('button#profile-menu');
        await page.waitForSelector('button#logout-button');
        await page.click('button#logout-button');
        await page.reload();
        await page.waitFor(3000);
    },
    adminLogout: async function(page) {
        await page.goto(utils.ADMIN_DASHBOARD_URL);
        await page.waitForSelector('button#profile-menu', { visible: true });
        await page.click('button#profile-menu');
        await page.waitForSelector('button#logout-button');
        await page.click('button#logout-button');
        await page.reload();
        await page.waitFor(3000);
    },
    addComponent: async function(component, page, projectName = null) {
        await page.goto(utils.DASHBOARD_URL);
        await page.waitForSelector('#components', { visible: true });
        await page.click('#components');

        // Fill and submit New Component form
        await page.waitForSelector('#form-new-component');
        await page.click('input[id=name]');
        await page.type('input[id=name]', component);

        if (projectName) {
            await this.selectByText('#subProjectId', projectName, page);
        }

        await Promise.all([
            page.$eval('button[type=submit]', e => e.click()),
            page.waitForNavigation(),
        ]);
    },
    navigateToComponentDetails: async function(component, page) {
        // Navigate to Components page
        await page.goto(utils.DASHBOARD_URL, { waitUntil: 'networkidle0' });
        await page.waitForSelector('#components', { visible: true });
        await page.click('#components');

        // Navigate to details page of component assumed created
        await page.waitForSelector(`#more-details-${component}`);
        await page.$eval(`#more-details-${component}`, e => e.click());
    },
    navigateToMonitorDetails: async function(component, monitor, page) {
        // Navigate to Components page
        await this.navigateToComponentDetails(component, page);

        // Navigate to details page of monitor assumed created
        await page.waitForSelector(`#more-details-${monitor}`);
        await page.$eval(`#more-details-${monitor}`, e => e.click());
        await page.waitForSelector(`#monitor-title-${monitor}`, {
            visible: true,
        });
    },
    navigateToApplicationLogDetails: async function(
        component,
        applicationLog,
        page
    ) {
        // Navigate to Components page
        await this.navigateToComponentDetails(component, page);

        // then goto list of log containers
        await page.waitForSelector('#logs');
        await page.click('#logs');

        // Navigate to details page of log container assumed created
        await page.waitForSelector(`#more-details-${applicationLog}`);
        await page.click(`#more-details-${applicationLog}`);
        await page.waitForSelector(`#application-log-title-${applicationLog}`);
    },
    navigateToErrorTrackerDetails: async function(
        component,
        errorTracker,
        page
    ) {
        // Navigate to Components page
        await this.navigateToComponentDetails(component, page);

        // then goto list of error trackers
        await page.waitForSelector('#errorTracking');
        await page.click('#errorTracking');

        // Navigate to details page of error tracker assumed created
        await page.waitForSelector(`#more-details-${errorTracker}`);
        await page.click(`#more-details-${errorTracker}`);
        await page.waitForSelector(`#error-tracker-title-${errorTracker}`);
    },
    registerEnterpriseUser: async function(user, page) {
        const masterAdmin = {
            email: 'masteradmin@hackerbay.io',
            password: '1234567890',
        };
        await page.goto(utils.ACCOUNTS_URL + '/login', {
            waitUntil: 'networkidle2',
        });
        const signUp = await page.$('#signUpLink');
        if (signUp) {
            await page.goto(utils.ACCOUNTS_URL + '/register', {
                waitUntil: 'networkidle2',
            });
            await page.waitForSelector('#email');
            await page.click('input[name=email]');
            await page.type('input[name=email]', masterAdmin.email);
            await page.click('input[name=name]');
            await page.type('input[name=name]', 'Master Admin');
            await page.click('input[name=companyName]');
            await page.type('input[name=companyName]', 'Master');
            await page.click('input[name=companyPhoneNumber]');
            await page.type('input[name=companyPhoneNumber]', '99105688');
            await page.click('input[name=password]');
            await page.type('input[name=password]', '1234567890');
            await page.click('input[name=confirmPassword]');
            await page.type('input[name=confirmPassword]', '1234567890');
            await Promise.all([
                page.click('button[type=submit]'),
                page.waitForNavigation({ waitUntil: 'networkidle0' }),
            ]);
            await this.createUserFromAdminDashboard(user, page);
        } else {
            await this.loginUser(masterAdmin, page);
            await this.createUserFromAdminDashboard(user, page);
        }
    },
    createUserFromAdminDashboard: async function(user, page) {
        // create the user from admin dashboard
        const { email } = user;
        await page.waitForSelector('#add_user');
        await page.click('#add_user');
        await page.waitForSelector('#email');
        await page.click('input[name=email]');
        await page.type('input[name=email]', email);
        await page.click('input[name=name]');
        await page.type('input[name=name]', 'Test Name');
        await page.click('input[name=companyName]');
        await page.type('input[name=companyName]', 'Test Name');
        await page.click('input[name=companyPhoneNumber]');
        await page.type('input[name=companyPhoneNumber]', '99105688');
        await page.click('input[name=password]');
        await page.type('input[name=password]', '1234567890');
        await page.click('input[name=confirmPassword]');
        await page.type('input[name=confirmPassword]', '1234567890');
        await page.click('button[type=submit]');
        await page.waitForSelector('#frmUser', { hidden: true });
    },
    addSchedule: async function(callSchedule, page) {
        await page.goto(utils.DASHBOARD_URL);
        await page.waitForSelector('#onCallDuty', {
            visible: true,
        });
        await page.click('#onCallDuty');
        await page.evaluate(() => {
            document.querySelector('.ActionIconParent').click();
        });
        page.waitForSelector('#name', { timeout: 2000 });
        await page.type('#name', callSchedule);
        await page.click('#btnCreateSchedule');
        await page.waitFor(2000);
    },
    addSubProject: async function(subProjectName, page) {
        const subProjectNameSelector = await page.$('#btn_Add_SubProjects');
        if (subProjectNameSelector) {
            await page.waitForSelector('#btn_Add_SubProjects');
            await page.click('#btn_Add_SubProjects');
            await page.waitForSelector('#title');
            await page.type('#title', subProjectName);
            await page.click('#btnAddSubProjects');
        } else {
            await page.waitForSelector('#projectSettings');
            await page.click('#projectSettings');
            await page.waitForSelector('#btn_Add_SubProjects');
            await page.click('#btn_Add_SubProjects');
            await page.waitForSelector('#title');
            await page.type('#title', subProjectName);
            await page.click('#btnAddSubProjects');
        }
        await page.waitFor('#btnAddSubProjects', { hidden: true });
    },
    addUserToProject: async function(data, page) {
        const { email, role, subProjectName } = data;
        await page.waitForSelector('#teamMembers');
        await page.click('#teamMembers');
        await page.waitForSelector(`#btn_${subProjectName}`);
        await page.click(`#btn_${subProjectName}`);
        await page.waitForSelector(`#frm_${subProjectName}`);
        await page.click(`#emails_${subProjectName}`);
        await page.type(`#emails_${subProjectName}`, email);
        await page.click(`#${role}_${subProjectName}`);
        await page.click(`#btn_modal_${subProjectName}`);
        await page.waitFor(5000);
    },
    switchProject: async function(projectName, page) {
        await page.goto(utils.DASHBOARD_URL);
        await page.waitForSelector('#AccountSwitcherId', { visible: true });
        await page.click('#AccountSwitcherId');
        await page.waitForSelector(`#accountSwitcher div#${projectName}`);
        await page.click(`#accountSwitcher div#${projectName}`);
        await page.waitForSelector('#components', { visible: true });
    },
    renameProject: async function(newProjectName, page) {
        await page.reload({ waitUntil: 'domcontentloaded' });
        await page.waitForSelector('#components', { timeout: 100000 });
        const projectNameSelector = await page.$('input[name=project_name');
        if (projectNameSelector) {
            await this.clear('input[name=project_name]', page);
            await page.type('input[name=project_name]', newProjectName);
            await page.click('#btnCreateProject');
        } else {
            await page.waitForSelector('#projectSettings');
            await page.click('#projectSettings');
            await page.waitForSelector('input[name=project_name]');
            await this.clear('input[name=project_name]', page);
            await page.type('input[name=project_name]', newProjectName);
            await page.click('#btnCreateProject');
        }
        await page.waitFor(5000);
    },
    clear: async function(selector, page) {
        const input = await page.$(selector);
        await input.click({ clickCount: 3 });
        await input.type('');
    },
    selectByText: async function(selector, text, page) {
        await page.waitForSelector(selector, { visible: true });
        await page.click(selector);
        await page.keyboard.type(text);
        const noOption = await page.$('div.css-1gl4k7y');
        if (!noOption) {
            await page.keyboard.press('Tab');
        }
        await page.waitFor(1000);
    },
    addMonitorToComponent: async function(component, monitorName, page) {
        component && (await this.addComponent(component, page));
        await page.waitForSelector('input[id=name]');
        await page.click('input[id=name]');
        await page.type('input[id=name]', monitorName);
        await page.waitForSelector('button[id=showMoreMonitors]');
        await page.click('button[id=showMoreMonitors]');
        await page.click('[data-testId=type_device]');
        await page.waitForSelector('#deviceId');
        await page.click('#deviceId');
        await page.type('#deviceId', utils.generateRandomString());
        await page.click('button[type=submit]');
        await page.waitForSelector(`#monitor-title-${monitorName}`, {
            visible: true,
        });
    },
    /**
     *  adds an api monitor with js expressions for up and degraded events
     * @param {*} page a page instance of puppeteer
     * @param {string} monitorName the name of the new monitor
     * @param {{createAlertForOnline : boolean, createAlertForDegraded : boolean, createAlertForDown : boolean}} options
     */
    addAPIMonitorWithJSExpression: async function(
        page,
        monitorName,
        options = {}
    ) {
        await page.waitForSelector('#form-new-monitor');
        await page.click('input[id=name]');
        await page.type('input[id=name]', monitorName);
        await page.click('input[data-testId=type_api]');
        await this.selectByText('#method', 'get', page);
        await page.waitForSelector('#url');
        await page.click('#url');
        await page.type('#url', utils.HTTP_TEST_SERVER_URL);
        await page.waitForSelector('#advanceOptions');
        await page.click('#advanceOptions');

        // online criteria
        await page.waitForSelector('[data-testId=add_criterion_up]');
        await page.$$eval(
            '[data-testId=add_criterion_up]',
            addCriterionButtons => {
                const lastAddCriterionButton =
                    addCriterionButtons[addCriterionButtons.length - 1];
                lastAddCriterionButton.click();
            }
        );
        await page.waitForSelector(
            'ul[data-testId=up_criteria_list]> li:last-of-type #responseType'
        );
        await this.selectByText(
            'ul[data-testId=up_criteria_list]> li:last-of-type #responseType',
            'responseBody',
            page
        );
        await page.waitForSelector(
            'ul[data-testId=up_criteria_list]> li:last-of-type #filter'
        );
        await this.selectByText(
            'ul[data-testId=up_criteria_list]> li:last-of-type #filter',
            'evaluateResponse',
            page
        );
        await page.waitForSelector(
            'ul[data-testId=up_criteria_list]> li:last-of-type #value'
        );
        await page.click(
            'ul[data-testId=up_criteria_list]> li:last-of-type #value'
        );
        await page.type(
            'ul[data-testId=up_criteria_list]> li:last-of-type #value',
            "response.body.status === 'ok';"
        );

        if (options.createAlertForOnline) {
            await page.click('[data-testId=criterionAdvancedOptions_up]');

            await page.waitForSelector('input[name^=createAlert_up]', {
                visible: true,
            });
            await page.$eval('input[name^=createAlert_up]', element =>
                element.click()
            );
        }

        // degraded criteria
        await page.$$eval(
            '[data-testId=add_criterion_degraded]',
            addCriterionButtons => {
                const lastAddCriterionButton =
                    addCriterionButtons[addCriterionButtons.length - 1];
                lastAddCriterionButton.click();
            }
        );
        await page.waitForSelector(
            'ul[data-testId=degraded_criteria_list] > li:last-of-type #responseType'
        );
        await this.selectByText(
            'ul[data-testId=degraded_criteria_list] > li:last-of-type #responseType',
            'responseBody',
            page
        );
        await page.waitForSelector(
            'ul[data-testId=degraded_criteria_list] > li:last-of-type #filter'
        );
        await this.selectByText(
            'ul[data-testId=degraded_criteria_list] > li:last-of-type #filter',
            'evaluateResponse',
            page
        );
        await page.waitForSelector(
            'ul[data-testId=degraded_criteria_list] > li:last-of-type #value'
        );
        await page.click(
            'ul[data-testId=degraded_criteria_list] > li:last-of-type #value'
        );
        await page.type(
            'ul[data-testId=degraded_criteria_list] > li:last-of-type #value',
            "response.body.message === 'draining';"
        );

        await Promise.all([
            page.click('button[type=submit]'),
            page.waitForNavigation(),
        ]);
    },
    addMonitorToSubProject: async function(
        monitorName,
        projectName,
        componentName,
        page
    ) {
        await page.reload({ waitUntil: 'domcontentloaded' });
        await page.waitForSelector('#monitors');
        await page.click('#monitors'); // Fix this
        // await this.navigateToComponentDetails(componentName, page);
        await page.waitForSelector('#form-new-monitor');
        await page.click('input[id=name]');
        await page.type('input[id=name]', monitorName);
        //Please add a new monitor type here. IOT Device Monitor has been removed.
        await page.click('button[type=submit]');
        await page.waitForSelector(`#monitor-title-${monitorName}`, {
            visible: true,
        });
    },
    addIncidentToProject: async function(monitorName, projectName, page) {
        const createIncidentSelector = await page.$(
            `#btnCreateIncident_${projectName}`,
            { visible: true }
        );
        if (createIncidentSelector) {
            await page.waitForSelector(`#btnCreateIncident_${projectName}`);
            await page.$eval(`#btnCreateIncident_${projectName}`, e =>
                e.click()
            );
            await page.waitForSelector('#frmIncident');
            await this.selectByText('#monitorList', monitorName, page);
            await page.$eval('#createIncident', e => e.click());
        } else {
            await page.waitForSelector('#incidentLog');
            await page.$eval('#incidentLog', e => e.click());
            await page.waitForSelector(`#btnCreateIncident_${projectName}`);
            await page.$eval(`#btnCreateIncident_${projectName}`, e =>
                e.click()
            );
            await page.waitForSelector('#frmIncident');
            await this.selectByText('#monitorList', monitorName, page);
            await page.$eval('#createIncident', e => e.click());
        }
        await page.waitForSelector('#createIncident', { hidden: true });
    },
    addIncidentPriority: async function(incidentPriority, page) {
        await page.goto(utils.DASHBOARD_URL, {
            waitUntil: 'networkidle0',
        });
        await page.waitForSelector('#projectSettings');
        await page.click('#projectSettings');
        await page.waitForSelector('#incidentSettings');
        await page.click('#incidentSettings');
        await page.waitForSelector('#addNewPriority');
        await page.click('#addNewPriority');
        await page.waitForSelector('#CreateIncidentPriority');
        await page.type('input[name=name]', incidentPriority);
        await page.click('#CreateIncidentPriority');
        await page.waitFor(3000);
    },
    addStatusPageToProject: async function(statusPageName, projectName, page) {
        const createStatusPageSelector = await page.$(
            `#btnCreateStatusPage_${projectName}`
        );
        if (createStatusPageSelector) {
            await page.click(`#btnCreateStatusPage_${projectName}`);
            await page.waitForSelector('#btnCreateStatusPage');
            await page.type('#name', statusPageName);
            await page.click('#btnCreateStatusPage');
        } else {
            await page.waitForSelector('#statusPages');
            await page.click('#statusPages');
            await page.waitForSelector(`#btnCreateStatusPage_${projectName}`);
            await page.click(`#btnCreateStatusPage_${projectName}`);
            await page.waitForSelector('#btnCreateStatusPage');
            await page.type('#name', statusPageName);
            await page.click('#btnCreateStatusPage');
        }
        await page.waitForSelector('#btnCreateStatusPage', { hidden: true });
    },
    addScheduleToProject: async function(scheduleName, projectName, page) {
        const createStatusPageSelector = await page.$(
            `#btnCreateStatusPage_${projectName}`
        );
        if (createStatusPageSelector) {
            await page.waitForSelector(`#btnCreateSchedule_${projectName}`);
            await page.click(`#btnCreateSchedule_${projectName}`);
            await page.waitForSelector('#btnCreateSchedule');
            await page.type('#name', scheduleName);
            await page.click('#btnCreateSchedule');
        } else {
            await page.waitForSelector('#onCallSchedules');
            await page.click('#onCallSchedules');
            await page.waitForSelector(`#btnCreateSchedule_${projectName}`);
            await page.click(`#btnCreateSchedule_${projectName}`);
            await page.waitForSelector('#btnCreateSchedule');
            await page.type('#name', scheduleName);
            await page.click('#btnCreateSchedule');
        }
    },
    addScheduledEvent: async function(monitorName, scheduledEventName, page) {
        await page.goto(utils.DASHBOARD_URL);
        await page.waitForSelector('#scheduledEvents', {
            visible: true,
        });
        await page.click('#scheduledEvents');
        await page.waitForSelector('#addScheduledEventButton', {
            visible: true,
        });
        await page.click('#addScheduledEventButton');

        await page.waitForSelector('#scheduledEventForm', {
            visible: true,
        });
        await page.waitForSelector('#name');
        await page.click('#name');
        await page.type('#name', scheduledEventName);
        if (monitorName) {
            await page.click('label[for=selectAllMonitorsBox]');
            await page.click('#addMoreMonitor');
            await page.waitForSelector('#monitorfield_0');
            await this.selectByText('#monitorfield_0', monitorName, page);
        }
        await page.click('#description');
        await page.type(
            '#description',
            'This is an example description for a test'
        );
        await page.waitForSelector('input[name=startDate]');
        await page.click('input[name=startDate]');
        await page.click('div.MuiDialogActions-root button:nth-child(2)');
        await page.waitFor(1000); // needed because of the date picker
        await page.click('input[name=endDate]');
        await page.click('div.MuiDialogActions-root button:nth-child(2)');
        await page.waitFor(1000); // needed because of the date picker
        await page.click('#createScheduledEventButton');
        await page.waitForSelector('.ball-beat', {
            hidden: true,
        });
    },
    filterRequest: async (request, response) => {
        if ((await request.url()).match(/user\/login/)) {
            request.respond({
                status: 200,
                contentType: 'application/json',
                body: JSON.stringify(response),
            });
        } else {
            request.continue();
        }
    },
    addProject: async function(page, projectName = null, checkCard = false) {
        await page.goto(utils.DASHBOARD_URL);
        await page.waitForSelector('#AccountSwitcherId');
        await page.click('#AccountSwitcherId');
        await page.waitForSelector('#create-project');
        await page.click('#create-project');
        await page.waitForSelector('#name');
        await page.type('#name', projectName ? projectName : 'test');
        await page.click('label[for=Startup_month]');
        const startupOption = await page.waitForSelector(
            'label[for=Startup_month]',
            { visible: true }
        );
        startupOption.click();
        if (checkCard) {
            await page.waitFor(5000);
            await page.waitForSelector('iframe[name=__privateStripeFrame5]');

            const elementHandle = await page.$(
                'iframe[name=__privateStripeFrame5]'
            );
            const frame = await elementHandle.contentFrame();
            await frame.waitForSelector('input[name=cardnumber]');
            await frame.type('input[name=cardnumber]', '4242424242424242', {
                delay: 150,
            });

            await frame.waitForSelector('input[name=cvc]');
            await frame.type('input[name=cvc]', '123', {
                delay: 150,
            });

            await frame.waitForSelector('input[name=exp-date]');
            await frame.type('input[name=exp-date]', '11/23', {
                delay: 150,
            });

            await frame.waitForSelector('input[name=postal]');
            await frame.type('input[name=postal]', '12345', {
                delay: 150,
            });
        }
        await page.click('#btnCreateProject');
        await page.waitForNavigation({ waitUntil: 'networkidle0' });
    },
    growthPlanUpgrade: async function(page) {
        await page.goto(utils.DASHBOARD_URL);
        await page.waitForSelector('#projectSettings', { visible: true });
        await page.click('#projectSettings');
        await page.waitForSelector('#billing');
        await page.click('#billing');
        await page.waitForSelector('input#Growth_month', {
            visible: true,
        });
        await page.click('input#Growth_month');
        await page.click('#changePlanBtn');
        await page.waitForSelector('.ball-beat', { hidden: true });
    },
    addResourceCategory: async function(resourceCategory, page) {
        await page.goto(utils.DASHBOARD_URL);
        await page.waitForSelector('#projectSettings');
        await page.click('#projectSettings');

        await page.waitForSelector('li#resources a');
        await page.click('li#resources a');
        await page.waitForSelector('#createResourceCategoryButton');
        await page.click('#createResourceCategoryButton');
        await page.waitForSelector('#resourceCategoryName');
        await page.type('#resourceCategoryName', resourceCategory);
        await page.click('#addResourceCategoryButton');
        await page.waitForSelector('#addResourceCategoryButton', {
            hidden: true,
        });

        const createdResourceCategorySelector =
            '#resourceCategoryList #resource-category-name';
        await page.waitForSelector(createdResourceCategorySelector, {
            visible: true,
        });
    },
    addGrowthProject: async function(projectName = 'GrowthProject', page) {
        await page.goto(utils.DASHBOARD_URL);
        await page.waitForSelector('#AccountSwitcherId');
        await page.click('#AccountSwitcherId');
        await page.waitForSelector('#create-project');
        await page.click('#create-project');
        await page.waitForSelector('#name');
        await page.type('#name', projectName);
        await page.click('label[for=Growth_month]');
        const growthOption = await page.waitForSelector(
            'label[for=Growth_month]',
            { visible: true }
        );
        growthOption.click();
        await Promise.all([
            await page.click('#btnCreateProject'),
            await page.waitForNavigation({ waitUntil: 'networkidle0' }),
        ]);
    },
    addScaleProject: async function(projectName = 'ScaleProject', page) {
        await page.goto(utils.DASHBOARD_URL);
        await page.waitForSelector('#AccountSwitcherId');
        await page.click('#AccountSwitcherId');
        await page.waitForSelector('#create-project');
        await page.click('#create-project');
        await page.waitForSelector('#name');
        await page.type('#name', projectName);
        await page.click('label[for=Scale_month]');
        const scaleOption = await page.waitForSelector(
            'label[for=Scale_month]',
            { visible: true }
        );
        scaleOption.click();
        await Promise.all([
            await page.click('#btnCreateProject'),
            await page.waitForNavigation({ waitUntil: 'networkidle0' }),
        ]);
    },
    addScheduledEventNote: async function(
        page,
        type,
        eventBtn,
        noteDescription,
        eventState = 'update'
    ) {
        await page.goto(utils.DASHBOARD_URL);
        await page.waitForSelector('#scheduledEvents', {
            visible: true,
        });
        await page.click('#scheduledEvents');

        await page.waitForSelector(`#${eventBtn}`, {
            visible: true,
        });
        await page.click(`#${eventBtn}`);
        // navigate to the note tab section
        await this.gotoTab(utils.scheduleEventTabIndexes.NOTES, page);
        await page.waitForSelector(`#add-${type}-message`, {
            visible: true,
        });
        await page.click(`#add-${type}-message`);
        await page.waitForSelector('#event_state', {
            visible: true,
        });
        await this.selectByText('#event_state', eventState, page);
        await page.click('#new-investigation');
        await page.type('#new-investigation', noteDescription);
        await page.click('#investigation-addButton');
        await page.waitForSelector('#form-new-schedule-investigation-message', {
            hidden: true,
        });
    },
    addIncident: async function(
        monitorName,
        incidentType,
        page,
        incidentPriority
    ) {
        await page.goto(utils.DASHBOARD_URL);
        await page.waitForSelector('#components', { visible: true });
        await page.click('#components');
        await page.waitForSelector(`#view-resource-${monitorName}`, {
            visible: true,
        });
        await page.click(`#view-resource-${monitorName}`);

        await page.waitForSelector(`#monitorCreateIncident_${monitorName}`);
        await page.click(`#monitorCreateIncident_${monitorName}`);
        await page.waitForSelector('#createIncident');
        await this.selectByText('#incidentType', incidentType, page);
        if (incidentPriority) {
            await this.selectByText(
                '#incidentPriority',
                incidentPriority,
                page
            );
        }
        await page.click('#createIncident');
        await page.waitForSelector('.ball-beat', { visible: true });
        await page.waitForSelector('.ball-beat', { hidden: true });
    },
    addTwilioSettings: async function(
        enableSms,
        accountSid,
        authToken,
        phoneNumber,
        page
    ) {
        await page.goto(utils.DASHBOARD_URL);
        await page.waitForSelector('#projectSettings', {
            visible: true,
        });
        await page.click('#projectSettings');
        await page.waitForSelector('#smsCalls');
        await page.click('#smsCalls');
        await page.waitForSelector('label[for=enabled]', {
            visible: true,
        });
        if (enableSms) await page.click('label[for=enabled]');
        await page.type('#accountSid', accountSid);
        await page.type('#authToken', authToken);
        await page.type('#phoneNumber', phoneNumber);
        await page.click('#submitTwilioSettings');
        await page.waitForSelector('.ball-beat', { hidden: true });
        await page.reload();
        await page.waitForSelector('#accountSid');
    },
    addGlobalTwilioSettings: async function(
        enableSms,
        enableCalls,
        accountSid,
        authToken,
        phoneNumber,
        alertLimit,
        page
    ) {
        await page.goto(utils.ADMIN_DASHBOARD_URL);
        await page.waitForSelector('#settings', {
            visible: true,
        });
        await page.click('#settings');
        await page.waitForSelector('#twilio');
        await page.click('#twilio');
        await page.waitForSelector('#call-enabled');
        if (enableCalls) {
            await page.$eval('#call-enabled', element => element.click());
        }
        if (enableSms) {
            await page.$eval('#sms-enabled', element => element.click());
        }
        await page.type('#account-sid', accountSid);
        await page.type('#authentication-token', authToken);
        await page.type('#phone', phoneNumber);
        await page.type('#alert-limit', alertLimit);
        await page.click('button[type=submit]');
        await page.waitFor(5000);
        await page.reload();
        await page.waitForSelector('#account-sid');
    },
    addSmtpSettings: async function(
        enable,
        user,
        pass,
        host,
        port,
        from,
        secure,
        page
    ) {
        await page.goto(utils.DASHBOARD_URL);
        await page.waitForSelector('#projectSettings', {
            visible: true,
        });
        await page.click('#projectSettings');
        await page.waitForSelector('#email');
        await page.click('#email');
        await page.waitForSelector('#smtpswitch');
        if (enable) await page.$eval('#smtpswitch', elem => elem.click());
        await page.waitForSelector('#user');
        await page.type('#user', user);
        await page.type('#pass', pass);
        await page.type('#host', host);
        await page.type('#port', port);
        await page.type('#from', from);
        await page.type('#name', 'Admin');
        await page.$eval('#secure', e => {
            e.checked = secure;
        });
        await page.click('#saveSmtp');
        await page.waitForSelector('.ball-beat', { visible: true });
        await page.waitForSelector('.ball-beat', { hidden: true });
        await page.reload();
        await page.waitForSelector('#user');
    },
    gotoTab: async function(tabId, page) {
        await page.waitForSelector(`#react-tabs-${tabId}`, { visible: true });
        await page.$eval(`#react-tabs-${tabId}`, e => e.click());
        await page.waitFor(2000);
    },
    setAlertPhoneNumber: async (phoneNumber, code, page) => {
        await page.goto(utils.DASHBOARD_URL);
        await page.waitForSelector('#profile-menu');
        await page.click('#profile-menu');
        await page.waitForSelector('#userProfile');
        await page.click('#userProfile');
        await page.waitForSelector('input[type=tel]');
        await page.type('input[type=tel]', phoneNumber);
        await page.waitForSelector('#sendVerificationSMS');
        await page.click('#sendVerificationSMS');
        await page.waitForSelector('#otp');
        await page.type('#otp', code);
        await page.click('#verify');
        await page.waitForSelector('#successMessage');
    },
    addAnExternalSubscriber: async function(
        componentName,
        monitorName,
        alertType,
        page,
        data
    ) {
        await page.goto(utils.DASHBOARD_URL);
        await this.navigateToMonitorDetails(componentName, monitorName, page);
        await page.waitForSelector('#react-tabs-2');
        await page.click('#react-tabs-2');
        await page.waitForSelector('#addSubscriberButton');
        await page.click('#addSubscriberButton');
        await page.waitForSelector('#alertViaId');
        await this.selectByText('#alertViaId', alertType, page);
        if (alertType === 'SMS') {
            const { countryCode, phoneNumber } = data;
            await page.waitForSelector('#countryCodeId');
            await this.selectByText('#countryCodeId', countryCode, page);
            await page.type('#contactPhoneId', phoneNumber);
        }
        await page.click('#createSubscriber');
    },
    addCustomField: async function(page, data, owner) {
        await page.goto(utils.DASHBOARD_URL);
        await page.waitForSelector('#projectSettings', { visible: true });
        await page.click('#projectSettings');
        if (owner === 'monitor') {
            await page.waitForSelector('#monitor', { visible: true });
            await page.click('#monitor');
            await page.reload({
                waitUntil: 'networkidle0',
            });
            await this.gotoTab(2, page);
        } else {
            await page.waitForSelector('#incidentSettings', { visible: true });
            await page.click('#incidentSettings');
            await page.reload({
                waitUntil: 'networkidle0',
            });
            await this.gotoTab(6, page);
        }

        await page.waitForSelector('#addCustomField', { visible: true });
        await page.click('#addCustomField');
        await page.waitForSelector('#customFieldForm', { visible: true });
        await page.click('#fieldName');
        await page.type('#fieldName', data.fieldName);
        await this.selectByText('#fieldType', data.fieldType, page);

        await page.click('#createCustomFieldButton');
        await page.waitForSelector('#customFieldForm', { visible: 'hidden' });
    },
};<|MERGE_RESOLUTION|>--- conflicted
+++ resolved
@@ -78,15 +78,9 @@
         }
 
         await Promise.all([
-<<<<<<< HEAD
-            //page.waitForSelector('div#success-step'),
-            page.click('button[type=submit]'),
-            page.waitForNavigation()
-=======
             // page.waitForSelector('div#success-step'),
             page.click('button[type=submit]'),
             page.waitForNavigation(),
->>>>>>> 09aac568
         ]);
     },
     loginUser: async function(user, page) {
