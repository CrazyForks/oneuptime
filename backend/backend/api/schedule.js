/**
 *
 * Copyright HackerBay, Inc.
 *
 */


let express = require('express');
let ScheduleService = require('../services/scheduleService');

let router = express.Router();
let isUserAdmin = require('../middlewares/project').isUserAdmin;
let getUser = require('../middlewares/user').getUser;
let getSubProjects = require('../middlewares/subProject').getSubProjects;
const {
    isAuthorized
} = require('../middlewares/authorization');
let sendErrorResponse = require('../middlewares/response').sendErrorResponse;
let sendListResponse = require('../middlewares/response').sendListResponse;
let sendItemResponse = require('../middlewares/response').sendItemResponse;

router.post('/:projectId', getUser, isAuthorized, isUserAdmin, async function (req, res) {
    try {
        let data = req.body;
        let userId = req.user ? req.user.id : null;
        data.createdById = userId;
        data.projectId = req.params.projectId;
    
        if(!data.name){
            return sendErrorResponse(req, res, {
                code: 400,
                message: 'Name is required'
            });
        }
        let schedule = await ScheduleService.create(data);
        return sendItemResponse(req, res, schedule);
    } catch (error) {
        return sendErrorResponse(req, res, error);
    }
});

router.get('/:projectId', getUser, isAuthorized, async function (req, res) {
    try {
        let projectId = req.params.projectId;
        let schedules = await ScheduleService.findBy({projectId: projectId}, req.query.limit || 10, req.query.skip || 0);
        let count = await ScheduleService.countBy({projectId});
        return sendListResponse(req, res, schedules, count);
    } catch (error) {
        return sendErrorResponse(req, res, error);
    }
});

router.get('/:projectId/schedules', getUser, isAuthorized, getSubProjects, async function (req, res) {
    try {
        var subProjectIds = req.user.subProjects ? req.user.subProjects.map(project => project._id) : null;
        var schedules = await ScheduleService.getSubProjectSchedules(subProjectIds);
        return sendItemResponse(req, res, schedules); // frontend expects sendItemResponse
    } catch (error) {
        return sendErrorResponse(req, res, error);
    }
});

router.get('/:projectId/schedule', getUser, isAuthorized, async function(req, res){
    try {
        var projectId = req.params.projectId;
        var schedule = await ScheduleService.findBy({projectId}, req.query.limit || 10, req.query.skip || 0);
        var count = await ScheduleService.countBy({projectId});
        return sendListResponse(req, res, schedule, count); // frontend expects sendListResponse
    } catch (error) {
        return sendErrorResponse(req, res, error);
    }
});

router.put('/:projectId/:scheduleId', getUser, isAuthorized, isUserAdmin, async function (req, res) {
<<<<<<< HEAD
    let scheduleId = req.params.scheduleId;
    let data = req.body;

    try{
        let schedule = await ScheduleService.updateBy({_id : scheduleId},data);
=======
    try {
        let scheduleId = req.params.scheduleId;
        let data = req.body;
        data._id = scheduleId;
        let schedule = await ScheduleService.update(data);
>>>>>>> afffecf6
        return sendItemResponse(req, res, schedule);
    } catch (error) {
        return sendErrorResponse(req, res, error);
    }
});

router.delete('/:projectId/:scheduleId', getUser, isAuthorized, isUserAdmin, async function (req, res) {
    
    try {
        var scheduleId = req.params.scheduleId;
        var userId = req.user ? req.user.id : null;
    
        if (!scheduleId) {
            return sendErrorResponse( req, res, {
                code: 400,
                message: 'ScheduleId must be present.'
            });
        }
        let schedule = await ScheduleService.deleteBy({_id: scheduleId}, userId);
        return sendItemResponse(req, res, schedule);
    } catch (error) {
        return sendErrorResponse(req, res, error);
    }
});

router.get('/:projectId/:scheduleId/getescalation', getUser, isAuthorized, async (req, res)=>{
    try {
        let scheduleId = req.params.scheduleId;
        let response = await ScheduleService.getEscalation(scheduleId);
        return sendListResponse(req, res, response.escalations, response.count);
    } catch (error) {
        return sendErrorResponse(req, res, error);
    }
});

router.post('/:projectId/:scheduleId/addEscalation', getUser, isAuthorized, isUserAdmin, async(req, res)=>{
<<<<<<< HEAD
    let userId = req.user ? req.user.id : null;
    let scheduleId = req.params.scheduleId;
    let escalationData = [];

    for(let value of req.body){
        let storagevalue = {};
        let teamMember = [];
        if(!value.callFrequency){
            return sendErrorResponse(req, res, {
                code: 400,
                message: 'Call Frequency is required'
            });
        }

        if(!value.email && !value.call && !value.sms){
            return sendErrorResponse(req, res, {
                code: 400,
                message: 'At least one type of alert is required'
            });
        }
        storagevalue.callFrequency = value.callFrequency;
        storagevalue.smsFrequency = value.smsFrequency;
        storagevalue.emailFrequency = value.emailFrequency;
        storagevalue.email = value.email;
        storagevalue.call = value.call;
        storagevalue.sms = value.sms;
        storagevalue.projectId = req.params.projectId;
        storagevalue.scheduleId = scheduleId;
        storagevalue.createdById = userId;

        if(value._id) storagevalue._id = value._id;

        for(let escalation of value.teamMember){
            let data = {};

            if(!escalation.member){
=======
    try {
        let userId = req.user ? req.user.id : null;
        let scheduleId = req.params.scheduleId;
        let escalationData = [];
    
        for(let value of req.body){
            let storagevalue = {};
            let teamMember = [];
            if(!value.callFrequency){
>>>>>>> afffecf6
                return sendErrorResponse(req, res, {
                    code: 400,
                    message: 'Call Frequency is required'
                });
            }
    
            if(!value.email && !value.call && !value.sms){
                return sendErrorResponse(req, res, {
                    code: 400,
                    message: 'At least one type of alert is required'
                });
            }
            storagevalue.callFrequency = value.callFrequency;
            storagevalue.smsFrequency = value.smsFrequency;
            storagevalue.emailFrequency = value.emailFrequency;
            storagevalue.email = value.email;
            storagevalue.call = value.call;
            storagevalue.sms = value.sms;
            storagevalue.projectId = req.params.projectId;
            storagevalue.scheduleId = scheduleId;
            storagevalue.createdById = userId;
    
            if(value._id) storagevalue._id = value._id;
    
            for(let escalation of value.teamMember){
                let data = {};  
    
                if(!escalation.member){
                    return sendErrorResponse(req, res, {
                        code: 400,
                        message: 'Team Members is required'
                    });
                }
    
                data.member = escalation.member;
                data.startTime = escalation.startTime;
                data.endTime = escalation.endTime;
                data.timezone = escalation.timezone;
    
                teamMember.push(data);
            }
            storagevalue.teamMember = teamMember;
            escalationData.push(storagevalue);
        }
        let escalation = await ScheduleService.addEscalation(scheduleId, escalationData,userId);
        return sendItemResponse(req, res, escalation);
    } catch (error) {
        return sendErrorResponse(req, res, error);
    }
});

module.exports = router;<|MERGE_RESOLUTION|>--- conflicted
+++ resolved
@@ -25,7 +25,7 @@
         let userId = req.user ? req.user.id : null;
         data.createdById = userId;
         data.projectId = req.params.projectId;
-    
+
         if(!data.name){
             return sendErrorResponse(req, res, {
                 code: 400,
@@ -72,19 +72,10 @@
 });
 
 router.put('/:projectId/:scheduleId', getUser, isAuthorized, isUserAdmin, async function (req, res) {
-<<<<<<< HEAD
-    let scheduleId = req.params.scheduleId;
-    let data = req.body;
-
-    try{
-        let schedule = await ScheduleService.updateBy({_id : scheduleId},data);
-=======
     try {
         let scheduleId = req.params.scheduleId;
         let data = req.body;
-        data._id = scheduleId;
-        let schedule = await ScheduleService.update(data);
->>>>>>> afffecf6
+        let schedule = await ScheduleService.updateBy({_id : scheduleId},data);
         return sendItemResponse(req, res, schedule);
     } catch (error) {
         return sendErrorResponse(req, res, error);
@@ -92,11 +83,11 @@
 });
 
 router.delete('/:projectId/:scheduleId', getUser, isAuthorized, isUserAdmin, async function (req, res) {
-    
+
     try {
         var scheduleId = req.params.scheduleId;
         var userId = req.user ? req.user.id : null;
-    
+
         if (!scheduleId) {
             return sendErrorResponse( req, res, {
                 code: 400,
@@ -121,60 +112,21 @@
 });
 
 router.post('/:projectId/:scheduleId/addEscalation', getUser, isAuthorized, isUserAdmin, async(req, res)=>{
-<<<<<<< HEAD
-    let userId = req.user ? req.user.id : null;
-    let scheduleId = req.params.scheduleId;
-    let escalationData = [];
-
-    for(let value of req.body){
-        let storagevalue = {};
-        let teamMember = [];
-        if(!value.callFrequency){
-            return sendErrorResponse(req, res, {
-                code: 400,
-                message: 'Call Frequency is required'
-            });
-        }
-
-        if(!value.email && !value.call && !value.sms){
-            return sendErrorResponse(req, res, {
-                code: 400,
-                message: 'At least one type of alert is required'
-            });
-        }
-        storagevalue.callFrequency = value.callFrequency;
-        storagevalue.smsFrequency = value.smsFrequency;
-        storagevalue.emailFrequency = value.emailFrequency;
-        storagevalue.email = value.email;
-        storagevalue.call = value.call;
-        storagevalue.sms = value.sms;
-        storagevalue.projectId = req.params.projectId;
-        storagevalue.scheduleId = scheduleId;
-        storagevalue.createdById = userId;
-
-        if(value._id) storagevalue._id = value._id;
-
-        for(let escalation of value.teamMember){
-            let data = {};
-
-            if(!escalation.member){
-=======
     try {
         let userId = req.user ? req.user.id : null;
         let scheduleId = req.params.scheduleId;
         let escalationData = [];
-    
+
         for(let value of req.body){
             let storagevalue = {};
             let teamMember = [];
             if(!value.callFrequency){
->>>>>>> afffecf6
                 return sendErrorResponse(req, res, {
                     code: 400,
                     message: 'Call Frequency is required'
                 });
             }
-    
+
             if(!value.email && !value.call && !value.sms){
                 return sendErrorResponse(req, res, {
                     code: 400,
@@ -190,24 +142,24 @@
             storagevalue.projectId = req.params.projectId;
             storagevalue.scheduleId = scheduleId;
             storagevalue.createdById = userId;
-    
+
             if(value._id) storagevalue._id = value._id;
-    
+
             for(let escalation of value.teamMember){
-                let data = {};  
-    
+                let data = {};
+
                 if(!escalation.member){
                     return sendErrorResponse(req, res, {
                         code: 400,
                         message: 'Team Members is required'
                     });
                 }
-    
+
                 data.member = escalation.member;
                 data.startTime = escalation.startTime;
                 data.endTime = escalation.endTime;
                 data.timezone = escalation.timezone;
-    
+
                 teamMember.push(data);
             }
             storagevalue.teamMember = teamMember;
