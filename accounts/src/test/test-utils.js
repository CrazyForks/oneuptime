const faker = require('faker');

<<<<<<< HEAD
const ACCOUNTS_URL = '/accounts';
const DASHBOARD_URL = '/dashboard';
=======
const ACCOUNTS_URL = 'http://localhost:3003';
const DASHBOARD_URL = 'http://localhost:3000';
const ADMIN_DASHBOARD_URL = 'http://localhost:3100';
>>>>>>> 0a666790

const puppeteerLaunchConfig = {
    args: [
        '--proxy-server=',
        '--no-sandbox',
        '--disable-setuid-sandbox',
        '--disable-dev-shm-usage',
        '--disable-accelerated-2d-canvas',
        '--disable-gpu',
        '--window-size=1920x1080',
        '--disable-background-timer-throttling',
        '--disable-backgrounding-occluded-windows',
        '--disable-renderer-backgrounding',
        '--disable-web-security',
    ],
};

const user = faker.helpers.createCard();

function generateWrongEmail() {
    return (
        Math.random()
            .toString(36)
            .substring(8) +
        '@' +
        Math.random()
            .toString(24)
            .substring(8) +
        '.com'
    );
}

function generateRandomString() {
    return Math.random()
        .toString(36)
        .substring(10);
}

function generateRandomBusinessEmail() {
    return `${Math.random()
        .toString(36)
        .substring(7)}@${Math.random()
        .toString(36)
        .substring(5)}.com`;
}

module.exports = {
    ACCOUNTS_URL,
    DASHBOARD_URL,
    ADMIN_DASHBOARD_URL,
    puppeteerLaunchConfig,
    user,
    generateWrongEmail,
    generateRandomString,
    generateRandomBusinessEmail,
};<|MERGE_RESOLUTION|>--- conflicted
+++ resolved
@@ -1,13 +1,8 @@
 const faker = require('faker');
 
-<<<<<<< HEAD
-const ACCOUNTS_URL = '/accounts';
-const DASHBOARD_URL = '/dashboard';
-=======
 const ACCOUNTS_URL = 'http://localhost:3003';
 const DASHBOARD_URL = 'http://localhost:3000';
 const ADMIN_DASHBOARD_URL = 'http://localhost:3100';
->>>>>>> 0a666790
 
 const puppeteerLaunchConfig = {
     args: [
