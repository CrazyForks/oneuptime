--- conflicted
+++ resolved
@@ -23,10 +23,6 @@
         const { route, location, schedule, match, currentProject, loadPage } = this.props;
         var path = route.path.replace(':projectId', match.params.projectId || (currentProject || {})._id);
         path = path.replace(':subProjectId', match.params.subProjectId);
-<<<<<<< HEAD
-=======
-
->>>>>>> 0a3eb4d7
         const isLinkActive = location.pathname === path
             || (location.pathname.match(/project\/([0-9]|[a-z])*\/subProject\/([0-9]|[a-z])*\/status-page\/([0-9]|[a-z])*/) && route.title === 'Status Pages')
             || (location.pathname.match(/project\/([0-9]|[a-z])*\/subProject\/([0-9]|[a-z])*\/schedule\/([0-9]|[a-z])*/) && route.title === 'Call Schedules')
