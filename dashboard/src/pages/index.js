--- conflicted
+++ resolved
@@ -55,11 +55,8 @@
 import ComponentSettings from './ComponentSettings';
 import ComponentSettingsAdvanced from './ComponentSettingsAdvanced';
 import CallRouting from './CallRouting';
-<<<<<<< HEAD
 import DomainSettings from './DomainSettings';
-=======
 import Groups from './Group';
->>>>>>> 75f7bae4
 
 export default {
     ChangePassword,
@@ -108,9 +105,6 @@
     ComponentSettingsAdvanced,
     MonitorSettings,
     CallRouting,
-<<<<<<< HEAD
     DomainSettings,
-=======
     Groups,
->>>>>>> 75f7bae4
 };