--- conflicted
+++ resolved
@@ -1384,13 +1384,8 @@
                     throw error;
                 }
 
-<<<<<<< HEAD
                 const monitorIds = statusPage.monitors.map(monitorObj =>
                     String(monitorObj.monitor._id || monitorObj.monitor)
-=======
-                const monitorIds = statusPage.monitors.map(
-                    monitorObj => monitorObj.monitor._id || monitorObj.monitor
->>>>>>> 17e12172
                 );
                 const projectId =
                     statusPage.projectId._id || statusPage.projectId;
