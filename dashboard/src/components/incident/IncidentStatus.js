import React, { Component } from 'react';
import PropTypes from 'prop-types';
import uuid from 'uuid';
import moment from 'moment';
import { bindActionCreators } from 'redux';
import { connect } from 'react-redux';
import ReactMarkdown from 'react-markdown';
import { Link } from 'react-router-dom';
import {
    acknowledgeIncident,
    resolveIncident,
    closeIncident,
    getIncidentTimeline,
} from '../../actions/incident';
import { FormLoader, Spinner } from '../basic/Loader';
import ShouldRender from '../basic/ShouldRender';
import { User } from '../../config';
import { logEvent } from '../../analytics';
import { SHOULD_LOG_ANALYTICS } from '../../config';
import DataPathHoC from '../DataPathHoC';
import { openModal } from '../../actions/modal';
import EditIncident from '../modals/EditIncident';
import { history } from '../../store';
import MessageBox from '../modals/MessageBox';
import { markAsRead } from '../../actions/notification';
import ViewJsonLogs from '../modals/ViewJsonLogs';
import { formatMonitorResponseTime } from '../../utils/formatMonitorResponseTime';
import FooterButton from './FooterButton';
import { animateSidebar } from '../../actions/animateSidebar';
export class IncidentStatus extends Component {
    constructor(props) {
        super(props);
        this.state = {
            editIncidentModalId: uuid.v4(),
            messageModalId: uuid.v4(),
            viewJsonModalId: uuid.v4(),
            resolveLoad: false,
            value: undefined,
            stats: false,
        };
    }
    acknowledge = setLoading => {
        const userId = User.getUserId();
        this.props
            .acknowledgeIncident(
                this.props.incident.projectId,
                this.props.incident._id,
                userId,
                this.props.multiple
            )
            .then(() => {
                this.setState({ resolveLoad: false });
                setLoading(false);
                this.props.markAsRead(
                    this.props.incident.projectId,
                    this.props.incident.notificationId
                );
                this.props.getIncidentTimeline(
                    this.props.currentProject._id,
                    this.props.incident._id,
                    parseInt(0),
                    parseInt(10)
                );
            });
        if (SHOULD_LOG_ANALYTICS) {
            logEvent(
                'EVENT: DASHBOARD > PROJECT > INCIDENT > INCIDENT ACKNOWLEDGED',
                {
                    ProjectId: this.props.incident.projectId,
                    incidentId: this.props.incident._id,
                    userId: userId,
                }
            );
        }
    };

    resolve = setLoading => {
        const userId = User.getUserId();
        this.props
            .resolveIncident(
                this.props.incident.projectId,
                this.props.incident._id,
                userId,
                this.props.multiple
            )
            .then(() => {
                this.setState({ resolveLoad: false, value: '', stats: false });
                setLoading(false);
                this.props.markAsRead(
                    this.props.incident.projectId,
                    this.props.incident.notificationId
                );
                this.props.getIncidentTimeline(
                    this.props.currentProject._id,
                    this.props.incident._id,
                    parseInt(0),
                    parseInt(10)
                );
            });
        if (SHOULD_LOG_ANALYTICS) {
            logEvent(
                'EVENT: DASHBOARD > PROJECT > INCIDENT > INCIDENT RESOLVED',
                {
                    ProjectId: this.props.incident.projectId,
                    incidentId: this.props.incident._id,
                    userId: userId,
                }
            );
        }
    };

    closeIncident = () => {
        this.props.closeIncident(
            this.props.incident.projectId,
            this.props.incident._id
        );
    };

    handleIncident = (value, stats, setLoading) => {
        if (!this.props.incident.acknowledged) {
            this.setState({ resolveLoad: true, value, stats });
            this.acknowledge(setLoading);
        } else if (
            this.props.incident.acknowledged &&
            !this.props.incident.resolved
        ) {
            this.setState({ resolveLoad: true, value, stats });
            this.resolve(setLoading);
        }
    };

    render() {
        const subProject =
            this.props.subProjects &&
            this.props.subProjects.filter(
                subProject => subProject._id === this.props.incident.projectId
            )[0];
        const loggedInUser = User.getUserId();
        const isUserInProject =
            this.props.currentProject &&
            this.props.currentProject.users.some(
                user => user.userId === loggedInUser
            );
        let isUserInSubProject = false;
        if (isUserInProject) isUserInSubProject = true;
        else
            isUserInSubProject = subProject.users.some(
                user => user.userId === loggedInUser
            );
        const monitorName =
            (this.props.multiple &&
                this.props.incident &&
                this.props.incident.monitorId) ||
                (this.props.incident && this.props.incident.monitorId)
                ? this.props.incident.monitorId.name
                : '';
        const projectId = this.props.currentProject
            ? this.props.currentProject._id
            : '';
        const incidentId = this.props.incident ? this.props.incident._id : '';
        const componentId = this.props.incident
            ? this.props.incident.monitorId.componentId._id
            : '';
        const homeRoute = this.props.currentProject
            ? '/dashboard/project/' + this.props.currentProject._id
            : '';
        const monitorRoute = this.props.currentProject
            ? '/dashboard/project/' +
            projectId +
            '/' +
            componentId +
            '/monitoring'
            : '';
        const incidentRoute = this.props.currentProject
            ? '/dashboard/project/' +
            projectId +
            '/' +
            componentId +
            '/incidents/' +
            this.props.incident._id
            : '';

        const showResolveButton = this.props.multipleIncidentRequest
            ? !this.props.multipleIncidentRequest.resolving
            : this.props.incidentRequest &&
            !this.props.incidentRequest.resolving;

        const incidentReason =
            this.props.incident.reason &&
            changeFormat(this.props.incident.reason);
        function changeFormat(data) {
            let result;
            const strArr = data.split('\n');
            const regex = /did\s{1,}not\s{1,}evaluate/;
            const patt = new RegExp(regex);
            let success = false;
            for (let i = 0; i < strArr.length; i++) {
                if (patt.test(strArr[i])) {
                    success = true;
                    strArr[i] = `did not evaluate ${strArr[i]
                        .split(regex)
                        .splice(1, strArr[i].length - 1)}`;
                }
            }
            if (success) {
                result = strArr.join('\n');
            } else {
                result = data;
            }
            return result.replace('did', 'Did').split('\n');
        }

        const formatAckDate = (otherDate, createdDate) => {
            const sec = moment(moment(otherDate).toArray()).diff(
                moment(moment(createdDate).toArray()),
                'seconds'
            );
            const minutes = moment(moment(otherDate).toArray()).diff(
                moment(moment(createdDate).toArray()),
                'minutes'
            );
            const hours = moment(moment(otherDate).toArray()).diff(
                moment(moment(createdDate).toArray()),
                'hours'
            );
            const days = moment(moment(otherDate).toArray()).diff(
                moment(moment(createdDate).toArray()),
                'days'
            );
            const weeks = moment(moment(otherDate).toArray()).diff(
                moment(moment(createdDate).toArray()),
                'weeks'
            );
            const months = moment(moment(otherDate).toArray()).diff(
                moment(moment(createdDate).toArray()),
                'months'
            );
            const years = moment(moment(otherDate).toArray()).diff(
                moment(moment(createdDate).toArray()),
                'years'
            );
            let valueTxt;
            if (sec < 60) {
                valueTxt = sec > 1 ? `${sec} seconds` : `a second`;
            } else if (sec < 3600) {
                valueTxt = minutes > 1 ? `${minutes} minutes` : `a minute`;
            } else if (sec < 86400) {
                valueTxt = hours > 1 ? `${hours} hours` : `an hour`;
            } else if (sec < 7 * 86400) {
                valueTxt = days > 1 ? `${days} days` : `a day`;
            } else if (sec < 4 * 7 * 86400) {
                valueTxt = weeks > 1 ? `${weeks} weeks` : `a week`;
            } else if (sec < 4 * 7 * 12 * 86400) {
                valueTxt = months > 1 ? `${months} months` : `a month`;
            } else {
                valueTxt = years > 1 ? `${years} years` : `a year`;
            }
            return valueTxt;
        };

        return (
            <>
                <ShouldRender
                    if={
                        !this.props.route ||
                        (this.props.route &&
                            !(
                                this.props.route ===
                                homeRoute ||
                                this.props.route ===
                                monitorRoute
                            )) && (
                            this.props.incident.acknowledged &&
                            this.props.incident.resolved
                            && !this.props.incidentRequest.requesting
                        )
                    }
                >
                    <div className="Box-root Flex-flex Flex-direction--row Flex-alignItems--center Box-background--green Text-color--white Border-radius--4 Text-fontWeight--bold Padding-horizontal--20 Padding-vertical--12 pointer">
                        <span className="db-SideNav-icon db-SideNav-icon--tick db-SideNav-icon--selected"
                            style={{
                                filter: 'brightness(0) invert(1)',
                                marginTop: '1px',
                                marginRight: '3px',
                            }}>
                        </span>
                        <span>
                            This incident is resolved
                        </span>
                    </div>
                </ShouldRender>
                <div
                    id={`incident_${this.props.count}`}
                    className="Box-root Margin-bottom--12"
                >
                    <div className="bs-ContentSection Card-root Card-shadow--medium">
                        <div className="Box-root">
                            <div className="bs-ContentSection-content Box-root Box-divider--surface-bottom-1 Flex-flex Flex-alignItems--center Flex-justifyContent--spaceBetween Padding-horizontal--20 Padding-vertical--16">
                                <div className="Box-root">
                                    <div className="bs-flex-display">
                                        <div className="bs-incident-title bs-i-title">
                                            <div>INCIDENT</div>
                                            <div className="bs-numb">{`#${this.props.incident.idNumber}`}</div>
                                        </div>
                                        <div className="bs-incident-title bs-i-title-right">
                                            <div className="bs--header">
                                                <div className="bs-font-header">
                                                    {monitorName} is{' '}
                                                    {
                                                        this.props.incident
                                                            .incidentType
                                                    }
                                                </div>
                                                {((incidentReason &&
                                                    incidentReason.length > 1) ||
                                                    this.props.incident.monitorId
                                                        .type === 'api' ||
                                                    (incidentReason &&
                                                        incidentReason.length ===
                                                        1 &&
                                                        incidentReason.join()
                                                            .length > 30)) && (
                                                        <div className="bs-redun">
                                                            Acknowledge and Resolve this
                                                            incident.
                                                        </div>
                                                    )}
                                                {this.props.incident
                                                    .manuallyCreated && (
                                                        <div className="bs-flex-display">
                                                            <span className="bs-font-normal">
                                                                Cause:&nbsp;{' '}
                                                            </span>
                                                            <span className="bs-flex-display bs-font-normal">
                                                                <span>
                                                                    This incident was
                                                                    created by
                                                        </span>
                                                                <Link
                                                                    style={{
                                                                        textDecoration:
                                                                            'underline',
                                                                        marginLeft:
                                                                            '4px',
                                                                    }}
                                                                    to={
                                                                        '/dashboard/profile/' +
                                                                        this.props
                                                                            .incident
                                                                            .createdById
                                                                            ._id
                                                                    }
                                                                >
                                                                    <div>
                                                                        {
                                                                            this.props
                                                                                .incident
                                                                                .createdById
                                                                                .name
                                                                        }
                                                                    </div>
                                                                </Link>
                                                            </span>
                                                        </div>
                                                    )}
                                                {this.props.incident.incidentType &&
                                                    this.props.incident.reason &&
                                                    incidentReason &&
                                                    incidentReason.length === 1 &&
                                                    this.props.incident.monitorId
                                                        .type !== 'api' &&
                                                    incidentReason &&
                                                    incidentReason.join().length <=
                                                    30 && (
                                                        <div className="bs-font-normal bs-flex-display">
                                                            <label className="bs-h">
                                                                Cause:
                                                        </label>
                                                            <div
                                                                className="bs-content-inside bs-status"
                                                                id={`${monitorName}_IncidentReport_${this.props.count}`}
                                                            >
                                                                <ReactMarkdown
                                                                    source={`${' ' +
                                                                        incidentReason.map(
                                                                            a => {
                                                                                if (
                                                                                    a.includes(
                                                                                        'Response Time'
                                                                                    )
                                                                                ) {
                                                                                    const milliSeconds = a.match(
                                                                                        /\d+/
                                                                                    )[0];
                                                                                    const time = formatMonitorResponseTime(
                                                                                        Number(
                                                                                            milliSeconds
                                                                                        )
                                                                                    );
                                                                                    return a.replace(
                                                                                        milliSeconds +
                                                                                        ' ms',
                                                                                        time
                                                                                    );
                                                                                } else {
                                                                                    return a;
                                                                                }
                                                                            }
                                                                        ) +
                                                                        '.'}`}
                                                                />
                                                            </div>
                                                        </div>
                                                    )}
                                            </div>
                                        </div>
                                    </div>
                                </div>
                                <div className="ContentHeader-end Box-root Flex-flex Flex-alignItems--center Margin-left--16 bs-mob-flex">
                                    <div
                                        className={
                                            this.props.incident.acknowledged &&
                                                this.props.incident.resolved
                                                ? 'bs-flex-display bs-remove-shadow'
                                                : 'bs-flex-display'
                                        }
                                    >
                                        {this.props.incident.acknowledged &&
                                            this.props.incident.resolved &&
                                            this.props.route &&
                                            !(
                                                this.props.route === incidentRoute
                                            ) && (
                                                <svg
                                                    xmlns="http://www.w3.org/2000/svg"
                                                    viewBox="0 0 24 24"
                                                    style={{
                                                        margin: '2px 3px 0px 0px',
                                                    }}
                                                    className="bs-g"
                                                    width="18"
                                                    height="18"
                                                >
                                                    <path
                                                        fill="none"
                                                        d="M0 0h24v24H0z"
                                                    />
                                                    <path d="M12 22C6.477 22 2 17.523 2 12S6.477 2 12 2s10 4.477 10 10-4.477 10-10 10zm0-2a8 8 0 1 0 0-16 8 8 0 0 0 0 16zm-.997-4L6.76 11.757l1.414-1.414 2.829 2.829 5.656-5.657 1.415 1.414L11.003 16z" />
                                                </svg>
                                            )}
                                        {(!this.props.incident.acknowledged ||
                                            !this.props.incident.resolved) && (
                                                <svg
                                                    xmlns="http://www.w3.org/2000/svg"
                                                    viewBox="0 0 24 24"
                                                    style={{
                                                        margin: '2px 3px 0px 0px',
                                                    }}
                                                    className="bs-red-icon"
                                                    width="18"
                                                    height="18"
                                                >
                                                    <path
                                                        fill="none"
                                                        d="M0 0h24v24H0z"
                                                    />
                                                    <path d="M12 22C6.477 22 2 17.523 2 12S6.477 2 12 2s10 4.477 10 10-4.477 10-10 10zm0-2a8 8 0 1 0 0-16 8 8 0 0 0 0 16zm-1-5h2v2h-2v-2zm0-8h2v6h-2V7z" />
                                                </svg>
                                            )}
                                        <div
                                            className={
                                                this.props.incident.acknowledged &&
                                                    this.props.incident.resolved
                                                    ? 'bs-resolved-green'
                                                    : 'bs-exclaim'
                                            }
                                        >
                                            {!this.props.incident.acknowledged ? (
                                                <span className="bs-active-in">
                                                    This is an Active Incident
                                                </span>
                                            ) : this.props.incident.acknowledged &&
                                                !this.props.incident.resolved ? (
                                                        <span className="bs-active-in">
                                                            This is an Active Incident
                                                        </span>
                                                    ) : this.props.route &&
                                                        !(
                                                            this.props.route === incidentRoute
                                                        ) ? (
                                                            <span className="">
                                                                The Incident is Resolved
                                                            </span>
                                                        ) : null}
                                        </div>
                                    </div>
                                    <ShouldRender
                                        if={
                                            !this.props.route ||
                                            (this.props.route &&
                                                !(
                                                    this.props.route ===
                                                    homeRoute ||
                                                    this.props.route ===
                                                    monitorRoute
                                                ))
                                        }
                                    >
                                        <button
                                            className="bs-Button bs-Button--icon bs-Button--settings bs-margin-right-1"
                                            id={`${monitorName}_EditIncidentDetails`}
                                            type="button"
                                            onClick={() => {
                                                this.props.openModal({
                                                    id: this.state
                                                        .editIncidentModalId,
                                                    content: DataPathHoC(
                                                        EditIncident,
                                                        {
                                                            incident: this.props
                                                                .incident,
                                                            incidentId: this.props
                                                                .incident._id,
                                                        }
                                                    ),
                                                });
                                            }}
                                        >
                                            <span>Edit Incident</span>
                                        </button>
                                    </ShouldRender>
                                </div>
                            </div>
                            <div className="bs-ContentSection-content Box-root Box-background--offset Box-divider--surface-bottom-1 Padding-horizontal--8 Padding-vertical--2">
                                <div>
                                    <div className="bs-Fieldset-wrapper Box-root Margin-bottom--2">
                                        <fieldset className="bs-Fieldset">
                                            <div className="bs-Fieldset-rows bs-header bs-content-1">
                                                <div className="bs-left-side">
                                                    <div className="bs-content">
                                                        <label>Incident ID</label>
                                                        <div className="bs-content-inside">
                                                            <span
                                                                className="value"
                                                                style={{
                                                                    marginTop:
                                                                        '6px',
                                                                    fontWeight:
                                                                        '600',
                                                                    fontSize:
                                                                        '18px',
                                                                }}
                                                            >
                                                                {`#${this.props.incident.idNumber}`}
                                                            </span>
                                                        </div>
                                                    </div>
                                                    <div className="bs-content">
                                                        <label className="">
                                                            Monitor
                                                    </label>
                                                        <div className="bs-content-inside">
                                                            <span className="value">
                                                                <Link
                                                                    style={{
                                                                        textDecoration:
                                                                            'underline',
                                                                    }}
                                                                    to={
                                                                        '/dashboard/project/' +
                                                                        projectId +
                                                                        '/' +
                                                                        componentId +
                                                                        '/monitoring/' +
                                                                        this.props
                                                                            .incident
                                                                            .monitorId
                                                                            ._id
                                                                    }
                                                                    id="backToMonitorView"
                                                                >
                                                                    {
                                                                        this.props
                                                                            .incident
                                                                            .monitorId
                                                                            .name
                                                                    }
                                                                </Link>
                                                            </span>
                                                        </div>
                                                    </div>
                                                    <div className="bs-content">
                                                        <label className="">
                                                            Incident Status:
                                                    </label>
                                                        <div className="bs-content-inside bs-margin-off">
                                                            <span className="value">
                                                                {this.props
                                                                    .incident &&
                                                                    this.props.incident
                                                                        .incidentType &&
                                                                    this.props.incident
                                                                        .incidentType ===
                                                                    'offline' ? (
                                                                        <div className="Badge Badge--color--red Box-root Flex-inlineFlex Flex-alignItems--center bs-padding-x">
                                                                            <span className="Badge-text Text-color--red Text-display--inline Text-fontSize--12 Text-fontWeight--bold Text-lineHeight--16 Text-typeface--upper bs-font-increase">
                                                                                <span>
                                                                                    offline
                                                                        </span>
                                                                            </span>
                                                                        </div>
                                                                    ) : this.props
                                                                        .incident &&
                                                                        this.props
                                                                            .incident
                                                                            .incidentType &&
                                                                        this.props
                                                                            .incident
                                                                            .incidentType ===
                                                                        'online' ? (
                                                                            <div className="Badge Badge--color--green Box-root Flex-inlineFlex Flex-alignItems--center bs-padding-x">
                                                                                <span className="Badge-text Text-color--green Text-display--inline Text-fontSize--12 Text-fontWeight--bold Text-lineHeight--16 Text-typeface--upper bs-font-increase">
                                                                                    <span>
                                                                                        online
                                                                        </span>
                                                                                </span>
                                                                            </div>
                                                                        ) : this.props
                                                                            .incident &&
                                                                            this.props
                                                                                .incident
                                                                                .incidentType &&
                                                                            this.props
                                                                                .incident
                                                                                .incidentType ===
                                                                            'degraded' ? (
                                                                                <div className="Badge Badge--color--yellow Box-root Flex-inlineFlex Flex-alignItems--center Padding-horizontal--8 Padding-vertical--2">
                                                                                    <span className="Badge-text Text-color--yellow Text-display--inline Text-fontSize--12 Text-fontWeight--bold Text-lineHeight--16 Text-typeface--upper bs-font-increase">
                                                                                        <span>
                                                                                            degraded
                                                                        </span>
                                                                                    </span>
                                                                                </div>
                                                                            ) : (
                                                                                <div className="Badge Badge--color--red Box-root Flex-inlineFlex Flex-alignItems--center Padding-horizontal--8 Padding-vertical--2">
                                                                                    <span className="Badge-text Text-color--red Text-display--inline Text-fontSize--12 Text-fontWeight--bold Text-lineHeight--16 Text-typeface--upper">
                                                                                        <span>
                                                                                            Unknown
                                                                                            Status
                                                                        </span>
                                                                                    </span>
                                                                                </div>
                                                                            )}
                                                            </span>
                                                        </div>
                                                    </div>
                                                    <div className="bs-content">
                                                        <label className="">
                                                            Incident Timeline
                                                    </label>
                                                        <div>
                                                            <div className="bs-flex-display bs-margin-top-1 bs-justify-cont">
                                                                <div className="bs-circle bs-circle-o"></div>
                                                                <div className="bs-date-ma">
                                                                    <span className="bs-content-create bs-text-bold">
                                                                        Created At
                                                                </span>
<<<<<<< HEAD
                                                                <span className="bs-date-create bs-text-bold">
                                                                    {moment(
                                                                        this
                                                                            .props
                                                                            .incident
                                                                            .createdAt
                                                                    ).format(
                                                                        'h:mm:ss a'
                                                                    )}
                                                                    <br />(
=======
                                                                    <span className="bs-date-create bs-text-bold">
                                                                        {moment(
                                                                            this
                                                                                .props
                                                                                .incident
                                                                                .createdAt
                                                                        ).format(
                                                                            'h:mm:ss a'
                                                                        )}<br />
                                                                    (
>>>>>>> 5d586e24
                                                                    {moment(
                                                                            this
                                                                                .props
                                                                                .incident
                                                                                .createdAt
                                                                        ).fromNow()}
                                                                    ).
                                                                </span>
                                                                </div>
                                                            </div>
                                                        </div>
                                                        {!this.props.incident
                                                            .acknowledged && (
                                                                <div className="bs-content bs-margin-top">
                                                                    <div className="bs-content-inside">
                                                                        <div
                                                                            className="bs-font-increase"
                                                                            title="Let your team know you’re working on this incident."
                                                                        >
                                                                            <div>
                                                                                <ShouldRender
                                                                                    if={
                                                                                        showResolveButton
                                                                                    }
                                                                                >
                                                                                    <label className="Bs-btn-no bs-flex-display bs-margin-left">
                                                                                        <svg
                                                                                            xmlns="http://www.w3.org/2000/svg"
                                                                                            viewBox="0 0 24 24"
                                                                                            className="bs-ack-red"
                                                                                            width="18"
                                                                                            height="18"
                                                                                        >
                                                                                            <path
                                                                                                fill="none"
                                                                                                d="M0 0h24v24H0z"
                                                                                            />
                                                                                            <path d="M12 22C6.477 22 2 17.523 2 12S6.477 2 12 2s10 4.477 10 10-4.477 10-10 10zm0-2a8 8 0 1 0 0-16 8 8 0 0 0 0 16z" />
                                                                                        </svg>
                                                                                        <div className="bs-margin-right bs-font-transform">
                                                                                            This
                                                                                            is
                                                                                            an
                                                                                            Active
                                                                                            Incident
                                                                                </div>
                                                                                    </label>
                                                                                </ShouldRender>
                                                                            </div>
                                                                        </div>
                                                                        <div className="bs-ma-top">
                                                                            <div className="bs-action-label">
                                                                                ACTION
                                                                                REQUIRED
                                                                    </div>
                                                                            <button
                                                                                id={`btnAcknowledge_${this.props.count}`}
                                                                                onClick={() =>
                                                                                    this.handleIncident(
                                                                                        1,
                                                                                        true
                                                                                    )
                                                                                }
                                                                                className="bs-Button bs-flex-display bs--ma"
                                                                            >
                                                                                <ShouldRender
                                                                                    if={
                                                                                        ((this
                                                                                            .props
                                                                                            .incidentRequest &&
                                                                                            this
                                                                                                .props
                                                                                                .incidentRequest
                                                                                                .requesting) ||
                                                                                            (this
                                                                                                .props
                                                                                                .multipleIncidentRequest &&
                                                                                                this
                                                                                                    .props
                                                                                                    .multipleIncidentRequest
                                                                                                    .requesting) ||
                                                                                            (this
                                                                                                .props
                                                                                                .incidentRequest &&
                                                                                                this
                                                                                                    .props
                                                                                                    .incidentRequest
                                                                                                    .resolving) ||
                                                                                            (this
                                                                                                .props
                                                                                                .multipleIncidentRequest &&
                                                                                                this
                                                                                                    .props
                                                                                                    .multipleIncidentRequest
                                                                                                    .resolving)) &&
                                                                                        this
                                                                                            .state
                                                                                            .value ===
                                                                                        1 &&
                                                                                        this
                                                                                            .state
                                                                                            .stats
                                                                                    }
                                                                                >
                                                                                    <Spinner
                                                                                        style={{
                                                                                            stroke:
                                                                                                '#000000',
                                                                                        }}
                                                                                    />
                                                                                </ShouldRender>
                                                                                {this
                                                                                    .state
                                                                                    .resolveLoad ? null : !this
                                                                                        .props
                                                                                        .incident
                                                                                        .acknowledged &&
                                                                                        !this
                                                                                            .state
                                                                                            .resolveLoad &&
                                                                                        this
                                                                                            .state
                                                                                            .value !==
                                                                                        1 &&
                                                                                        !this
                                                                                            .state
                                                                                            .stats ? (
                                                                                            <div className="bs-circle"></div>
                                                                                        ) : null}
                                                                                <span>
                                                                                    Acknowledge
                                                                                    Incident
                                                                        </span>
                                                                            </button>
                                                                            <p className="bs-Fieldset-explanation">
                                                                                <span>
                                                                                    Let
                                                                                    your
                                                                                    team
                                                                                    know
                                                                                    you&#39;re
                                                                                    working
                                                                                    on
                                                                                    this
                                                                                    incident.
                                                                        </span>
                                                                            </p>
                                                                        </div>
                                                                    </div>
                                                                </div>
                                                            )}
                                                        {this.props.incident
                                                            .acknowledged ? (
                                                                <>
                                                                    <div>
                                                                        <div className="bs-content-inside bs-margin-top-1">
                                                                            <div>
                                                                                <div className="bs-flex-display bs-justify-cont">
                                                                                    <svg
                                                                                        xmlns="http://www.w3.org/2000/svg"
                                                                                        viewBox="0 0 24 24"
                                                                                        className="bs-ack-yellow"
                                                                                        width="18"
                                                                                        height="18"
                                                                                    >
                                                                                        <path
                                                                                            fill="none"
                                                                                            d="M0 0h24v24H0z"
                                                                                        />
                                                                                        <path d="M12 22C6.477 22 2 17.523 2 12S6.477 2 12 2s10 4.477 10 10-4.477 10-10 10zm0-2a8 8 0 1 0 0-16 8 8 0 0 0 0 16z" />
                                                                                    </svg>
                                                                                    <div
                                                                                        id={`AcknowledgeText_${this.props.count}`}
                                                                                        className="bs-margin-right bs-text-bold"
                                                                                    >
                                                                                        Acknowledged
                                                                                by{' '}
                                                                                        {this
                                                                                            .props
                                                                                            .incident
                                                                                            .acknowledgedBy ===
                                                                                            null ? (
                                                                                                <span>
                                                                                                    {!this
                                                                                                        .props
                                                                                                        .incident
                                                                                                        .acknowledgedByZapier
                                                                                                        ? 'Fyipe'
                                                                                                        : 'Zapier'}
                                                                                                </span>
                                                                                            ) : (
                                                                                                <Link
                                                                                                    style={{
                                                                                                        textDecoration:
                                                                                                            'underline',
                                                                                                    }}
                                                                                                    to={
                                                                                                        '/dashboard/profile/' +
                                                                                                        this
                                                                                                            .props
                                                                                                            .incident
                                                                                                            .acknowledgedBy
                                                                                                            ._id
                                                                                                    }
                                                                                                >
                                                                                                    {
                                                                                                        this
                                                                                                            .props
                                                                                                            .incident
                                                                                                            .acknowledgedBy
                                                                                                            .name
                                                                                                    }{' '}
                                                                                                </Link>
                                                                                            )}
                                                                                    </div>
                                                                                </div>
                                                                                <div className="bs-date-time">
                                                                                    <span>
                                                                                        This
                                                                                        incident
                                                                                        was
                                                                                        acknowledged
                                                                                on{' '}
                                                                                    </span>
                                                                                    {moment(
                                                                                        this
                                                                                            .props
                                                                                            .incident
                                                                                            .acknowledgedAt
                                                                                    ).format(
                                                                                        'MMMM Do YYYY'
                                                                                    )}{' '}
                                                                            at{' '}
                                                                                    {moment(
                                                                                        this
                                                                                            .props
                                                                                            .incident
                                                                                            .acknowledgedAt
                                                                                    ).format(
                                                                                        'h:mm:ss a'
                                                                                    )}{' '}
                                                                            (
                                                                            {moment(
                                                                                        this
                                                                                            .props
                                                                                            .incident
                                                                                            .acknowledgedAt
                                                                                    ).fromNow()}
                                                                            ){' '}
                                                                                    {
                                                                                        '. '
                                                                                    }
                                                                                    <span>
                                                                                        It
                                                                                took{' '}
                                                                                        {formatAckDate(
                                                                                            this
                                                                                                .props
                                                                                                .incident
                                                                                                .acknowledgedAt,
                                                                                            this
                                                                                                .props
                                                                                                .incident
                                                                                                .createdAt
                                                                                        )}{' '}
                                                                                to
                                                                                acknowledge
                                                                                this
                                                                                incident.
                                                                            </span>
                                                                                </div>
                                                                            </div>
                                                                        </div>
                                                                    </div>
                                                                </>
                                                            ) : isUserInSubProject ? (
                                                                <div></div>
                                                            ) : (
                                                                    <>
                                                                        <div className="bs-content-inside">
                                                                            <div className="Badge Badge--color--red Box-root Flex-inlineFlex Flex-alignItems--center Padding-horizontal--8 Padding-vertical--2">
                                                                                <span className="Badge-text Text-color--red Text-display--inline Text-fontSize--12 Text-fontWeight--bold Text-lineHeight--16 Text-typeface--upper">
                                                                                    <span>
                                                                                        Not
                                                                                        Acknowledged
                                                                        </span>
                                                                                </span>
                                                                            </div>
                                                                        </div>
                                                                    </>
                                                                )}
                                                        {this.props.incident
                                                            .resolved ? (
                                                                <>
                                                                    <div
                                                                        className="bs-content bs-margin-top"
                                                                        style={{
                                                                            marginTop:
                                                                                '10px',
                                                                        }}
                                                                    >
                                                                        <div className="bs-content-inside">
                                                                            <div>
                                                                                <div className="bs-flex-display bs-justify-cont bs-m-top">
                                                                                    <div className="bs-circle-span-green"></div>
                                                                                    <div
                                                                                        id={`ResolveText_${this.props.count}`}
                                                                                        className="bs-margin-right bs-text-bold"
                                                                                    >
                                                                                        Resolved
                                                                                by{' '}
                                                                                        {this
                                                                                            .props
                                                                                            .incident
                                                                                            .resolvedBy ===
                                                                                            null ? (
                                                                                                <span>
                                                                                                    {!this
                                                                                                        .props
                                                                                                        .incident
                                                                                                        .resolvedByZapier
                                                                                                        ? 'Fyipe'
                                                                                                        : 'Zapier'}
                                                                                                </span>
                                                                                            ) : (
                                                                                                <Link
                                                                                                    style={{
                                                                                                        textDecoration:
                                                                                                            'underline',
                                                                                                    }}
                                                                                                    to={
                                                                                                        '/dashboard/profile/' +
                                                                                                        this
                                                                                                            .props
                                                                                                            .incident
                                                                                                            .resolvedBy
                                                                                                            ._id
                                                                                                    }
                                                                                                >
                                                                                                    {
                                                                                                        this
                                                                                                            .props
                                                                                                            .incident
                                                                                                            .resolvedBy
                                                                                                            .name
                                                                                                    }{' '}
                                                                                                </Link>
                                                                                            )}
                                                                                    </div>
                                                                                </div>
                                                                            </div>
                                                                            <div className="bs-date-time">
                                                                                <span>
                                                                                    This
                                                                                    incident
                                                                                    was
                                                                                    resolved
                                                                            on{' '}
                                                                                </span>
                                                                                {moment(
                                                                                    this
                                                                                        .props
                                                                                        .incident
                                                                                        .resolvedAt
                                                                                ).format(
                                                                                    'MMMM Do YYYY'
                                                                                )}{' '}
                                                                        at{' '}
                                                                                {moment(
                                                                                    this
                                                                                        .props
                                                                                        .incident
                                                                                        .resolvedAt
                                                                                ).format(
                                                                                    'h:mm:ss a'
                                                                                )}{' '}
                                                                        (
                                                                        {moment(
                                                                                    this
                                                                                        .props
                                                                                        .incident
                                                                                        .resolvedAt
                                                                                ).fromNow()}
                                                                        ){'. '}
                                                                                <span>
                                                                                    It
                                                                            took{' '}
                                                                                    {formatAckDate(
                                                                                        this
                                                                                            .props
                                                                                            .incident
                                                                                            .resolvedAt,
                                                                                        this
                                                                                            .props
                                                                                            .incident
                                                                                            .createdAt
                                                                                    )}{' '}
                                                                            to
                                                                            resolve
                                                                            this
                                                                            incident.
                                                                        </span>
                                                                            </div>
                                                                        </div>
                                                                    </div>
                                                                </>
                                                            ) : isUserInSubProject ? (
                                                                <>
                                                                    {this.props.incident
                                                                        .acknowledged && (
                                                                            <div className="bs-content bs-margin-top">
                                                                                <div className="bs-content-inside">
                                                                                    <div
                                                                                        className="bs-font-increase"
                                                                                        title="Let your team know you've fixed this incident."
                                                                                    >
                                                                                        <div>
                                                                                            <ShouldRender
                                                                                                if={
                                                                                                    showResolveButton
                                                                                                }
                                                                                            >
                                                                                                <label className="Bs-btn-no bs-flex-display bs-margin-left">
                                                                                                    <div className="bs-circle-span"></div>
                                                                                                    <div className="bs-margin-right">
                                                                                                        Not
                                                                                                        Resolved
                                                                                        </div>
                                                                                                </label>
                                                                                            </ShouldRender>
                                                                                        </div>
                                                                                    </div>
                                                                                    <div className="bs-ma-top">
                                                                                        <div className="bs-action-label">
                                                                                            ACTION
                                                                                            REQUIRED
                                                                            </div>
                                                                                        <button
                                                                                            id={`btnResolve_${this.props.count}`}
                                                                                            onClick={() =>
                                                                                                this.handleIncident(
                                                                                                    2
                                                                                                )
                                                                                            }
                                                                                            className="bs-Button bs-flex-display bs--ma"
                                                                                        >
                                                                                            <ShouldRender
                                                                                                if={
                                                                                                    ((this
                                                                                                        .props
                                                                                                        .incidentRequest &&
                                                                                                        this
                                                                                                            .props
                                                                                                            .incidentRequest
                                                                                                            .requesting) ||
                                                                                                        (this
                                                                                                            .props
                                                                                                            .multipleIncidentRequest &&
                                                                                                            this
                                                                                                                .props
                                                                                                                .multipleIncidentRequest
                                                                                                                .requesting) ||
                                                                                                        (this
                                                                                                            .props
                                                                                                            .incidentRequest &&
                                                                                                            this
                                                                                                                .props
                                                                                                                .incidentRequest
                                                                                                                .resolving) ||
                                                                                                        (this
                                                                                                            .props
                                                                                                            .multipleIncidentRequest &&
                                                                                                            this
                                                                                                                .props
                                                                                                                .multipleIncidentRequest
                                                                                                                .resolving)) &&
                                                                                                    this
                                                                                                        .state
                                                                                                        .value ===
                                                                                                    2
                                                                                                }
                                                                                            >
                                                                                                <Spinner
                                                                                                    style={{
                                                                                                        stroke:
                                                                                                            '#000000',
                                                                                                    }}
                                                                                                />
                                                                                            </ShouldRender>
                                                                                            {this
                                                                                                .state
                                                                                                .resolveLoad ? null : this
                                                                                                    .props
                                                                                                    .incident
                                                                                                    .acknowledged &&
                                                                                                    !this
                                                                                                        .props
                                                                                                        .incident
                                                                                                        .resolved &&
                                                                                                    !this
                                                                                                        .state
                                                                                                        .resolveLoad &&
                                                                                                    this
                                                                                                        .state
                                                                                                        .value !==
                                                                                                    2 ? (
                                                                                                        <div className="bs-ticks"></div>
                                                                                                    ) : null}
                                                                                            <span>
                                                                                                Resolve
                                                                                                Incident
                                                                                </span>
                                                                                        </button>
                                                                                        <p className="bs-Fieldset-explanation">
                                                                                            <span>
                                                                                                Let
                                                                                                your
                                                                                                team
                                                                                                know
                                                                                                you&#39;ve
                                                                                                fixed
                                                                                                this
                                                                                                incident.
                                                                                </span>
                                                                                        </p>
                                                                                    </div>
                                                                                </div>
                                                                            </div>
                                                                        )}
                                                                </>
                                                            ) : (
                                                                    <div className="bs-content bs-margin-top">
                                                                        <div className="bs-content-inside">
                                                                            <div className="Badge Badge--color--red Box-root Flex-inlineFlex Flex-alignItems--center Padding-horizontal--8 Padding-vertical--2">
                                                                                <span className="Badge-text Text-color--red Text-display--inline Text-fontSize--12 Text-fontWeight--bold Text-lineHeight--16 Text-typeface--upper">
                                                                                    <span>
                                                                                        Not
                                                                                        Resolved
                                                                        </span>
                                                                                </span>
                                                                            </div>
                                                                        </div>
                                                                    </div>
                                                                )}
                                                    </div>
                                                </div>
                                                <div className="bs-right-side">
                                                    {this.props.incident.title && (
                                                        <div className="bs-content bs-title">
                                                            <label className="">
                                                                Title
                                                        </label>
                                                            <div className="bs-content-inside">
                                                                <span className="value">
                                                                    {
                                                                        this.props
                                                                            .incident
                                                                            .title
                                                                    }
                                                                </span>
                                                            </div>
                                                        </div>
                                                    )}
                                                    {this.props.incident
                                                        .description && (
                                                            <div className="bs-content">
                                                                <label className="">
                                                                    Description
                                                        </label>
                                                                <div className="bs-content-inside">
                                                                    <ReactMarkdown
                                                                        source={
                                                                            this.props
                                                                                .incident
                                                                                .description
                                                                        }
                                                                    />
                                                                </div>
                                                            </div>
                                                        )}
                                                    {this.props.incident
                                                        .manuallyCreated && (
                                                            <div className="bs-content">
                                                                <label className="">
                                                                    Cause
                                                        </label>
                                                                <div className="bs-content-inside">
                                                                    <div className="bs-flex-display bs-display-block">
                                                                        <span>
                                                                            This
                                                                            incident was
                                                                            created by
                                                                </span>
                                                                        <Link
                                                                            style={{
                                                                                textDecoration:
                                                                                    'underline',
                                                                                marginLeft:
                                                                                    '4px',
                                                                            }}
                                                                            to={
                                                                                '/dashboard/profile/' +
                                                                                this
                                                                                    .props
                                                                                    .incident
                                                                                    .createdById
                                                                                    ._id
                                                                            }
                                                                        >
                                                                            <div>
                                                                                {
                                                                                    this
                                                                                        .props
                                                                                        .incident
                                                                                        .createdById
                                                                                        .name
                                                                                }
                                                                            </div>
                                                                        </Link>
                                                                    </div>
                                                                </div>
                                                            </div>
                                                        )}
                                                    {this.props.incident
                                                        .incidentType &&
                                                        this.props.incident
                                                            .reason && (
                                                            <div className="bs-content">
                                                                <label className="">
                                                                    Cause
                                                            </label>
                                                                <div
                                                                    className="bs-content-inside"
                                                                    id={`${monitorName}_IncidentReport_${this.props.count}`}
                                                                >
                                                                    <ReactMarkdown
                                                                        source={`${incidentReason &&
                                                                            incidentReason.length >
                                                                            1
                                                                            ? incidentReason
                                                                                .map(
                                                                                    a => {
                                                                                        if (
                                                                                            a.includes(
                                                                                                'Response Time'
                                                                                            )
                                                                                        ) {
                                                                                            const milliSeconds = a.match(
                                                                                                /\d+/
                                                                                            )[0];
                                                                                            const time = formatMonitorResponseTime(
                                                                                                Number(
                                                                                                    milliSeconds
                                                                                                )
                                                                                            );
                                                                                            return (
                                                                                                '- **&middot; ' +
                                                                                                a.replace(
                                                                                                    milliSeconds +
                                                                                                    ' ms',
                                                                                                    time
                                                                                                ) +
                                                                                                '**.'
                                                                                            );
                                                                                        } else {
                                                                                            return (
                                                                                                '- **&middot; ' +
                                                                                                a +
                                                                                                '**.'
                                                                                            );
                                                                                        }
                                                                                    }
                                                                                )
                                                                                .join(
                                                                                    '\n'
                                                                                )
                                                                            : incidentReason.map(
                                                                                a => {
                                                                                    if (
                                                                                        a.includes(
                                                                                            'Response Time'
                                                                                        )
                                                                                    ) {
                                                                                        const milliSeconds = a.match(
                                                                                            /\d+/
                                                                                        )[0];
                                                                                        const time = formatMonitorResponseTime(
                                                                                            Number(
                                                                                                milliSeconds
                                                                                            )
                                                                                        );
                                                                                        return (
                                                                                            ' **' +
                                                                                            a.replace(
                                                                                                milliSeconds +
                                                                                                ' ms',
                                                                                                time
                                                                                            ) +
                                                                                            '**.'
                                                                                        );
                                                                                    } else {
                                                                                        return (
                                                                                            ' **' +
                                                                                            a +
                                                                                            '**.'
                                                                                        );
                                                                                    }
                                                                                }
                                                                            )
                                                                            }`}
                                                                    />
                                                                </div>
                                                                {this.props.incident
                                                                    .response &&
                                                                    this.props
                                                                        .incident
                                                                        .reason && (
                                                                        <button
                                                                            id={`${monitorName}_ShowResponse_${this.props.count}`}
                                                                            title="Show Response Body"
                                                                            className="bs-Button bs-DeprecatedButton db-Trends-editButton Flex-flex"
                                                                            type="button"
                                                                            onClick={() =>
                                                                                this.props.openModal(
                                                                                    {
                                                                                        id: this
                                                                                            .state
                                                                                            .viewJsonModalId,
                                                                                        content: DataPathHoC(
                                                                                            ViewJsonLogs,
                                                                                            {
                                                                                                viewJsonModalId: this
                                                                                                    .state
                                                                                                    .viewJsonModalId,
                                                                                                jsonLog: this
                                                                                                    .props
                                                                                                    .incident
                                                                                                    .response,
                                                                                                title:
                                                                                                    'API Response',
                                                                                                rootName:
                                                                                                    'response',
                                                                                            }
                                                                                        ),
                                                                                    }
                                                                                )
                                                                            }
                                                                        >
                                                                            <span>
                                                                                Show
                                                                                Response
                                                                                Body
                                                                        </span>
                                                                        </button>
                                                                    )}
                                                            </div>
                                                        )}
                                                    {this.props.incident
                                                        .incidentPriority && (
                                                            <div className="bs-content">
                                                                <label className="">
                                                                    Priority
                                                        </label>
                                                                <div className="bs-content-inside">
                                                                    <div className="Flex-flex Flex-alignItems--center bs-justify-cont">
                                                                        <span
                                                                            className="Margin-right--4"
                                                                            style={{
                                                                                display:
                                                                                    'inline-block',
                                                                                backgroundColor: `rgba(${this.props.incident.incidentPriority.color.r},${this.props.incident.incidentPriority.color.g},${this.props.incident.incidentPriority.color.b},${this.props.incident.incidentPriority.color.a})`,
                                                                                height:
                                                                                    '15px',
                                                                                width:
                                                                                    '15px',
                                                                                borderRadius:
                                                                                    '30%',
                                                                            }}
                                                                        ></span>
                                                                        <span
                                                                            className="Text-fontWeight--medium"
                                                                            style={{
                                                                                color: `rgba(${this.props.incident.incidentPriority.color.r},${this.props.incident.incidentPriority.color.g},${this.props.incident.incidentPriority.color.b},${this.props.incident.incidentPriority.color.a})`,
                                                                            }}
                                                                        >
                                                                            {
                                                                                this
                                                                                    .props
                                                                                    .incident
                                                                                    .incidentPriority
                                                                                    .name
                                                                            }
                                                                        </span>
                                                                    </div>
                                                                </div>
                                                            </div>
                                                        )}
                                                </div>
                                            </div>
                                        </fieldset>
                                    </div>
                                </div>
                            </div>

                            <div className="bs-ContentSection-footer bs-ContentSection-content Box-root Box-background--white Flex-flex Flex-alignItems--center Flex-justifyContent--flexEnd Padding-horizontal--20 Padding-bottom--12">
                                <ShouldRender
                                    if={
                                        this.props.route &&
                                        !(this.props.route === incidentRoute)
                                    }
                                >
                                    <button
                                        className="bs-Button bs-Button--more bs-btn-extra"
                                        id={`${monitorName}_ViewIncidentDetails`}
                                        type="button"
                                        onClick={() => {
                                            setTimeout(() => {
                                                history.push(
                                                    `/dashboard/project/${projectId}/${componentId}/incidents/${incidentId}`
                                                );
                                                this.props.animateSidebar(false);
                                            }, 200);
                                            this.props.markAsRead(
                                                projectId,
                                                this.props.incident.notificationId
                                            );
                                            this.props.animateSidebar(true);
                                        }}
                                    >
                                        <span>View Incident</span>
                                    </button>
                                </ShouldRender>
                                <FooterButton
                                    className={
                                        this.props.incident.acknowledged &&
                                            this.props.incident.resolved
                                            ? 'bs-btn-extra bs-Button bs-flex-display bs-remove-shadow'
                                            : 'bs-btn-extra bs-Button bs-flex-display'
                                    }
                                    id={`${monitorName}_EditIncidentDetails_${this.props.count}`}
                                    type="button"
                                    onClick={setLoading =>
                                        this.handleIncident(
                                            undefined,
                                            false,
                                            setLoading
                                        )
                                    }
                                    acknowledged={this.props.incident.acknowledged}
                                    resolved={this.props.incident.resolved}
                                    route={this.props.route}
                                    homeRoute={homeRoute}
                                    monitorRoute={monitorRoute}
                                    state={this.state}
                                    incidentRequest={this.props.incidentRequest}
                                    multipleIncidentRequest={
                                        this.props.multipleIncidentRequest
                                    }
                                />
                                <ShouldRender
                                    if={
                                        this.props.multiple &&
                                        this.props.incident &&
                                        this.props.incident.acknowledged &&
                                        this.props.incident.resolved
                                    }
                                >
                                    <button
                                        onClick={() => {
                                            this.props.incident.resolved
                                                ? this.closeIncident()
                                                : this.props.openModal({
                                                    id: this.state.messageModalId,
                                                    onClose: () => '',
                                                    content: DataPathHoC(
                                                        MessageBox,
                                                        {
                                                            messageBoxId: this
                                                                .state
                                                                .messageModalId,
                                                            title: 'Warning',
                                                            message:
                                                                'This incident cannot be closed because it is not acknowledged or resolved',
                                                        }
                                                    ),
                                                });
                                        }}
                                        className={
                                            this.props.closeincident &&
                                                this.props.closeincident.requesting &&
                                                this.props.closeincident.requesting ===
                                                this.props.incident._id
                                                ? 'bs-Button bs-Button--blue bs-btn-extra'
                                                : 'bs-Button bs-DeprecatedButton db-Trends-editButton bs-btn-extra'
                                        }
                                        disabled={
                                            this.props.closeincident &&
                                            this.props.closeincident.requesting &&
                                            this.props.closeincident.requesting ===
                                            this.props.incident._id
                                        }
                                        type="button"
                                        id={`closeIncidentButton_${this.props.count}`}
                                        style={{ marginLeft: '-16px' }}
                                    >
                                        <ShouldRender
                                            if={
                                                this.props.closeincident &&
                                                this.props.closeincident
                                                    .requesting &&
                                                this.props.closeincident
                                                    .requesting ===
                                                this.props.incident._id
                                            }
                                        >
                                            <FormLoader />
                                        </ShouldRender>
                                        <ShouldRender
                                            if={
                                                this.props.closeincident &&
                                                (!this.props.closeincident
                                                    .requesting ||
                                                    (this.props.closeincident
                                                        .requesting &&
                                                        this.props.closeincident
                                                            .requesting !==
                                                        this.props.incident
                                                            ._id))
                                            }
                                        >
                                            <span>Close</span>
                                        </ShouldRender>
                                    </button>
                                </ShouldRender>
                            </div>
                        </div>
                    </div>
                </div>
            </>
        );
    }
}

IncidentStatus.displayName = 'IncidentStatus';

const mapStateToProps = state => {
    return {
        currentProject: state.project.currentProject,
        closeincident: state.incident.closeincident,
        subProjects: state.subProject.subProjects.subProjects,
        incidentRequest: state.incident.incident,
    };
};

const mapDispatchToProps = dispatch => {
    return bindActionCreators(
        {
            resolveIncident,
            acknowledgeIncident,
            closeIncident,
            openModal,
            markAsRead,
            getIncidentTimeline,
            animateSidebar,
        },
        dispatch
    );
};

IncidentStatus.propTypes = {
    resolveIncident: PropTypes.func.isRequired,
    acknowledgeIncident: PropTypes.func.isRequired,
    closeIncident: PropTypes.func,
    closeincident: PropTypes.object,
    requesting: PropTypes.bool,
    incident: PropTypes.object.isRequired,
    currentProject: PropTypes.object.isRequired,
    subProjects: PropTypes.array.isRequired,
    multiple: PropTypes.bool,
    count: PropTypes.number,
    openModal: PropTypes.func.isRequired,
    projectId: PropTypes.string,
    componentId: PropTypes.string,
    route: PropTypes.string,
    incidentRequest: PropTypes.object.isRequired,
    multipleIncidentRequest: PropTypes.object,
    markAsRead: PropTypes.func,
    getIncidentTimeline: PropTypes.func,
    animateSidebar: PropTypes.func,
};

export default connect(mapStateToProps, mapDispatchToProps)(IncidentStatus);<|MERGE_RESOLUTION|>--- conflicted
+++ resolved
@@ -665,18 +665,6 @@
                                                                     <span className="bs-content-create bs-text-bold">
                                                                         Created At
                                                                 </span>
-<<<<<<< HEAD
-                                                                <span className="bs-date-create bs-text-bold">
-                                                                    {moment(
-                                                                        this
-                                                                            .props
-                                                                            .incident
-                                                                            .createdAt
-                                                                    ).format(
-                                                                        'h:mm:ss a'
-                                                                    )}
-                                                                    <br />(
-=======
                                                                     <span className="bs-date-create bs-text-bold">
                                                                         {moment(
                                                                             this
@@ -687,7 +675,6 @@
                                                                             'h:mm:ss a'
                                                                         )}<br />
                                                                     (
->>>>>>> 5d586e24
                                                                     {moment(
                                                                             this
                                                                                 .props
