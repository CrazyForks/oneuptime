--- conflicted
+++ resolved
@@ -1,4 +1,3 @@
-<<<<<<< HEAD
 
 process.env.PORT = 3020;
 var expect = require('chai').expect;
@@ -98,105 +97,4 @@
         expect(invoices.body.count).to.be.an('number').to.be.equal(5);
         expect(invoices.body.data[0].total).to.be.equal(5000);
     });
-=======
-
-process.env.PORT = 3020;
-var expect = require('chai').expect;
-var userData = require('./data/user');
-var chai = require('chai');
-chai.use(require('chai-http'));
-var app = require('../server');
-
-var request = chai.request.agent(app);
-var UserService = require('../backend/services/userService');
-var VerificationTokenModel = require('../backend/models/verificationToken');
-var ProjectService = require('../backend/services/projectService');
-var AirtableService = require('../backend/services/airtableService');
-
-var payment = require('../backend/config/payment');
-var stripe = require('stripe')(payment.paymentPrivateKey);
-
-var token, userId, airtableId, projectId, stripeCustomerId, testPlan;
-
-describe('Invoice API', function () {
-    this.timeout(20000);
-
-    before(async function () {
-        this.timeout(30000);
-        var checkCardData = await request.post('/stripe/checkCard').send({
-            tokenId: 'tok_visa',
-            email: userData.email,
-            companyName: userData.companyName
-        });
-        var confirmedPaymentIntent = await stripe.paymentIntents.confirm(checkCardData.body.id);
-
-        var signUp = await request.post('/user/signup').send({
-            paymentIntent: {
-                id: confirmedPaymentIntent.id
-            },
-            ...userData.user
-        });
-
-
-        let project = signUp.body.project;
-        projectId = project._id;
-        userId = signUp.body.id;
-        airtableId = signUp.body.airtableId;
-
-        var verificationToken = await VerificationTokenModel.findOne({ userId });
-        try {
-            await request.get(`/user/confirmation/${verificationToken.token}`).redirects(0);
-        } catch (error) {
-            //catch
-        }
-
-        var login = await request.post('/user/login').send({
-            email: userData.user.email,
-            password: userData.user.password
-        });
-        token = login.body.tokens.jwtAccessToken;
-
-        var user = await UserService.findOneBy({ _id: userId });
-        stripeCustomerId = user.stripeCustomerId;
-
-        testPlan = await stripe.plans.create({
-            amount: 5000,
-            interval: 'month',
-            product: {
-                name: 'Test plan',
-                type: 'service'
-            },
-            currency: 'usd',
-        });
-
-        await stripe.subscriptions.create({
-            customer: stripeCustomerId,
-            items: [{
-                quantity: 1,
-                plan: testPlan.id
-            }]
-        });
-    });
-
-    after(async function () {
-        await UserService.hardDeleteBy({ email: { $in: [userData.user.email, userData.newUser.email, userData.anotherUser.email] } });
-        await ProjectService.hardDeleteBy({ _id: projectId });
-        await stripe.plans.del(testPlan.id);
-        await stripe.products.del(testPlan.product);
-        await AirtableService.deleteUser(airtableId);
-    });
-
-    it('should filter 0$ bills', async function () {
-        var authorization = `Basic ${token}`;
-        var invoices = await request.post(`/invoice/${projectId}`).set('Authorization', authorization);
-        expect(invoices.status).to.be.equal(200);
-        expect(invoices.body).to.be.an('object');
-        expect(invoices.body).to.have.property('data');
-        expect(invoices.body.data).to.be.an('array');
-        expect(invoices.body.data).to.have.length(2);
-        expect(invoices.body).to.have.property('count');
-        expect(invoices.body.count).to.be.an('number').to.be.equal(2);
-        expect(invoices.body.data[0].total).to.be.equal(5000);
-    });
->>>>>>> c5a5c059
 });