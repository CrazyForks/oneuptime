<!DOCTYPE html>
<html lang="en" id="contact-sales">

<head>
    <title>OneUptime | Request Demo</title>

    <meta name="description"
        content="OneUptime monitors websites, API's, and servers and alerts your team if something goes wrong. It also keeps your customers updated about any downtime.">
    <% include ./head %>

        <link rel="stylesheet" href="/css/demo.css">
        <link rel="stylesheet" href="/css/demo.css">
        <script defer src="/js/demo.js"></script>
        <script defer src="/js/emaildomains.js"></script>
        <script src="/js/amplitude.js"></script>
        <script src="/js/getCookies.js"></script>
        <script type="module" async>
            var IS_SAAS_SERVICE = !(window.location.href.indexOf('localhost') > -1 || window.location.href.indexOf('staging') > -1);
            if (IS_SAAS_SERVICE) {
                amplitude.getInstance().logEvent('PAGE VIEW: HOME > REQUEST DEMO');
            }
        </script>

</head>

<body>

    <%include ./nav%>
        <div class="globalContent">
            <main>
                <div class="gradient-background"></div>
                <section class="contact-sales-header">
                    <div class="stripes-container initial">
                        <div class="oneuptime s3"></div>
                        <div class="oneuptime s4"></div>
                        <div class="oneuptime s5"></div>
                        <div class="oneuptime gradient"></div>
                        <div class="oneuptime s1"></div>
                        <div class="left invisible-in-mobile-dots-container"></div>
                        <div class="light-dots-container"></div>
                        <div class="dark-dots-container"></div>
                        <div class="medium-dots-container"></div>
                    </div>
                    <div class="headline">
                        <div class="container-lg" style="margin-top: 70px;">
                            <h1 class="Header-title common-PageTitle header-font header-size black">Request Demo</h1>
                            <h2 class="common-IntroText" style="margin-top:30px">Our team is happy to give you a
                                personalized demo. Fill out the
                                form and we’ll be in touch as
                                soon as possible.</h2>
                        </div>
                    </div>

                </section>

                <section class="form-section" id="form-section">
                    <div class="container-lg calendly-container">
                        <div class="form-column">
<<<<<<< HEAD
                            <div class="form-container">
                                <form action="http://oneuptime.com/api/lead/" onsubmit="this.action=formUrl();"
                                    id='demoform' method="post" novalidate="">
                                    <input type="hidden" name="csrf-token" value="1">
                                    <input type="hidden" name="source" id="source" >
                                    <input type="hidden" name="type" value="demo">
                                    <fieldset>
                                        <input type="hidden" value="" name="analytics_event_id">
                                        <div class="form-row text fullname">
                                            <label class="fullname" for="fullname">Your full name</label>
                                            <input id="fullname" name="fullname" type="text" placeholder="Jane Doe"
                                                required="">
                                        </div>
                                        <div class="form-row text email">
                                            <label class="email" for="email">Your work email</label>
                                            <input id="email" name="email" type="email"
                                                placeholder="jane.doe@example.com" required="">
                                        </div>
                                        <p id="error-text"><img src="/img/information.svg" alt="i">Please enter a
                                            business
                                            email address.</p>
                                        <div class="form-row text Phone">
                                            <label class="Phone" for="Phone">Your Phone number</label>
                                            <input id="Phone" name="phone" type="text" placeholder="+1-123-456-7890"
                                                required="">
                                        </div>
                                        <div class="form-row text website">
                                            <label class="website" for="website">Company website</label>
                                            <input id="website" name="website" type="text" placeholder="example.com"
                                                required="">
                                        </div>
                                        <div class="form-row select country">
                                            <label class="country" for="country">Country</label>
                                            <div class="select-wrapper">
                                                <select id="country" name="country" required=""
                                                    data-searchable-select-input-placeholder="Search..."
                                                    data-searchable-select-no-results-message="No countries found."
                                                    class="has-value">
                                                    <option disabled="" value="">Choose country…</option>
                                                    <option value="AF">Afghanistan</option>
                                                    <option value="AL">Albania</option>
                                                    <option value="DZ">Algeria</option>
                                                    <option value="AS">American Samoa</option>
                                                    <option value="AD">Andorra</option>
                                                    <option value="AO">Angola</option>
                                                    <option value="AI">Anguilla</option>
                                                    <option value="AQ">Antarctica</option>
                                                    <option value="AG">Antigua &amp; Barbuda</option>
                                                    <option value="AR">Argentina</option>
                                                    <option value="AM">Armenia</option>
                                                    <option value="AW">Aruba</option>
                                                    <option value="AU">Australia</option>
                                                    <option value="AT">Austria</option>
                                                    <option value="AZ">Azerbaijan</option>
                                                    <option value="BS">Bahamas</option>
                                                    <option value="BH">Bahrain</option>
                                                    <option value="BD">Bangladesh</option>
                                                    <option value="BB">Barbados</option>
                                                    <option value="BY">Belarus</option>
                                                    <option value="BE">Belgium</option>
                                                    <option value="BZ">Belize</option>
                                                    <option value="BJ">Benin</option>
                                                    <option value="BM">Bermuda</option>
                                                    <option value="BT">Bhutan</option>
                                                    <option value="BO">Bolivia</option>
                                                    <option value="BQ">Caribbean Netherlands</option>
                                                    <option value="BA">Bosnia</option>
                                                    <option value="BW">Botswana</option>
                                                    <option value="BV">Bouvet Island</option>
                                                    <option value="BR">Brazil</option>
                                                    <option value="IO">British Indian Ocean Territory</option>
                                                    <option value="BN">Brunei</option>
                                                    <option value="BG">Bulgaria</option>
                                                    <option value="BF">Burkina Faso</option>
                                                    <option value="BI">Burundi</option>
                                                    <option value="KH">Cambodia</option>
                                                    <option value="CM">Cameroon</option>
                                                    <option value="CA">Canada</option>
                                                    <option value="CV">Cape Verde</option>
                                                    <option value="KY">Cayman Islands</option>
                                                    <option value="CF">Central African Republic</option>
                                                    <option value="TD">Chad</option>
                                                    <option value="CL">Chile</option>
                                                    <option value="CN">China</option>
                                                    <option value="CX">Christmas Island</option>
                                                    <option value="CC">Cocos (Keeling) Islands</option>
                                                    <option value="CO">Colombia</option>
                                                    <option value="KM">Comoros</option>
                                                    <option value="CG">Congo (Republic)</option>
                                                    <option value="CD">Congo (DRC)</option>
                                                    <option value="CK">Cook Islands</option>
                                                    <option value="CR">Costa Rica</option>
                                                    <option value="HR">Croatia</option>
                                                    <option value="CU">Cuba</option>
                                                    <option value="CW">Curaçao</option>
                                                    <option value="CY">Cyprus</option>
                                                    <option value="CZ">Czech Republic</option>
                                                    <option value="CI">Ivory Coast</option>
                                                    <option value="DK">Denmark</option>
                                                    <option value="DJ">Djibouti</option>
                                                    <option value="DM">Dominica</option>
                                                    <option value="DO">Dominican Republic</option>
                                                    <option value="EC">Ecuador</option>
                                                    <option value="EG">Egypt</option>
                                                    <option value="SV">El Salvador</option>
                                                    <option value="GQ">Equatorial Guinea</option>
                                                    <option value="ER">Eritrea</option>
                                                    <option value="EE">Estonia</option>
                                                    <option value="ET">Ethiopia</option>
                                                    <option value="FK">Falkland Islands (Islas Malvinas)</option>
                                                    <option value="FO">Faroe Islands</option>
                                                    <option value="FJ">Fiji</option>
                                                    <option value="FI">Finland</option>
                                                    <option value="FR">France</option>
                                                    <option value="GF">French Guiana</option>
                                                    <option value="PF">French Polynesia</option>
                                                    <option value="TF">French Southern Territories</option>
                                                    <option value="GA">Gabon</option>
                                                    <option value="GM">Gambia</option>
                                                    <option value="GE">Georgia</option>
                                                    <option value="DE">Germany</option>
                                                    <option value="GH">Ghana</option>
                                                    <option value="GI">Gibraltar</option>
                                                    <option value="GR">Greece</option>
                                                    <option value="GL">Greenland</option>
                                                    <option value="GD">Grenada</option>
                                                    <option value="GP">Guadeloupe</option>
                                                    <option value="GU">Guam</option>
                                                    <option value="GT">Guatemala</option>
                                                    <option value="GG">Guernsey</option>
                                                    <option value="GN">Guinea</option>
                                                    <option value="GW">Guinea-Bissau</option>
                                                    <option value="GY">Guyana</option>
                                                    <option value="HT">Haiti</option>
                                                    <option value="HM">Heard &amp; McDonald Islands</option>
                                                    <option value="VA">Vatican City</option>
                                                    <option value="HN">Honduras</option>
                                                    <option value="HK">Hong Kong</option>
                                                    <option value="HU">Hungary</option>
                                                    <option value="IS">Iceland</option>
                                                    <option value="IN">India</option>
                                                    <option value="ID">Indonesia</option>
                                                    <option value="IR">Iran</option>
                                                    <option value="IQ">Iraq</option>
                                                    <option value="IE">Ireland</option>
                                                    <option value="IM">Isle of Man</option>
                                                    <option value="IL">Israel</option>
                                                    <option value="IT">Italy</option>
                                                    <option value="JM">Jamaica</option>
                                                    <option value="JP">Japan</option>
                                                    <option value="JE">Jersey</option>
                                                    <option value="JO">Jordan</option>
                                                    <option value="KZ">Kazakhstan</option>
                                                    <option value="KE">Kenya</option>
                                                    <option value="KI">Kiribati</option>
                                                    <option value="KP">North Korea</option>
                                                    <option value="KR">South Korea</option>
                                                    <option value="KW">Kuwait</option>
                                                    <option value="KG">Kyrgyzstan</option>
                                                    <option value="LA">Laos</option>
                                                    <option value="LV">Latvia</option>
                                                    <option value="LB">Lebanon</option>
                                                    <option value="LS">Lesotho</option>
                                                    <option value="LR">Liberia</option>
                                                    <option value="LY">Libya</option>
                                                    <option value="LI">Liechtenstein</option>
                                                    <option value="LT">Lithuania</option>
                                                    <option value="LU">Luxembourg</option>
                                                    <option value="MO">Macau</option>
                                                    <option value="MK">Macedonia (FYROM)</option>
                                                    <option value="MG">Madagascar</option>
                                                    <option value="MW">Malawi</option>
                                                    <option value="MY">Malaysia</option>
                                                    <option value="MV">Maldives</option>
                                                    <option value="ML">Mali</option>
                                                    <option value="MT">Malta</option>
                                                    <option value="MH">Marshall Islands</option>
                                                    <option value="MQ">Martinique</option>
                                                    <option value="MR">Mauritania</option>
                                                    <option value="MU">Mauritius</option>
                                                    <option value="YT">Mayotte</option>
                                                    <option value="MX">Mexico</option>
                                                    <option value="FM">Micronesia</option>
                                                    <option value="MD">Moldova</option>
                                                    <option value="MC">Monaco</option>
                                                    <option value="MN">Mongolia</option>
                                                    <option value="ME">Montenegro</option>
                                                    <option value="MS">Montserrat</option>
                                                    <option value="MA">Morocco</option>
                                                    <option value="MZ">Mozambique</option>
                                                    <option value="MM">Myanmar</option>
                                                    <option value="NA">Namibia</option>
                                                    <option value="NR">Nauru</option>
                                                    <option value="NP">Nepal</option>
                                                    <option value="NL">Netherlands</option>
                                                    <option value="NC">New Caledonia</option>
                                                    <option value="NZ">New Zealand</option>
                                                    <option value="NI">Nicaragua</option>
                                                    <option value="NE">Niger</option>
                                                    <option value="NG">Nigeria</option>
                                                    <option value="NU">Niue</option>
                                                    <option value="NF">Norfolk Island</option>
                                                    <option value="MP">Northern Mariana Islands</option>
                                                    <option value="NO">Norway</option>
                                                    <option value="OM">Oman</option>
                                                    <option value="PK">Pakistan</option>
                                                    <option value="PW">Palau</option>
                                                    <option value="PS">Palestine</option>
                                                    <option value="PA">Panama</option>
                                                    <option value="PG">Papua New Guinea</option>
                                                    <option value="PY">Paraguay</option>
                                                    <option value="PE">Peru</option>
                                                    <option value="PH">Philippines</option>
                                                    <option value="PN">Pitcairn Islands</option>
                                                    <option value="PL">Poland</option>
                                                    <option value="PT">Portugal</option>
                                                    <option value="PR">Puerto Rico</option>
                                                    <option value="QA">Qatar</option>
                                                    <option value="RO">Romania</option>
                                                    <option value="RU">Russia</option>
                                                    <option value="RW">Rwanda</option>
                                                    <option value="RE">Réunion</option>
                                                    <option value="BL">St. Barthélemy</option>
                                                    <option value="SH">St. Helena</option>
                                                    <option value="KN">St. Kitts &amp; Nevis</option>
                                                    <option value="LC">St. Lucia</option>
                                                    <option value="MF">St. Martin</option>
                                                    <option value="PM">St. Pierre &amp; Miquelon</option>
                                                    <option value="VC">St. Vincent &amp; Grenadines</option>
                                                    <option value="WS">Samoa</option>
                                                    <option value="SM">San Marino</option>
                                                    <option value="ST">São Tomé &amp; Príncipe</option>
                                                    <option value="SA">Saudi Arabia</option>
                                                    <option value="SN">Senegal</option>
                                                    <option value="RS">Serbia</option>
                                                    <option value="SC">Seychelles</option>
                                                    <option value="SL">Sierra Leone</option>
                                                    <option value="SG">Singapore</option>
                                                    <option value="SX">Sint Maarten</option>
                                                    <option value="SK">Slovakia</option>
                                                    <option value="SI">Slovenia</option>
                                                    <option value="SB">Solomon Islands</option>
                                                    <option value="SO">Somalia</option>
                                                    <option value="ZA">South Africa</option>
                                                    <option value="GS">South Georgia &amp; South Sandwich Islands
                                                    </option>
                                                    <option value="SS">South Sudan</option>
                                                    <option value="ES">Spain</option>
                                                    <option value="LK">Sri Lanka</option>
                                                    <option value="SD">Sudan</option>
                                                    <option value="SR">Suriname</option>
                                                    <option value="SJ">Svalbard &amp; Jan Mayen</option>
                                                    <option value="SZ">Swaziland</option>
                                                    <option value="SE">Sweden</option>
                                                    <option value="CH">Switzerland</option>
                                                    <option value="SY">Syria</option>
                                                    <option value="TW">Taiwan</option>
                                                    <option value="TJ">Tajikistan</option>
                                                    <option value="TZ">Tanzania</option>
                                                    <option value="TH">Thailand</option>
                                                    <option value="TL">East Timor</option>
                                                    <option value="TG">Togo</option>
                                                    <option value="TK">Tokelau</option>
                                                    <option value="TO">Tonga</option>
                                                    <option value="TT">Trinidad &amp; Tobago</option>
                                                    <option value="TN">Tunisia</option>
                                                    <option value="TR">Turkey</option>
                                                    <option value="TM">Turkmenistan</option>
                                                    <option value="TC">Turks &amp; Caicos Islands</option>
                                                    <option value="TV">Tuvalu</option>
                                                    <option value="UG">Uganda</option>
                                                    <option value="UA">Ukraine</option>
                                                    <option value="AE">United Arab Emirates</option>
                                                    <option value="GB">United Kingdom</option>
                                                    <option selected="selected" value="US">United States</option>
                                                    <option value="UM">U.S. Outlying Islands</option>
                                                    <option value="UY">Uruguay</option>
                                                    <option value="UZ">Uzbekistan</option>
                                                    <option value="VU">Vanuatu</option>
                                                    <option value="VE">Venezuela</option>
                                                    <option value="VN">Vietnam</option>
                                                    <option value="VG">British Virgin Islands</option>
                                                    <option value="VI">U.S. Virgin Islands</option>
                                                    <option value="WF">Wallis &amp; Futuna</option>
                                                    <option value="EH">Western Sahara</option>
                                                    <option value="YE">Yemen</option>
                                                    <option value="ZM">Zambia</option>
                                                    <option value="ZW">Zimbabwe</option>
                                                    <option value="AX">Åland Islands</option>
                                                </select>
                                                <div class="searchable-select-container">
                                                    <div class="searchable-select-dropdown">
                                                        <input class="searchable-select-input" placeholder="Search..."
                                                            autocorrect="off" autocomplete="off" spellcheck="false"
                                                            aria-label="Countries">
                                                        <ul class="searchable-select-results">
                                                            <li class="searchable-select-result" data-value="AF">
                                                                Afghanistan
                                                            </li>
                                                            <li class="searchable-select-result" data-value="AL">Albania
                                                            </li>
                                                            <li class="searchable-select-result" data-value="DZ">Algeria
                                                            </li>
                                                            <li class="searchable-select-result" data-value="AS">
                                                                American
                                                                Samoa</li>
                                                            <li class="searchable-select-result" data-value="AD">Andorra
                                                            </li>
                                                            <li class="searchable-select-result" data-value="AO">Angola
                                                            </li>
                                                            <li class="searchable-select-result" data-value="AI">
                                                                Anguilla
                                                            </li>
                                                            <li class="searchable-select-result" data-value="AQ">
                                                                Antarctica
                                                            </li>
                                                            <li class="searchable-select-result" data-value="AG">Antigua
                                                                &amp; Barbuda</li>
                                                            <li class="searchable-select-result" data-value="AR">
                                                                Argentina
                                                            </li>
                                                            <li class="searchable-select-result" data-value="AM">Armenia
                                                            </li>
                                                            <li class="searchable-select-result" data-value="AW">Aruba
                                                            </li>
                                                            <li class="searchable-select-result" data-value="AU">
                                                                Australia
                                                            </li>
                                                            <li class="searchable-select-result" data-value="AT">Austria
                                                            </li>
                                                            <li class="searchable-select-result" data-value="AZ">
                                                                Azerbaijan
                                                            </li>
                                                            <li class="searchable-select-result" data-value="BS">Bahamas
                                                            </li>
                                                            <li class="searchable-select-result" data-value="BH">Bahrain
                                                            </li>
                                                            <li class="searchable-select-result" data-value="BD">
                                                                Bangladesh
                                                            </li>
                                                            <li class="searchable-select-result" data-value="BB">
                                                                Barbados
                                                            </li>
                                                            <li class="searchable-select-result" data-value="BY">Belarus
                                                            </li>
                                                            <li class="searchable-select-result" data-value="BE">Belgium
                                                            </li>
                                                            <li class="searchable-select-result" data-value="BZ">Belize
                                                            </li>
                                                            <li class="searchable-select-result" data-value="BJ">Benin
                                                            </li>
                                                            <li class="searchable-select-result" data-value="BM">Bermuda
                                                            </li>
                                                            <li class="searchable-select-result" data-value="BT">Bhutan
                                                            </li>
                                                            <li class="searchable-select-result" data-value="BO">Bolivia
                                                            </li>
                                                            <li class="searchable-select-result" data-value="BQ">
                                                                Caribbean
                                                                Netherlands</li>
                                                            <li class="searchable-select-result" data-value="BA">Bosnia
                                                            </li>
                                                            <li class="searchable-select-result" data-value="BW">
                                                                Botswana
                                                            </li>
                                                            <li class="searchable-select-result" data-value="BV">Bouvet
                                                                Island</li>
                                                            <li class="searchable-select-result" data-value="BR">Brazil
                                                            </li>
                                                            <li class="searchable-select-result" data-value="IO">British
                                                                Indian Ocean Territory</li>
                                                            <li class="searchable-select-result" data-value="BN">Brunei
                                                            </li>
                                                            <li class="searchable-select-result" data-value="BG">
                                                                Bulgaria
                                                            </li>
                                                            <li class="searchable-select-result" data-value="BF">Burkina
                                                                Faso</li>
                                                            <li class="searchable-select-result" data-value="BI">Burundi
                                                            </li>
                                                            <li class="searchable-select-result" data-value="KH">
                                                                Cambodia
                                                            </li>
                                                            <li class="searchable-select-result" data-value="CM">
                                                                Cameroon
                                                            </li>
                                                            <li class="searchable-select-result" data-value="CA">Canada
                                                            </li>
                                                            <li class="searchable-select-result" data-value="CV">Cape
                                                                Verde
                                                            </li>
                                                            <li class="searchable-select-result" data-value="KY">Cayman
                                                                Islands</li>
                                                            <li class="searchable-select-result" data-value="CF">Central
                                                                African Republic</li>
                                                            <li class="searchable-select-result" data-value="TD">Chad
                                                            </li>
                                                            <li class="searchable-select-result" data-value="CL">Chile
                                                            </li>
                                                            <li class="searchable-select-result" data-value="CN">China
                                                            </li>
                                                            <li class="searchable-select-result" data-value="CX">
                                                                Christmas
                                                                Island</li>
                                                            <li class="searchable-select-result" data-value="CC">Cocos
                                                                (Keeling) Islands</li>
                                                            <li class="searchable-select-result" data-value="CO">
                                                                Colombia
                                                            </li>
                                                            <li class="searchable-select-result" data-value="KM">Comoros
                                                            </li>
                                                            <li class="searchable-select-result" data-value="CG">Congo
                                                                (Republic)</li>
                                                            <li class="searchable-select-result" data-value="CD">Congo
                                                                (DRC)</li>
                                                            <li class="searchable-select-result" data-value="CK">Cook
                                                                Islands</li>
                                                            <li class="searchable-select-result" data-value="CR">Costa
                                                                Rica
                                                            </li>
                                                            <li class="searchable-select-result" data-value="HR">Croatia
                                                            </li>
                                                            <li class="searchable-select-result" data-value="CU">Cuba
                                                            </li>
                                                            <li class="searchable-select-result" data-value="CW">Curaçao
                                                            </li>
                                                            <li class="searchable-select-result" data-value="CY">Cyprus
                                                            </li>
                                                            <li class="searchable-select-result" data-value="CZ">Czech
                                                                Republic</li>
                                                            <li class="searchable-select-result" data-value="CI">Ivory
                                                                Coast</li>
                                                            <li class="searchable-select-result" data-value="DK">Denmark
                                                            </li>
                                                            <li class="searchable-select-result" data-value="DJ">
                                                                Djibouti
                                                            </li>
                                                            <li class="searchable-select-result" data-value="DM">
                                                                Dominica
                                                            </li>
                                                            <li class="searchable-select-result" data-value="DO">
                                                                Dominican
                                                                Republic</li>
                                                            <li class="searchable-select-result" data-value="EC">Ecuador
                                                            </li>
                                                            <li class="searchable-select-result" data-value="EG">Egypt
                                                            </li>
                                                            <li class="searchable-select-result" data-value="SV">El
                                                                Salvador</li>
                                                            <li class="searchable-select-result" data-value="GQ">
                                                                Equatorial
                                                                Guinea</li>
                                                            <li class="searchable-select-result" data-value="ER">Eritrea
                                                            </li>
                                                            <li class="searchable-select-result" data-value="EE">Estonia
                                                            </li>
                                                            <li class="searchable-select-result" data-value="ET">
                                                                Ethiopia
                                                            </li>
                                                            <li class="searchable-select-result" data-value="FK">
                                                                Falkland
                                                                Islands (Islas Malvinas)</li>
                                                            <li class="searchable-select-result" data-value="FO">Faroe
                                                                Islands</li>
                                                            <li class="searchable-select-result" data-value="FJ">Fiji
                                                            </li>
                                                            <li class="searchable-select-result" data-value="FI">Finland
                                                            </li>
                                                            <li class="searchable-select-result" data-value="FR">France
                                                            </li>
                                                            <li class="searchable-select-result" data-value="GF">French
                                                                Guiana</li>
                                                            <li class="searchable-select-result" data-value="PF">French
                                                                Polynesia</li>
                                                            <li class="searchable-select-result" data-value="TF">French
                                                                Southern Territories</li>
                                                            <li class="searchable-select-result" data-value="GA">Gabon
                                                            </li>
                                                            <li class="searchable-select-result" data-value="GM">Gambia
                                                            </li>
                                                            <li class="searchable-select-result" data-value="GE">Georgia
                                                            </li>
                                                            <li class="searchable-select-result" data-value="DE">Germany
                                                            </li>
                                                            <li class="searchable-select-result" data-value="GH">Ghana
                                                            </li>
                                                            <li class="searchable-select-result" data-value="GI">
                                                                Gibraltar
                                                            </li>
                                                            <li class="searchable-select-result" data-value="GR">Greece
                                                            </li>
                                                            <li class="searchable-select-result" data-value="GL">
                                                                Greenland
                                                            </li>
                                                            <li class="searchable-select-result" data-value="GD">Grenada
                                                            </li>
                                                            <li class="searchable-select-result" data-value="GP">
                                                                Guadeloupe
                                                            </li>
                                                            <li class="searchable-select-result" data-value="GU">Guam
                                                            </li>
                                                            <li class="searchable-select-result" data-value="GT">
                                                                Guatemala
                                                            </li>
                                                            <li class="searchable-select-result" data-value="GG">
                                                                Guernsey
                                                            </li>
                                                            <li class="searchable-select-result" data-value="GN">Guinea
                                                            </li>
                                                            <li class="searchable-select-result" data-value="GW">
                                                                Guinea-Bissau</li>
                                                            <li class="searchable-select-result" data-value="GY">Guyana
                                                            </li>
                                                            <li class="searchable-select-result" data-value="HT">Haiti
                                                            </li>
                                                            <li class="searchable-select-result" data-value="HM">Heard
                                                                &amp; McDonald Islands</li>
                                                            <li class="searchable-select-result" data-value="VA">Vatican
                                                                City</li>
                                                            <li class="searchable-select-result" data-value="HN">
                                                                Honduras
                                                            </li>
                                                            <li class="searchable-select-result" data-value="HK">Hong
                                                                Kong
                                                            </li>
                                                            <li class="searchable-select-result" data-value="HU">Hungary
                                                            </li>
                                                            <li class="searchable-select-result" data-value="IS">Iceland
                                                            </li>
                                                            <li class="searchable-select-result" data-value="IN">India
                                                            </li>
                                                            <li class="searchable-select-result" data-value="ID">
                                                                Indonesia
                                                            </li>
                                                            <li class="searchable-select-result" data-value="IR">Iran
                                                            </li>
                                                            <li class="searchable-select-result" data-value="IQ">Iraq
                                                            </li>
                                                            <li class="searchable-select-result" data-value="IE">Ireland
                                                            </li>
                                                            <li class="searchable-select-result" data-value="IM">Isle of
                                                                Man</li>
                                                            <li class="searchable-select-result" data-value="IL">Israel
                                                            </li>
                                                            <li class="searchable-select-result" data-value="IT">Italy
                                                            </li>
                                                            <li class="searchable-select-result" data-value="JM">Jamaica
                                                            </li>
                                                            <li class="searchable-select-result" data-value="JP">Japan
                                                            </li>
                                                            <li class="searchable-select-result" data-value="JE">Jersey
                                                            </li>
                                                            <li class="searchable-select-result" data-value="JO">Jordan
                                                            </li>
                                                            <li class="searchable-select-result" data-value="KZ">
                                                                Kazakhstan
                                                            </li>
                                                            <li class="searchable-select-result" data-value="KE">Kenya
                                                            </li>
                                                            <li class="searchable-select-result" data-value="KI">
                                                                Kiribati
                                                            </li>
                                                            <li class="searchable-select-result" data-value="KP">North
                                                                Korea</li>
                                                            <li class="searchable-select-result" data-value="KR">South
                                                                Korea</li>
                                                            <li class="searchable-select-result" data-value="KW">Kuwait
                                                            </li>
                                                            <li class="searchable-select-result" data-value="KG">
                                                                Kyrgyzstan
                                                            </li>
                                                            <li class="searchable-select-result" data-value="LA">Laos
                                                            </li>
                                                            <li class="searchable-select-result" data-value="LV">Latvia
                                                            </li>
                                                            <li class="searchable-select-result" data-value="LB">Lebanon
                                                            </li>
                                                            <li class="searchable-select-result" data-value="LS">Lesotho
                                                            </li>
                                                            <li class="searchable-select-result" data-value="LR">Liberia
                                                            </li>
                                                            <li class="searchable-select-result" data-value="LY">Libya
                                                            </li>
                                                            <li class="searchable-select-result" data-value="LI">
                                                                Liechtenstein</li>
                                                            <li class="searchable-select-result" data-value="LT">
                                                                Lithuania
                                                            </li>
                                                            <li class="searchable-select-result" data-value="LU">
                                                                Luxembourg
                                                            </li>
                                                            <li class="searchable-select-result" data-value="MO">Macau
                                                            </li>
                                                            <li class="searchable-select-result" data-value="MK">
                                                                Macedonia
                                                                (FYROM)</li>
                                                            <li class="searchable-select-result" data-value="MG">
                                                                Madagascar
                                                            </li>
                                                            <li class="searchable-select-result" data-value="MW">Malawi
                                                            </li>
                                                            <li class="searchable-select-result" data-value="MY">
                                                                Malaysia
                                                            </li>
                                                            <li class="searchable-select-result" data-value="MV">
                                                                Maldives
                                                            </li>
                                                            <li class="searchable-select-result" data-value="ML">Mali
                                                            </li>
                                                            <li class="searchable-select-result" data-value="MT">Malta
                                                            </li>
                                                            <li class="searchable-select-result" data-value="MH">
                                                                Marshall
                                                                Islands</li>
                                                            <li class="searchable-select-result" data-value="MQ">
                                                                Martinique
                                                            </li>
                                                            <li class="searchable-select-result" data-value="MR">
                                                                Mauritania
                                                            </li>
                                                            <li class="searchable-select-result" data-value="MU">
                                                                Mauritius
                                                            </li>
                                                            <li class="searchable-select-result" data-value="YT">Mayotte
                                                            </li>
                                                            <li class="searchable-select-result" data-value="MX">Mexico
                                                            </li>
                                                            <li class="searchable-select-result" data-value="FM">
                                                                Micronesia
                                                            </li>
                                                            <li class="searchable-select-result" data-value="MD">Moldova
                                                            </li>
                                                            <li class="searchable-select-result" data-value="MC">Monaco
                                                            </li>
                                                            <li class="searchable-select-result" data-value="MN">
                                                                Mongolia
                                                            </li>
                                                            <li class="searchable-select-result" data-value="ME">
                                                                Montenegro
                                                            </li>
                                                            <li class="searchable-select-result" data-value="MS">
                                                                Montserrat
                                                            </li>
                                                            <li class="searchable-select-result" data-value="MA">Morocco
                                                            </li>
                                                            <li class="searchable-select-result" data-value="MZ">
                                                                Mozambique
                                                            </li>
                                                            <li class="searchable-select-result" data-value="MM">Myanmar
                                                            </li>
                                                            <li class="searchable-select-result" data-value="NA">Namibia
                                                            </li>
                                                            <li class="searchable-select-result" data-value="NR">Nauru
                                                            </li>
                                                            <li class="searchable-select-result" data-value="NP">Nepal
                                                            </li>
                                                            <li class="searchable-select-result" data-value="NL">
                                                                Netherlands
                                                            </li>
                                                            <li class="searchable-select-result" data-value="NC">New
                                                                Caledonia</li>
                                                            <li class="searchable-select-result" data-value="NZ">New
                                                                Zealand</li>
                                                            <li class="searchable-select-result" data-value="NI">
                                                                Nicaragua
                                                            </li>
                                                            <li class="searchable-select-result" data-value="NE">Niger
                                                            </li>
                                                            <li class="searchable-select-result" data-value="NG">Nigeria
                                                            </li>
                                                            <li class="searchable-select-result" data-value="NU">Niue
                                                            </li>
                                                            <li class="searchable-select-result" data-value="NF">Norfolk
                                                                Island</li>
                                                            <li class="searchable-select-result" data-value="MP">
                                                                Northern
                                                                Mariana Islands</li>
                                                            <li class="searchable-select-result" data-value="NO">Norway
                                                            </li>
                                                            <li class="searchable-select-result" data-value="OM">Oman
                                                            </li>
                                                            <li class="searchable-select-result" data-value="PK">
                                                                Pakistan
                                                            </li>
                                                            <li class="searchable-select-result" data-value="PW">Palau
                                                            </li>
                                                            <li class="searchable-select-result" data-value="PS">
                                                                Palestine
                                                            </li>
                                                            <li class="searchable-select-result" data-value="PA">Panama
                                                            </li>
                                                            <li class="searchable-select-result" data-value="PG">Papua
                                                                New
                                                                Guinea</li>
                                                            <li class="searchable-select-result" data-value="PY">
                                                                Paraguay
                                                            </li>
                                                            <li class="searchable-select-result" data-value="PE">Peru
                                                            </li>
                                                            <li class="searchable-select-result" data-value="PH">
                                                                Philippines
                                                            </li>
                                                            <li class="searchable-select-result" data-value="PN">
                                                                Pitcairn
                                                                Islands</li>
                                                            <li class="searchable-select-result" data-value="PL">Poland
                                                            </li>
                                                            <li class="searchable-select-result" data-value="PT">
                                                                Portugal
                                                            </li>
                                                            <li class="searchable-select-result" data-value="PR">Puerto
                                                                Rico</li>
                                                            <li class="searchable-select-result" data-value="QA">Qatar
                                                            </li>
                                                            <li class="searchable-select-result" data-value="RO">Romania
                                                            </li>
                                                            <li class="searchable-select-result" data-value="RU">Russia
                                                            </li>
                                                            <li class="searchable-select-result" data-value="RW">Rwanda
                                                            </li>
                                                            <li class="searchable-select-result" data-value="RE">Réunion
                                                            </li>
                                                            <li class="searchable-select-result" data-value="BL">St.
                                                                Barthélemy</li>
                                                            <li class="searchable-select-result" data-value="SH">St.
                                                                Helena
                                                            </li>
                                                            <li class="searchable-select-result" data-value="KN">St.
                                                                Kitts
                                                                &amp; Nevis</li>
                                                            <li class="searchable-select-result" data-value="LC">St.
                                                                Lucia
                                                            </li>
                                                            <li class="searchable-select-result" data-value="MF">St.
                                                                Martin
                                                            </li>
                                                            <li class="searchable-select-result" data-value="PM">St.
                                                                Pierre
                                                                &amp; Miquelon</li>
                                                            <li class="searchable-select-result" data-value="VC">St.
                                                                Vincent &amp; Grenadines</li>
                                                            <li class="searchable-select-result" data-value="WS">Samoa
                                                            </li>
                                                            <li class="searchable-select-result" data-value="SM">San
                                                                Marino
                                                            </li>
                                                            <li class="searchable-select-result" data-value="ST">São
                                                                Tomé
                                                                &amp; Príncipe</li>
                                                            <li class="searchable-select-result" data-value="SA">Saudi
                                                                Arabia</li>
                                                            <li class="searchable-select-result" data-value="SN">Senegal
                                                            </li>
                                                            <li class="searchable-select-result" data-value="RS">Serbia
                                                            </li>
                                                            <li class="searchable-select-result" data-value="SC">
                                                                Seychelles
                                                            </li>
                                                            <li class="searchable-select-result" data-value="SL">Sierra
                                                                Leone</li>
                                                            <li class="searchable-select-result" data-value="SG">
                                                                Singapore
                                                            </li>
                                                            <li class="searchable-select-result" data-value="SX">Sint
                                                                Maarten</li>
                                                            <li class="searchable-select-result" data-value="SK">
                                                                Slovakia
                                                            </li>
                                                            <li class="searchable-select-result" data-value="SI">
                                                                Slovenia
                                                            </li>
                                                            <li class="searchable-select-result" data-value="SB">Solomon
                                                                Islands</li>
                                                            <li class="searchable-select-result" data-value="SO">Somalia
                                                            </li>
                                                            <li class="searchable-select-result" data-value="ZA">South
                                                                Africa</li>
                                                            <li class="searchable-select-result" data-value="GS">South
                                                                Georgia &amp; South Sandwich Islands</li>
                                                            <li class="searchable-select-result" data-value="SS">South
                                                                Sudan</li>
                                                            <li class="searchable-select-result" data-value="ES">Spain
                                                            </li>
                                                            <li class="searchable-select-result" data-value="LK">Sri
                                                                Lanka
                                                            </li>
                                                            <li class="searchable-select-result" data-value="SD">Sudan
                                                            </li>
                                                            <li class="searchable-select-result" data-value="SR">
                                                                Suriname
                                                            </li>
                                                            <li class="searchable-select-result" data-value="SJ">
                                                                Svalbard
                                                                &amp; Jan Mayen</li>
                                                            <li class="searchable-select-result" data-value="SZ">
                                                                Swaziland
                                                            </li>
                                                            <li class="searchable-select-result" data-value="SE">Sweden
                                                            </li>
                                                            <li class="searchable-select-result" data-value="CH">
                                                                Switzerland
                                                            </li>
                                                            <li class="searchable-select-result" data-value="SY">Syria
                                                            </li>
                                                            <li class="searchable-select-result" data-value="TW">Taiwan
                                                            </li>
                                                            <li class="searchable-select-result" data-value="TJ">
                                                                Tajikistan
                                                            </li>
                                                            <li class="searchable-select-result" data-value="TZ">
                                                                Tanzania
                                                            </li>
                                                            <li class="searchable-select-result" data-value="TH">
                                                                Thailand
                                                            </li>
                                                            <li class="searchable-select-result" data-value="TL">East
                                                                Timor
                                                            </li>
                                                            <li class="searchable-select-result" data-value="TG">Togo
                                                            </li>
                                                            <li class="searchable-select-result" data-value="TK">Tokelau
                                                            </li>
                                                            <li class="searchable-select-result" data-value="TO">Tonga
                                                            </li>
                                                            <li class="searchable-select-result" data-value="TT">
                                                                Trinidad
                                                                &amp; Tobago</li>
                                                            <li class="searchable-select-result" data-value="TN">Tunisia
                                                            </li>
                                                            <li class="searchable-select-result" data-value="TR">Turkey
                                                            </li>
                                                            <li class="searchable-select-result" data-value="TM">
                                                                Turkmenistan</li>
                                                            <li class="searchable-select-result" data-value="TC">Turks
                                                                &amp; Caicos Islands</li>
                                                            <li class="searchable-select-result" data-value="TV">Tuvalu
                                                            </li>
                                                            <li class="searchable-select-result" data-value="UG">Uganda
                                                            </li>
                                                            <li class="searchable-select-result" data-value="UA">Ukraine
                                                            </li>
                                                            <li class="searchable-select-result" data-value="AE">United
                                                                Arab Emirates</li>
                                                            <li class="searchable-select-result" data-value="GB">United
                                                                Kingdom</li>
                                                            <li class="searchable-select-result selected"
                                                                data-value="US">
                                                                United
                                                                States</li>
                                                            <li class="searchable-select-result" data-value="UM">U.S.
                                                                Outlying Islands</li>
                                                            <li class="searchable-select-result" data-value="UY">Uruguay
                                                            </li>
                                                            <li class="searchable-select-result" data-value="UZ">
                                                                Uzbekistan
                                                            </li>
                                                            <li class="searchable-select-result" data-value="VU">Vanuatu
                                                            </li>
                                                            <li class="searchable-select-result" data-value="VE">
                                                                Venezuela
                                                            </li>
                                                            <li class="searchable-select-result" data-value="VN">Vietnam
                                                            </li>
                                                            <li class="searchable-select-result" data-value="VG">British
                                                                Virgin Islands</li>
                                                            <li class="searchable-select-result" data-value="VI">U.S.
                                                                Virgin Islands</li>
                                                            <li class="searchable-select-result" data-value="WF">Wallis
                                                                &amp; Futuna</li>
                                                            <li class="searchable-select-result" data-value="EH">Western
                                                                Sahara</li>
                                                            <li class="searchable-select-result" data-value="YE">Yemen
                                                            </li>
                                                            <li class="searchable-select-result" data-value="ZM">Zambia
                                                            </li>
                                                            <li class="searchable-select-result" data-value="ZW">
                                                                Zimbabwe
                                                            </li>
                                                            <li class="searchable-select-result" data-value="AX">Åland
                                                                Islands</li>
                                                        </ul>
                                                    </div>
                                                </div>
                                            </div>
                                        </div>
                                        <div class="form-row select volume">
                                            <label class="volume contains-summary" for="volume">
                                                Company Size
                                                <summary class="volume">How many employees work in your company?
                                                </summary>
                                            </label>
                                            <div class="select-wrapper">
                                                <select id="volume" name="volume" required="">
                                                    <option selected="" disabled="" value="">Select Company Size
                                                    </option>
                                                    <option
                                                        value="{&quot;index&quot;:0,&quot;total&quot;:6,&quot;text&quot;:&quot;1-10&quot;,&quot;lower_bound&quot;:0}">
                                                        1-10</option>
                                                    <option
                                                        value="{&quot;index&quot;:1,&quot;total&quot;:6,&quot;text&quot;:&quot;11-50&quot;,&quot;lower_bound&quot;:7500000}">
                                                        11-50</option>
                                                    <option
                                                        value="{&quot;index&quot;:2,&quot;total&quot;:6,&quot;text&quot;:&quot;51-200&quot;,&quot;lower_bound&quot;:50000000}">
                                                        51-200</option>
                                                    <option
                                                        value="{&quot;index&quot;:3,&quot;total&quot;:6,&quot;text&quot;:&quot;200-1000&quot;,&quot;lower_bound&quot;:100000000}">
                                                        200-1000</option>
                                                    <option
                                                        value="{&quot;index&quot;:4,&quot;total&quot;:6,&quot;text&quot;:&quot;1001-5000&quot;,&quot;lower_bound&quot;:500000000}">
                                                        1001-5000</option>
                                                    <option
                                                        value="{&quot;index&quot;:5,&quot;total&quot;:6,&quot;text&quot;:&quot;5000+&quot;,&quot;lower_bound&quot;:1000000000}">
                                                        5000+</option>
                                                </select>
                                                <div class="searchable-select-container">
                                                    <div class="searchable-select-dropdown">
                                                        <ul class="searchable-select-results">
                                                            <li class="searchable-select-result"
                                                                data-value="{&quot;tier&quot;:&quot;none&quot;,&quot;text&quot;:&quot;None; just getting started&quot;,&quot;lower_bound&quot;:0}">
                                                                None;
                                                                just getting started</li>
                                                            <li class="searchable-select-result"
                                                                data-value="{&quot;index&quot;:0,&quot;total&quot;:6,&quot;text&quot;:&quot;$75,000 or less&quot;,&quot;lower_bound&quot;:0}">
                                                                $75,000
                                                                or less</li>
                                                            <li class="searchable-select-result"
                                                                data-value="{&quot;index&quot;:1,&quot;total&quot;:6,&quot;text&quot;:&quot;$75,000 to $500,000&quot;,&quot;lower_bound&quot;:7500000}">
                                                                $75,000
                                                                to $500,000</li>
                                                            <li class="searchable-select-result"
                                                                data-value="{&quot;index&quot;:2,&quot;total&quot;:6,&quot;text&quot;:&quot;$500,000 to $1,000,000&quot;,&quot;lower_bound&quot;:50000000}">
                                                                $500,000
                                                                to $1,000,000</li>
                                                            <li class="searchable-select-result"
                                                                data-value="{&quot;index&quot;:3,&quot;total&quot;:6,&quot;text&quot;:&quot;$1,000,000 to $5,000,000&quot;,&quot;lower_bound&quot;:100000000}">
                                                                $1,000,000
                                                                to $5,000,000</li>
                                                            <li class="searchable-select-result"
                                                                data-value="{&quot;index&quot;:4,&quot;total&quot;:6,&quot;text&quot;:&quot;$5,000,000 to $10,000,000&quot;,&quot;lower_bound&quot;:500000000}">
                                                                $5,000,000
                                                                to $10,000,000</li>
                                                            <li class="searchable-select-result"
                                                                data-value="{&quot;index&quot;:5,&quot;total&quot;:6,&quot;text&quot;:&quot;$10,000,000 or more&quot;,&quot;lower_bound&quot;:1000000000}">
                                                                $10,000,000
                                                                or more</li>
                                                        </ul>
                                                    </div>
                                                </div>
                                            </div>
                                        </div>
                                        <div class="form-row textarea">
                                            <label class="volume contains-summary" for="message">Anything else? </label>
                                            <textarea name="message" id="message" required=""
                                                placeholder="Tell us more about your project, what you would like to monitor and what results do you expect. This would help us personalize the demo for you."></textarea>
                                        </div>
                                    </fieldset>
                                    <div class="submit-row">
                                        <figure class="spinner">
                                            <svg viewBox="0 0 24 24" xmlns="http://www.w3.org/2000/svg"
                                                class="spinner-svg">
                                                <ellipse cx="12" cy="12" rx="10" ry="10" class="spinner-ellipse">
                                                </ellipse>
                                            </svg>

                                        </figure>
                                        <input type="submit" class="submit-button common-Button common-Button--default"
                                            id="request-demo-btn" value="Request Demo">
                                    </div>
                                </form>
                            </div>
=======
                            <!-- Calendly inline widget begin -->
                            <div class="calendly-inline-widget" data-url="https://calendly.com/oneuptime/request-demo"></div>
                            <script type="text/javascript" src="https://assets.calendly.com/assets/external/widget.js" async></script>
                            <!-- Calendly inline widget end -->
>>>>>>> e65d1e9e
                        </div>
                        <div class="secondary-column">
                            <div class="why-oneuptime">
                                <p class="intro-text">With OneUptime you can:</p>
                                <ul class="bullet-points">
                                    <li>Save support costs during downtime.</li>
                                    <li>Notify your team immediately when downtime happens.</li>
                                    <li>Improve transparency for your customers.</li>
                                </ul>
                            </div>
                        </div>
                    </div>
                </section>

                <section class="ctas">
                    <div class="container-lg">
                        <div class="cta general-queries">
                            <div class="icon-column">
                                <svg xmlns="http://www.w3.org/2000/svg" width="42" height="42" viewBox="0 0 42 42">
                                    <g fill="none" fill-rule="evenodd" transform="translate(0 2)">
                                        <path fill="#d7d7d7"
                                            d="M23.3687586,30.1425368 C20.9219925,32.1886371 17.7706231,33.4201682 14.3316134,33.4201682 C11.6954209,33.4201682 9.22824798,32.6965111 7.11790903,31.4370107 L0.720671335,33.5694159 C0.184840538,33.7480255 -0.0887912638,33.4605854 0.0863663199,32.9351109 L2.21876868,26.5378816 C0.959266296,24.4275489 0.235608095,21.9603837 0.235608095,19.3241995 C0.235608095,11.8043462 6.12405444,5.6598097 13.5415258,5.25 C11.8174159,7.83464563 10.8124059,10.939934 10.8124059,14.279955 C10.8124059,21.9925795 16.1713145,28.4535638 23.3687608,30.1425372 Z">
                                        </path>
                                        <path fill="#FFF"
                                            d="M39.33385,21.3096508 C40.5933524,19.1993181 41.3170106,16.7321529 41.3170106,14.0959687 C41.3170106,6.31098016 35.0060141,1.77635684e-14 27.2210053,1.77635684e-14 C19.4359965,1.77635684e-14 13.125,6.31098016 13.125,14.0959687 C13.125,21.8809573 19.4359965,28.1919374 27.2210053,28.1919374 C29.8571978,28.1919374 32.3243707,27.4682803 34.4347097,26.2087798 L40.8319474,28.341185 C41.3677782,28.5197947 41.64141,28.2323546 41.4662524,27.70688 L39.33385,21.3096508 Z">
                                        </path>
                                        <ellipse cx="22.313" cy="16.188" fill="#aaaaaa" rx="1.313" ry="1.313"></ellipse>
                                        <ellipse cx="27.125" cy="16.188" fill="#aaaaaa" rx="1.313" ry="1.313"></ellipse>
                                        <ellipse cx="31.938" cy="16.188" fill="#aaaaaa" rx="1.313" ry="1.313"></ellipse>
                                    </g>
                                </svg>

                            </div>
                            <div class="copy-column">
                                <h4 class="cta-headline">General communication</h4>
                                <p class="cta-copy">
                                    <span class="non-link">For general queries, including partnership opportunities,
                                        please
                                        email</span>
                                    <a class="common-Link" href="mailto:info@oneuptime.com">info@oneuptime.com</a>
                                    <span class="non-link">.</span>
                                </p>
                            </div>
                        </div>
                        <div class="cta support">
                            <div class="icon-column">
                                <svg xmlns="http://www.w3.org/2000/svg" xmlns:xlink="http://www.w3.org/1999/xlink"
                                    width="42" height="42" viewBox="0 0 42 42">
                                    <defs>
                                        <path id="support-small-a"
                                            d="M17.2727273,34.5454545 C7.73326341,34.5454545 0,26.8121911 0,17.2727273 C0,7.73326341 7.73326341,0 17.2727273,0 C26.8121911,0 34.5454545,7.73326341 34.5454545,17.2727273 C34.5454545,26.8121911 26.8121911,34.5454545 17.2727273,34.5454545 Z M17.2727273,26.7727273 C22.5194324,26.7727273 26.7727273,22.5194324 26.7727273,17.2727273 C26.7727273,12.0260221 22.5194324,7.77272727 17.2727273,7.77272727 C12.0260221,7.77272727 7.77272727,12.0260221 7.77272727,17.2727273 C7.77272727,22.5194324 12.0260221,26.7727273 17.2727273,26.7727273 Z">
                                        </path>
                                    </defs>
                                    <g fill="none" fill-rule="evenodd" transform="translate(2 2)">
                                        <path fill="#aaaaaa"
                                            d="M16.4090909,0 L21.5909091,0 C22.5448555,-1.75237108e-16 23.3181818,0.773326341 23.3181818,1.72727273 L23.3181818,1.72727273 C23.3181818,2.68121911 22.5448555,3.45454545 21.5909091,3.45454545 L16.4090909,3.45454545 L16.4090909,3.45454545 C15.4551445,3.45454545 14.6818182,2.68121911 14.6818182,1.72727273 L14.6818182,1.72727273 L14.6818182,1.72727273 C14.6818182,0.773326341 15.4551445,1.75237108e-16 16.4090909,0 L16.4090909,0 Z M6.62464821e-13,21.5909091 L6.62782116e-13,16.4090909 L6.62560072e-13,16.4090909 C6.62443247e-13,15.4551445 0.773326341,14.6818182 1.72727273,14.6818182 L1.72727273,14.6818182 C2.68121911,14.6818182 3.45454545,15.4551445 3.45454545,16.4090909 L3.45454545,21.5909091 L3.45454545,21.5909091 C3.45454545,22.5448555 2.68121911,23.3181818 1.72727273,23.3181818 C0.773326341,23.3181818 6.62581646e-13,22.5448555 6.62464821e-13,21.5909091 Z M34.5454545,21.5909091 L34.5454545,16.4090909 C34.5454545,15.4551445 35.3187809,14.6818182 36.2727273,14.6818182 L36.2727273,14.6818182 C37.2266737,14.6818182 38,15.4551445 38,16.4090909 L38,21.5909091 C38,22.5448555 37.2266737,23.3181818 36.2727273,23.3181818 C35.3187809,23.3181818 34.5454545,22.5448555 34.5454545,21.5909091 Z M16.4090909,34.5454545 L21.5909091,34.5454545 C22.5448555,34.5454545 23.3181818,35.3187809 23.3181818,36.2727273 L23.3181818,36.2727273 L23.3181818,36.2727273 C23.3181818,37.2266737 22.5448555,38 21.5909091,38 L16.4090909,38 C15.4551445,38 14.6818182,37.2266737 14.6818182,36.2727273 C14.6818182,35.3187809 15.4551445,34.5454545 16.4090909,34.5454545 Z">
                                        </path>
                                        <g transform="translate(1.727 1.727)">
                                            <mask id="support-small-b" fill="#fff">
                                                <use xlink:href="#support-small-a"></use>
                                            </mask>
                                            <use fill="#FFF" xlink:href="#support-small-a"></use>
                                            <path fill="#aaaaaa"
                                                d="M7.40734266,-2.09265734 L23.3181818,-2.59090909 C23.3181818,-2.59090909 27.1419879,-1.75052884 27.1381119,-1.72727273 C27.1342359,-1.70401661 21.1590909,10.3636364 21.1590909,10.3636364 L13.2534965,10.3304196 L7.40734266,-2.09265734 Z M27.1542721,36.4033824 L11.2434329,36.9016341 C11.2434329,36.9016341 7.41962683,36.0612539 7.42350285,36.0379977 C7.42737887,36.0147416 13.4025238,23.9470887 13.4025238,23.9470887 L21.3081182,23.9803054 L27.1542721,36.4033824 Z"
                                                mask="url(#support-small-b)"></path>
                                            <path fill="#aaaaaa"
                                                d="M7.40734266,-2.09265734 L23.3181818,-2.59090909 C23.3181818,-2.59090909 27.1419879,-1.75052884 27.1381119,-1.72727273 C27.1342359,-1.70401661 21.1590909,10.3636364 21.1590909,10.3636364 L13.2534965,10.3304196 L7.40734266,-2.09265734 Z M27.1542721,36.4033824 L11.2434329,36.9016341 C11.2434329,36.9016341 7.41962683,36.0612539 7.42350285,36.0379977 C7.42737887,36.0147416 13.4025238,23.9470887 13.4025238,23.9470887 L21.3081182,23.9803054 L27.1542721,36.4033824 Z"
                                                mask="url(#support-small-b)" transform="rotate(-90 17.28 17.155)">
                                            </path>
                                        </g>
                                    </g>
                                </svg>

                            </div>
                            <div class="copy-column">
                                <h4 class="cta-headline">Technical or account support</h4>
                                <p class="cta-copy">
                                    <span class="non-link">We’re here to help! If you have technical issues,</span>
                                    <a class="common-Link common-Link--arrow" href="/support">contact&nbsp;support</a>
                                </p>
                            </div>
                        </div>
                    </div>
                </section>

                <section class="success" id="success">
                    <div class="thank-you-container">
                        <div class="thank-you">
                            <div class="copy-container">
                                <div class="icon">
                                    <svg xmlns="http://www.w3.org/2000/svg" width="44" height="44" viewBox="0 0 44 44">
                                        <g fill="none" fill-rule="evenodd">
                                            <circle cx="22" cy="22" r="22" fill="#000000" fill-rule="nonzero"></circle>
                                            <polyline stroke="#ffffff" stroke-linecap="round" stroke-linejoin="round"
                                                stroke-width="4" points="14 23.504 19.34 29 31 17"></polyline>
                                        </g>
                                    </svg>
                                </div>
                                <h1 class="success-headline">Thank you!</h1>
                                <h2 class="success-subhead with-email black">We’ve sent you an email at
                                    <span class="email-portion">
                                        <span class="submitted-email">justinsippel@gmail.com</span>
                                        to schedule a call.
                                    </span>
                                    If you do not find it in your inbox. Please check spam.
                                </h2>
                                <a class="common-Link common-Link--arrow" href="https://blog.oneuptime.com">Read the latest
                                    updates from the OneUptime team</a>
                            </div>
                        </div>
                    </div>
                </section>

            </main>

        </div>
        <script>
            window.onload = function () {
                var apiURL = "";
                if (window.location.href.indexOf('localhost') > -1) {
                    apiURL = 'http://localhost:3002';
                } else if (window.location.href.indexOf('staging') > -1) {
                    apiURL = 'https://staging-oneuptime.com/api';
                } else {
                    apiURL = 'https://oneuptime.com/api';
                }
                document.getElementById('demoform').action = `${apiURL}/lead/add/demo`;
            }
        </script>
        <script>
            $(document).ready(function (e) {
                document.getElementById("source").value = getCookiebyName('source');
                $('#request-demo-btn').click(function () {
                    var email = $('#email').val();
                    if (emaildomains.test(email)) {
                        try {
                            var queryString = $('#demoform').serialize();
                            var formData = Object.fromEntries(new URLSearchParams(queryString));
                            var IS_SAAS_SERVICE = !(window.location.href.indexOf('localhost') > -1 || window.location.href.indexOf('staging') > -1);
                            if (IS_SAAS_SERVICE) {
                                amplitude.getInstance().logEvent('EVENT: SUBMITTED REQUEST DEMO FORM', { data: formData });
                            }
                        } catch { }
                        return 0;
                    }
                    else {
                        $('#error-text').css("display", "block");
                        $('#email').addClass("invalid-value");
                        return false;
                    }
                });
            });
        </script>
        <script>
            $(document).ready(function (e) {
                document.getElementById('demoform').addEventListener('click', function () {
                    var queryString = $('#demoform').serialize();
                    var formData = Object.fromEntries(new URLSearchParams(queryString));
                    var IS_SAAS_SERVICE = !(window.location.href.indexOf('localhost') > -1 || window.location.href.indexOf('staging') > -1);
                    if (IS_SAAS_SERVICE) {
                        amplitude.getInstance().logEvent('EVENT: SUBMITTED REQUEST DEMO FORM', { data: formData });
                    }
                })
            });
        </script>
        <%include ./footer %>
</body>

</html><|MERGE_RESOLUTION|>--- conflicted
+++ resolved
@@ -56,7 +56,6 @@
                 <section class="form-section" id="form-section">
                     <div class="container-lg calendly-container">
                         <div class="form-column">
-<<<<<<< HEAD
                             <div class="form-container">
                                 <form action="http://oneuptime.com/api/lead/" onsubmit="this.action=formUrl();"
                                     id='demoform' method="post" novalidate="">
@@ -1027,12 +1026,10 @@
                                     </div>
                                 </form>
                             </div>
-=======
                             <!-- Calendly inline widget begin -->
                             <div class="calendly-inline-widget" data-url="https://calendly.com/oneuptime/request-demo"></div>
                             <script type="text/javascript" src="https://assets.calendly.com/assets/external/widget.js" async></script>
                             <!-- Calendly inline widget end -->
->>>>>>> e65d1e9e
                         </div>
                         <div class="secondary-column">
                             <div class="why-oneuptime">
