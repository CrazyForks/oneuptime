--- conflicted
+++ resolved
@@ -64,11 +64,7 @@
                 visible: true,
                 subRoutes: [],
                 index: 2,
-<<<<<<< HEAD
-                shortcut: 'c+d',
-=======
                 shortcut: 'f+d',
->>>>>>> 03e4f14f
             },
             {
                 title: 'Monitors',
@@ -104,7 +100,52 @@
                     },
                 ],
                 index: 3,
-<<<<<<< HEAD
+            },
+            {
+                title: 'Incident Log',
+                path: '/dashboard/project/:projectId/:componentId/incident-log',
+                icon: 'info',
+                visible: true,
+                component: IncidentLog,
+                shortcut: 'f+l',
+                subRoutes: [
+                    {
+                        title: 'Incident',
+                        path:
+                            '/dashboard/project/:projectId/:componentId/incidents/:incidentId',
+                        icon: 'info',
+                        visible: true,
+                        subRoutes: [],
+                        component: Incident,
+                        index: 1,
+                        shortcut: 'i+c',
+                    },
+                ],
+                index: 5,
+            },
+            {
+                title: 'Logs',
+                path:
+                    '/dashboard/project/:projectId/:componentId/application-log',
+                icon: 'appLog',
+                visible: true,
+                exact: true,
+                component: ApplicationLog,
+                index: 6,
+                shortcut: 'f+g',
+                subRoutes: [
+                    {
+                        title: 'Log Container View',
+                        path:
+                            '/dashboard/project/:projectId/:componentId/application-logs/:applicationLogId',
+                        icon: 'radar',
+                        visible: true,
+                        subRoutes: [],
+                        component: ApplicationLogView,
+                        index: 1,
+                        shortcut: 'l+c',
+                    },
+                ],
             },
             {
                 title: 'Error Tracking',
@@ -115,98 +156,6 @@
                 exact: true,
                 component: ErrorTracking,
                 index: 7,
-                shortcut: 'c+t',
-                subRoutes: [
-                    {
-                        title: 'Error Tracking View',
-                        path:
-                            '/dashboard/project/:projectId/:componentId/error-trackers/:errorTrackerId',
-                        icon: 'radar',
-                        visible: true,
-                        exact: true,
-                        subRoutes: [],
-                        component: ErrorTrackingView,
-                        index: 1,
-                    },
-                    {
-                        title: 'Error Tracking Detail View',
-                        path:
-                            '/dashboard/project/:projectId/:componentId/error-trackers/:errorTrackerId/events/:errorEventId',
-                        icon: 'radar',
-                        visible: true,
-                        exact: true,
-                        subRoutes: [],
-                        component: ErrorEventView,
-                        index: 2,
-                    },
-                ],
-=======
->>>>>>> 03e4f14f
-            },
-            {
-                title: 'Incident Log',
-                path: '/dashboard/project/:projectId/:componentId/incident-log',
-                icon: 'info',
-                visible: true,
-                component: IncidentLog,
-                shortcut: 'f+l',
-                subRoutes: [
-                    {
-                        title: 'Incident',
-                        path:
-                            '/dashboard/project/:projectId/:componentId/incidents/:incidentId',
-                        icon: 'info',
-                        visible: true,
-                        subRoutes: [],
-                        component: Incident,
-                        index: 1,
-                        shortcut: 'i+c',
-                    },
-                ],
-<<<<<<< HEAD
-                index: 4,
-=======
-                index: 5,
->>>>>>> 03e4f14f
-            },
-            {
-                title: 'Logs',
-                path:
-                    '/dashboard/project/:projectId/:componentId/application-log',
-                icon: 'appLog',
-                visible: true,
-                exact: true,
-                component: ApplicationLog,
-<<<<<<< HEAD
-                index: 5,
-                shortcut: 'c+l',
-=======
-                index: 6,
-                shortcut: 'f+g',
->>>>>>> 03e4f14f
-                subRoutes: [
-                    {
-                        title: 'Log Container View',
-                        path:
-                            '/dashboard/project/:projectId/:componentId/application-logs/:applicationLogId',
-                        icon: 'radar',
-                        visible: true,
-                        subRoutes: [],
-                        component: ApplicationLogView,
-                        index: 1,
-                        shortcut: 'l+c',
-                    },
-                ],
-            },
-            {
-                title: 'Error Tracking',
-                path:
-                    '/dashboard/project/:projectId/:componentId/error-tracker',
-                icon: 'errorTracking',
-                visible: true,
-                exact: true,
-                component: ErrorTracking,
-                index: 7,
                 shortcut: 'f+t',
                 subRoutes: [
                     {
@@ -294,11 +243,7 @@
                         shortcut: 'r+n',
                     },
                 ],
-<<<<<<< HEAD
-                index: 6,
-=======
                 index: 7,
->>>>>>> 03e4f14f
             },
             {
                 title: 'Component Settings',
