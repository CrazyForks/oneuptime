import React from 'react';
import { bindActionCreators } from 'redux';
import { connect } from 'react-redux';
import Fade from 'react-reveal/Fade';
import {
    incidentRequest,
    incidentError,
    incidentSuccess,
    resetIncident,
    getIncident,
    getIncidentTimeline,
    setInvestigationNote,
    setinternalNote,
} from '../actions/incident';
import { fetchIncidentAlert, fetchSubscriberAlert } from '../actions/alert';
import Dashboard from '../components/Dashboard';
import IncidentDescription from '../components/incident/IncidentDescription';
import IncidentStatus from '../components/incident/IncidentStatus';
import IncidentAlert from '../components/incident/IncidentAlert';
import SubscriberAlert from '../components/subscriber/subscriberAlert';
import IncidentInvestigation from '../components/incident/IncidentInvestigation';
import IncidentInternal from '../components/incident/IncidentInternal';
import PropTypes from 'prop-types';
import IncidentDeleteBox from '../components/incident/IncidentDeleteBox';
import RenderIfSubProjectAdmin from '../components/basic/RenderIfSubProjectAdmin';
import MonitorViewLogsBox from '../components/monitor/MonitorViewLogsBox';
import IncidentTimelineBox from '../components/incident/IncidentTimelineBox';
import { getMonitorLogs } from '../actions/monitor';
import { logEvent } from '../analytics';
import { SHOULD_LOG_ANALYTICS } from '../config';
import BreadCrumbItem from '../components/breadCrumb/BreadCrumbItem';
import getParentRoute from '../utils/getParentRoute';

class Incident extends React.Component {
    constructor(props) {
        super(props);
        this.props = props;
    }
    componentDidMount() {
        if (SHOULD_LOG_ANALYTICS) {
            logEvent('PAGE VIEW: DASHBOARD > PROJECT > INCIDENT');
        }
    }
    componentDidUpdate(prevProps) {
        if (this.props.location.pathname !== prevProps.location.pathname) {
            this.ready();
        }
    }
    internalNote = note => {
        this.props.setinternalNote(
            this.props.match.params.projectId,
            this.props.match.params.incidentId,
            note
        );
        if (SHOULD_LOG_ANALYTICS) {
            logEvent(
                'EVENT: DASHBOARD > PROJECT > INCIDENT > INTERNAL NOTE ADDED',
                {
                    projectId: this.props.match.params.projectId,
                    incidentId: this.props.match.params.incidentId,
                }
            );
        }
    };

    investigationNote = note => {
        this.props.setInvestigationNote(
            this.props.match.params.projectId,
            this.props.match.params.incidentId,
            note
        );
        if (SHOULD_LOG_ANALYTICS) {
            logEvent(
                'EVENT: DASHBOARD > PROJECT > INCIDENT > PUBLIC NOTE ADDED',
                {
                    projectId: this.props.match.params.projectId,
                    incidentId: this.props.match.params.incidentId,
                }
            );
        }
    };

    nextAlerts = () => {
        this.props.fetchIncidentAlert(
            this.props.match.params.projectId,
            this.props.match.params.incidentId,
            parseInt(this.props.skip, 10) + parseInt(this.props.limit, 10),
            parseInt(this.props.limit, 10)
        );
        if (SHOULD_LOG_ANALYTICS) {
            logEvent(
                'EVENT: DASHBOARD > PROJECT > INCIDENT > NEXT ALERT CLICKED',
                {
                    projectId: this.props.match.params.projectId,
                    incidentId: this.props.match.params.incidentId,
                }
            );
        }
    };

    previousAlerts = () => {
        this.props.fetchIncidentAlert(
            this.props.match.params.projectId,
            this.props.match.params.incidentId,
            parseInt(this.props.skip, 10) - parseInt(this.props.limit, 10),
            parseInt(this.props.limit, 10)
        );
        if (SHOULD_LOG_ANALYTICS) {
            logEvent(
                'EVENT: DASHBOARD > PROJECT > INCIDENT > PREVIOUS ALERT CLICKED',
                {
                    projectId: this.props.match.params.projectId,
                    incidentId: this.props.match.params.incidentId,
                }
            );
        }
    };

    nextTimeline = () => {
        this.props.getIncidentTimeline(
            this.props.match.params.projectId,
            this.props.match.params.incidentId,
            parseInt(this.props.incidentTimeline.skip, 10) +
                parseInt(this.props.incidentTimeline.limit, 10),
            parseInt(this.props.incidentTimeline.limit, 10)
        );
        if (SHOULD_LOG_ANALYTICS) {
            logEvent(
                'EVENT: DASHBOARD > PROJECT > INCIDENT > NEXT TIMELINE CLICKED',
                {
                    projectId: this.props.match.params.projectId,
                    incidentId: this.props.match.params.incidentId,
                }
            );
        }
    };

    previousTimeline = () => {
        this.props.getIncidentTimeline(
            this.props.match.params.projectId,
            this.props.match.params.incidentId,
            parseInt(this.props.incidentTimeline.skip, 10) -
                parseInt(this.props.incidentTimeline.limit, 10),
            parseInt(this.props.incidentTimeline.limit, 10)
        );
        if (SHOULD_LOG_ANALYTICS) {
            logEvent(
                'EVENT: DASHBOARD > PROJECT > INCIDENT > PREVIOUS TIMELINE CLICKED',
                {
                    projectId: this.props.match.params.projectId,
                    incidentId: this.props.match.params.incidentId,
                }
            );
        }
    };

    nextSubscribers = () => {
        this.props.fetchSubscriberAlert(
            this.props.match.params.projectId,
            this.props.match.params.incidentId,
            parseInt(this.props.subscribersAlerts.skip, 10) +
                parseInt(this.props.subscribersAlerts.limit, 10),
            parseInt(this.props.subscribersAlerts.limit, 10)
        );
        if (SHOULD_LOG_ANALYTICS) {
            logEvent(
                'EVENT: DASHBOARD > PROJECT > INCIDENT > NEXT SUBSCRIBER CLICKED',
                {
                    projectId: this.props.match.params.projectId,
                    incidentId: this.props.match.params.incidentId,
                }
            );
        }
    };

    previousSubscribers = () => {
        this.props.fetchSubscriberAlert(
            this.props.match.params.projectId,
            this.props.match.params.incidentId,
            parseInt(this.props.subscribersAlerts.skip, 10) -
                parseInt(this.props.subscribersAlerts.limit, 10),
            parseInt(this.props.subscribersAlerts.limit, 10)
        );
        if (SHOULD_LOG_ANALYTICS) {
            logEvent(
                'EVENT: DASHBOARD > PROJECT > INCIDENT > PREVIOUS SUBSCRIBER CLICKED',
                {
                    projectId: this.props.match.params.projectId,
                    incidentId: this.props.match.params.incidentId,
                }
            );
        }
    };

    ready = () => {
        const monitorId =
            this.props.incident &&
            this.props.incident.monitorId &&
            this.props.incident.monitorId._id
                ? this.props.incident.monitorId._id
                : null;

        this.props
            .getIncident(
                this.props.match.params.projectId,
                this.props.match.params.incidentId
            )
            .then(() => {
                this.props.getIncidentTimeline(
                    this.props.match.params.projectId,
                    this.props.match.params.incidentId,
                    0,
                    10
                );
            });
        this.props.fetchIncidentAlert(
            this.props.match.params.projectId,
            this.props.match.params.incidentId,
            0,
            10
        );
        this.props.fetchSubscriberAlert(
            this.props.match.params.projectId,
            this.props.match.params.incidentId,
            0,
            10
        );
        this.props.getMonitorLogs(
            this.props.match.params.projectId,
            monitorId,
            0,
            10,
            null,
            null,
            null,
            this.props.match.params.incidentId
        );
    };

    render() {
        let variable = null;
        const monitorId =
            this.props.incident &&
            this.props.incident.monitorId &&
            this.props.incident.monitorId._id
                ? this.props.incident.monitorId._id
                : null;
        const monitorName =
            this.props.incident &&
            this.props.incident.monitorId &&
            this.props.incident.monitorId.name
                ? this.props.incident.monitorId.name
                : null;
        const componentId =
            this.props.component.length > 0
                ? this.props.component[0]
                    ? this.props.component[0]._id
                    : this.props.component[1]._id
                : null;
        if (this.props.incident) {
            variable = (
                <div>
                    <IncidentDescription
                        incident={this.props.incident}
                        projectId={this.props.currentProject._id}
                        componentId={componentId}
                    />
                    <IncidentStatus incident={this.props.incident} />
                    <IncidentAlert
                        next={this.nextAlerts}
                        previous={this.previousAlerts}
                    />
                    <div className="Box-root Margin-bottom--12">
                        <MonitorViewLogsBox
                            incidentId={this.props.incident._id}
                            monitorId={monitorId}
                            monitorName={monitorName}
                        />
                    </div>
                    <div className="Box-root Margin-bottom--12">
                        <IncidentTimelineBox
                            next={this.nextTimeline}
                            previous={this.previousTimeline}
                            incident={this.props.incident}
                        />
                    </div>
                    <SubscriberAlert
                        next={this.nextSubscribers}
                        previous={this.previousSubscribers}
                        incident={this.props.incident}
                    />
                    <IncidentInvestigation
                        incident={this.props.incident}
                        setdata={this.investigationNote}
                    />
                    <IncidentInternal
                        incident={this.props.incident}
                        setdata={this.internalNote}
                    />
                    <RenderIfSubProjectAdmin>
                        <IncidentDeleteBox
                            incident={this.props.incident}
                            deleting={this.props.deleting}
                            currentProject={this.props.currentProject}
                            component={this.props.component[0]}
                        />
                    </RenderIfSubProjectAdmin>
                </div>
            );
        } else {
            variable = (
                <div
                    id="app-loading"
                    style={{
                        position: 'fixed',
                        top: '0',
                        bottom: '0',
                        left: '0',
                        right: '0',
                        backgroundColor: '#fdfdfd',
                        zIndex: '999',
                        display: 'flex',
                        justifyContent: 'center',
                        alignItems: 'center',
                    }}
                >
                    <div style={{ transform: 'scale(2)' }}>
                        <svg
                            viewBox="0 0 24 24"
                            xmlns="http://www.w3.org/2000/svg"
                            className="bs-Spinner-svg"
                        >
                            <ellipse
                                cx="12"
                                cy="12"
                                rx="10"
                                ry="10"
                                className="bs-Spinner-ellipse"
                            ></ellipse>
                        </svg>
                    </div>
                </div>
            );
        }
        const {
            component,
            location: { pathname },
        } = this.props;
<<<<<<< HEAD
        const componentName = component.length > 0 ? component[0].name : '';
=======
        const componentName =
            component.length > 0
                ? component[0]
                    ? component[0].name
                    : component[1].name
                : null;
>>>>>>> dfdca88b

        return (
            <Dashboard ready={this.ready}>
                <Fade>
                    <BreadCrumbItem
                        route={getParentRoute(pathname, null, 'incidents')}
                        name={componentName}
                    />
                    <BreadCrumbItem
                        route={getParentRoute(pathname, null, 'incident-log')}
                        name="Incident Log"
                    />
                    <BreadCrumbItem route={pathname} name="Incident" />
                    <div>
                        <div>
                            <div className="db-BackboneViewContainer">
                                <div className="react-settings-view react-view">
                                    <span>
                                        <div>
                                            <div>{variable}</div>
                                        </div>
                                    </span>
                                </div>
                            </div>
                        </div>
                    </div>
                </Fade>
            </Dashboard>
        );
    }
}

const mapStateToProps = (state, props) => {
    const { componentId } = props.match.params;
    const component = state.component.componentList.components.map(item => {
        return item.components.find(
            component => String(component._id) === String(componentId)
        );
    });

    return {
        currentProject: state.project.currentProject,
        incident: state.incident.incident.incident,
        incidentTimeline: state.incident.incident,
        count: state.alert.incidentalerts.count,
        skip: state.alert.incidentalerts.skip,
        limit: state.alert.incidentalerts.limit,
        subscribersAlerts: state.alert.subscribersAlert,
        deleting: state.incident.incident.deleteIncident
            ? state.incident.incident.deleteIncident.requesting
            : false,
        component,
    };
};

const mapDispatchToProps = dispatch => {
    return bindActionCreators(
        {
            getMonitorLogs,
            setInvestigationNote,
            setinternalNote,
            fetchIncidentAlert,
            fetchSubscriberAlert,
            incidentRequest,
            incidentError,
            incidentSuccess,
            resetIncident,
            getIncident,
            getIncidentTimeline,
        },
        dispatch
    );
};

Incident.propTypes = {
    currentProject: PropTypes.object,
    deleting: PropTypes.bool.isRequired,
    fetchIncidentAlert: PropTypes.func,
    fetchSubscriberAlert: PropTypes.func,
    getIncident: PropTypes.func,
    getIncidentTimeline: PropTypes.func,
    getMonitorLogs: PropTypes.func,
    incident: PropTypes.object,
    incidentTimeline: PropTypes.object,
    limit: PropTypes.oneOfType([PropTypes.string, PropTypes.number]),
    match: PropTypes.object,
    setInvestigationNote: PropTypes.func,
    setinternalNote: PropTypes.func,
    skip: PropTypes.oneOfType([PropTypes.string, PropTypes.number]),
    subscribersAlerts: PropTypes.object.isRequired,
    location: PropTypes.shape({
        pathname: PropTypes.string,
    }),
    component: PropTypes.arrayOf(
        PropTypes.shape({
            name: PropTypes.string,
            _id: PropTypes.string,
        })
    ),
};

Incident.displayName = 'Incident';

export default connect(mapStateToProps, mapDispatchToProps)(Incident);<|MERGE_RESOLUTION|>--- conflicted
+++ resolved
@@ -346,16 +346,7 @@
             component,
             location: { pathname },
         } = this.props;
-<<<<<<< HEAD
         const componentName = component.length > 0 ? component[0].name : '';
-=======
-        const componentName =
-            component.length > 0
-                ? component[0]
-                    ? component[0].name
-                    : component[1].name
-                : null;
->>>>>>> dfdca88b
 
         return (
             <Dashboard ready={this.ready}>
