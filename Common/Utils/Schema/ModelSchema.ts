--- conflicted
+++ resolved
@@ -391,30 +391,20 @@
       }
 
       // Get valid operators for this column type
-<<<<<<< HEAD
-      const validOperators = this.getValidOperatorsForColumnType(column.type);
-=======
       const validOperators: Array<string> = this.getValidOperatorsForColumnType(
         column.type,
       );
->>>>>>> f538b895
 
       if (validOperators.length === 0) {
         continue;
       }
 
       // Create a union type of all valid operators for this column
-<<<<<<< HEAD
-      const operatorSchemas = validOperators.map((operatorType) => {
-        return this.getOperatorSchema(operatorType, column.type);
-      });
-=======
       const operatorSchemas: Array<ZodTypes.ZodTypeAny> = validOperators.map(
         (operatorType: string) => {
           return this.getOperatorSchema(operatorType, column.type);
         },
       );
->>>>>>> f538b895
 
       let columnSchema: ZodTypes.ZodTypeAny;
       if (operatorSchemas.length === 1 && operatorSchemas[0]) {
@@ -435,15 +425,8 @@
       }
 
       // Add OpenAPI documentation for query operators
-<<<<<<< HEAD
-      const operatorExamples = this.getQueryOperatorExamples(
-        column.type,
-        validOperators,
-      );
-=======
       const operatorExamples: Array<OperatorExample> =
         this.getQueryOperatorExamples(column.type, validOperators);
->>>>>>> f538b895
       columnSchema = columnSchema.openapi({
         type: "object",
         description: `Query operators for ${key} field of type ${column.type}. Supported operators: ${validOperators.join(", ")}`,
@@ -459,11 +442,7 @@
     const schema: ModelSchemaType = z.object(shape).openapi({
       type: "object",
       description: `Query schema for ${model.tableName || "model"} model. Each field can use various operators based on its data type.`,
-<<<<<<< HEAD
-      example: this.getQuerySchemaExample(model.tableName || "model"),
-=======
       example: this.getQuerySchemaExample(modelType),
->>>>>>> f538b895
     });
 
     return schema;
@@ -472,11 +451,7 @@
   private static getValidOperatorsForColumnType(
     columnType: TableColumnType,
   ): Array<string> {
-<<<<<<< HEAD
-    const commonOperators = [
-=======
     const commonOperators: Array<string> = [
->>>>>>> f538b895
       "EqualTo",
       "NotEqual",
       "IsNull",
@@ -551,12 +526,8 @@
     operatorType: string,
     columnType: TableColumnType,
   ): ZodTypes.ZodTypeAny {
-<<<<<<< HEAD
-    const baseValue = this.getBaseValueSchemaForColumnType(columnType);
-=======
     const baseValue: ZodTypes.ZodTypeAny =
       this.getBaseValueSchemaForColumnType(columnType);
->>>>>>> f538b895
 
     switch (operatorType) {
       case "EqualTo":
@@ -773,17 +744,11 @@
     return z.object(shape).openapi({
       type: "object",
       description: `Select schema for ${model.tableName || "model"} model. Set fields to true to include them in the response.`,
-<<<<<<< HEAD
-      example: this.getSelectSchemaExample(),
-=======
       example: this.getSelectSchemaExample(modelType),
->>>>>>> f538b895
       additionalProperties: false,
     });
   }
 
-<<<<<<< HEAD
-=======
   public static getGroupByModelSchema(data: {
     modelType: new () => DatabaseBaseModel;
   }): ModelSchemaType {
@@ -840,7 +805,6 @@
     });
   }
 
->>>>>>> f538b895
   private static getQueryOperatorExamples(
     columnType: TableColumnType,
     validOperators: Array<string>,
@@ -1073,23 +1037,6 @@
     }
   }
 
-<<<<<<< HEAD
-  private static getQuerySchemaExample(_tableName: string): SchemaExample {
-    return {
-      name: {
-        _type: "Search",
-        value: "john",
-      },
-      email: {
-        _type: "EqualTo",
-        value: "john@example.com",
-      },
-      createdAt: {
-        _type: "GreaterThan",
-        value: "2023-01-01T00:00:00.000Z",
-      },
-    };
-=======
   private static getQuerySchemaExample(
     modelType: new () => DatabaseBaseModel,
   ): SchemaExample {
@@ -1175,29 +1122,14 @@
     }
 
     return example;
->>>>>>> f538b895
   }
 
   private static getSortSchemaExample(): SchemaExample {
     return {
-<<<<<<< HEAD
-      name: "Ascending",
-=======
->>>>>>> f538b895
       createdAt: "Descending",
     };
   }
 
-<<<<<<< HEAD
-  private static getSelectSchemaExample(): SchemaExample {
-    return {
-      id: true,
-      name: true,
-      email: true,
-      createdAt: true,
-      updatedAt: false,
-    };
-=======
   private static getSelectSchemaExample(
     modelType: new () => DatabaseBaseModel,
   ): SchemaExample {
@@ -1308,7 +1240,6 @@
 
     // Final fallback
     return { status: true };
->>>>>>> f538b895
   }
 
   // Shared method to build model schemas with different field exclusions
@@ -1653,11 +1584,7 @@
     modelType: new () => DatabaseBaseModel;
   }): ModelSchemaType {
     // Auto-generated fields to exclude from create schema
-<<<<<<< HEAD
-    const excludedFields = [
-=======
     const excludedFields: Array<string> = [
->>>>>>> f538b895
       "_id",
       "createdAt",
       "updatedAt",
@@ -1690,16 +1617,12 @@
     modelType: new () => DatabaseBaseModel;
   }): ModelSchemaType {
     // Auto-generated fields to exclude from update schema (but allow _id for identification)
-<<<<<<< HEAD
-    const excludedFields = ["createdAt", "updatedAt", "deletedAt", "version"];
-=======
     const excludedFields: Array<string> = [
       "createdAt",
       "updatedAt",
       "deletedAt",
       "version",
     ];
->>>>>>> f538b895
 
     return this.buildModelSchema({
       modelType: data.modelType,
@@ -1715,11 +1638,7 @@
     modelType: new () => DatabaseBaseModel;
   }): ModelSchemaType {
     // For delete, we typically only need the ID
-<<<<<<< HEAD
-    const includedFields = ["_id"];
-=======
     const includedFields: Array<string> = ["_id"];
->>>>>>> f538b895
 
     return this.buildModelSchema({
       modelType: data.modelType,
