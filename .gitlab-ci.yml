--- conflicted
+++ resolved
@@ -731,7 +731,7 @@
 e2e_minikube_test:
   stage: E2E
   script:
-<<<<<<< HEAD
+    - sudo docker login --username $DOCKERHUBUSERNAME --password $DOCKERHUBPASSWORD
     - chmod +x ./ci/scripts/setup-machine.sh
     - ./ci/scripts/setup-machine.sh
     - chmod +x ./ci/scripts/setup.sh
@@ -747,499 +747,13 @@
     - ./ci/scripts/hosts-setup.sh
     - cd smoke-test
     - npm ci
-    # try building, if there are warnings then this will fail
-    - npm run build
     - npm run test
     - chmod +x ./ci/scripts/uninstall-helm.sh
     - ./ci/scripts/uninstall-helm.sh
-  except:
-    refs:
-      - hotfix-master
-      - hotfix-release
-
-build_n_test_enterprise_dashboard:
-  stage: BuildAndTest
-  script:
-    - sudo apt-get update
-    - curl -sSL https://get.docker.com/ | sh #Install docker.
-    - sudo apt install -y gconf-service libasound2 libatk1.0-0 libc6 libcairo2 libcups2 libdbus-1-3 libexpat1 libfontconfig1 libgcc1 libgconf-2-4 libgdk-pixbuf2.0-0 libglib2.0-0 libgtk-3-0 libnspr4 libpango-1.0-0 libpangocairo-1.0-0 libstdc++6 libx11-6 libx11-xcb1 libxcb1 libxcomposite1 libxcursor1 libxdamage1 libxext6 libxfixes3 libxi6 libxrandr2 libxrender1 libxss1 libxtst6 ca-certificates fonts-liberation libappindicator1 libnss3 lsb-release xdg-utils wget
-    - echo "Setup machine for running puppeteer tests"
-    - sudo docker stop $(sudo docker ps -aq) || echo 'No docker containers'
-    - sudo docker rm $(sudo docker ps -aq) || echo 'No docker containers'
-    - sudo docker run --name mongo -p 27017:27017 -d mongo:4.2.3
-    - sudo docker run --name redis -p 6379:6379 -d redis:5.0.7 redis-server
-    - sudo docker build -t fyipeproject/backend:3.0.$CI_PIPELINE_IID ./backend
-    - sudo docker run --env-file ./backend/.env --net=host -d fyipeproject/backend:3.0.$CI_PIPELINE_IID
-    - sudo docker build -t fyipeproject/accounts:3.0.$CI_PIPELINE_IID ./accounts
-    - sudo docker run --env-file ./accounts/.env -p 3003:3003 -d fyipeproject/accounts:3.0.$CI_PIPELINE_IID
-    - sudo docker build -t fyipeproject/dashboard:3.0.$CI_PIPELINE_IID ./dashboard
-    - sudo docker run --env-file ./dashboard/.env -p 3000:3000 -d fyipeproject/dashboard:3.0.$CI_PIPELINE_IID
-    - sudo docker ps
-    - cd dashboard
-    - npm ci
-    # try building, if there are warnings then this will fail
-    - npm run build
-    - npm run enterprise-test
-  except:
-    refs:
-      - hotfix-master
-      - hotfix-release
-
-##HTTP_TEST_SERVER
-audit_http_test_server:
-  stage: BuildAndTest
-  script:
-    - sudo apt-get update
-    - sudo apt-get install -y curl gcc
-    - sudo apt-get install -y build-essential
-    - curl -sL https://deb.nodesource.com/setup_12.x | sudo -E bash -
-    - sudo apt-get install -y nodejs
-    - cd http-test-server
-    - npm ci
-    - npm run audit
-    - npm run dep-check
-    - cd ..
-  except:
-    refs:
-      - hotfix-master
-      - hotfix-release
-
-build_n_test_http_test_server:
-  stage: BuildAndTest
-  script:
-    - curl -sSL https://get.docker.com/ | sh #Install docker.
-    - sudo docker stop $(sudo docker ps -aq) || echo 'No docker containers'
-    - sudo docker rm $(sudo docker ps -aq) || echo 'No docker containers'
-    - sudo docker build -t fyipeproject/http-test-server:3.0.$CI_PIPELINE_IID ./http-test-server
-    - sudo docker run -p 3010:3010 -d fyipeproject/http-test-server:3.0.$CI_PIPELINE_IID
-    - sudo docker ps
-    - cd http-test-server
-    - npm ci
-    - npm test
-  except:
-    refs:
-      - hotfix-master
-      - hotfix-release
-
-##ADMINDASHBOARD
-audit_admin-dashboard:
-  stage: BuildAndTest
-  allow_failure: true
-  script:
-    - sudo apt-get update
-    - sudo apt-get install -y curl gcc
-    - sudo apt-get install -y build-essential
-    - curl -sL https://deb.nodesource.com/setup_12.x | sudo -E bash -
-    - sudo apt-get install -y nodejs
-    - cd admin-dashboard
-    - npm ci
-    - npm run audit
-    - npm run dep-check
-    - cd ..
-  except:
-    refs:
-      - hotfix-master
-      - hotfix-release
-
-build_n_test_admin-dashboard:
-  stage: BuildAndTest
-  script:
-    - curl -sSL https://get.docker.com/ | sh #Install docker.
-    - cd admin-dashboard
-    - npm ci
-      # try building, if there are warnings then this will fail
-    - npm run build
-    - echo "No test implemented"
-  except:
-    refs:
-      - hotfix-master
-      - hotfix-release
-
-##ZAPIER
-audit_zapier:
-  stage: BuildAndTest
-  allow_failure: true
-  script:
-    - sudo apt-get update
-    - sudo apt-get install -y curl gcc
-    - sudo apt-get install -y build-essential
-    - curl -sL https://deb.nodesource.com/setup_12.x | sudo -E bash -
-    - sudo apt-get install -y nodejs
-    - cd zapier
-    - npm ci
-    - npm run audit
-    - npm run dep-check
-    - cd ..
-  except:
-    refs:
-      - hotfix-master
-      - hotfix-release
-
-build_n_test_zapier:
-  stage: BuildAndTest
-  script:
-    - echo "No test implemented"
-  except:
-    refs:
-      - hotfix-master
-      - hotfix-release
-
-## STATUS PAGE
-audit_statuspage:
-  stage: BuildAndTest
-  allow_failure: true
-  script:
-    - sudo apt-get update
-    - sudo apt-get install -y curl gcc
-    - sudo apt-get install -y build-essential
-    - curl -sL https://deb.nodesource.com/setup_12.x | sudo -E bash -
-    - sudo apt-get install -y nodejs
-    - cd status-page
-    - npm ci
-    - npm run audit
-    - npm run dep-check
-    - cd ..
-  except:
-    refs:
-      - hotfix-master
-      - hotfix-release
-
-build_n_test_statuspage:
-  stage: BuildAndTest
-  script:
-    - curl -sSL https://get.docker.com/ | sh #Install docker.
-    - sudo apt-get update
-    - sudo apt install -y gconf-service libasound2 libatk1.0-0 libc6 libcairo2 libcups2 libdbus-1-3 libexpat1 libfontconfig1 libgcc1 libgconf-2-4 libgdk-pixbuf2.0-0 libglib2.0-0 libgtk-3-0 libnspr4 libpango-1.0-0 libpangocairo-1.0-0 libstdc++6 libx11-6 libx11-xcb1 libxcb1 libxcomposite1 libxcursor1 libxdamage1 libxext6 libxfixes3 libxi6 libxrandr2 libxrender1 libxss1 libxtst6 ca-certificates fonts-liberation libappindicator1 libnss3 lsb-release xdg-utils wget
-    - echo "Setup machine for running puppeteer tests"
-    - sudo docker stop $(sudo docker ps -aq) || echo 'No docker containers'
-    - sudo docker rm $(sudo docker ps -aq) || echo 'No docker containers'
-    - sudo docker run --name mongo -p 27017:27017 -d mongo:4.2.3
-    - sudo docker run --name redis -p 6379:6379 -d redis:5.0.7 redis-server
-    - sudo docker build -t fyipeproject/backend:3.0.$CI_PIPELINE_IID ./backend
-    - sudo docker run --env-file ./backend/.env --net=host -d fyipeproject/backend:3.0.$CI_PIPELINE_IID
-    - sudo docker build -t fyipeproject/status-page:3.0.$CI_PIPELINE_IID ./status-page
-    - sudo docker run -p 3006:3006 -d fyipeproject/status-page:3.0.$CI_PIPELINE_IID
-    - sudo docker ps
-    - cd backend
-    - npm ci
-    - cd ..
-    - cd status-page
-    - npm ci
-    - sleep 1m
-    - curl localhost:3006
-    # try building, if there are warnings then this will fail
-    - npm run build
-    - npm run test
-  except:
-    refs:
-      - hotfix-master
-      - hotfix-release
-
-## ACCOUNTS
-audit_accounts:
-  stage: BuildAndTest
-  allow_failure: true
-  script:
-    - sudo apt-get update
-    - sudo apt-get install -y curl gcc
-    - sudo apt-get install -y build-essential
-    - curl -sL https://deb.nodesource.com/setup_12.x | sudo -E bash -
-    - sudo apt-get install -y nodejs
-    - cd accounts
-    - npm ci
-    - npm run audit
-    - npm run dep-check
-    - cd ..
-  except:
-    refs:
-      - hotfix-master
-      - hotfix-release
-
-desktop_lighthouse_accounts:
-  stage: BuildAndTest
-  allow_failure: true
-  script:
-    - chmod +x ./ci/scripts/setup-docker.sh
-    - ./ci/scripts/setup-docker.sh
-    - echo "Setup machine for running lighthouse on accounts pages"
-    - sudo docker stop $(sudo docker ps -aq) || echo 'No docker containers'
-    - sudo docker rm $(sudo docker ps -aq) || echo 'No docker containers'
-    - sudo docker run --name mongo -p 27017:27017 -d mongo:4.2.3
-    - sudo docker run --name redis -p 6379:6379 -d redis:5.0.7 redis-server
-    - sudo docker build -t fyipeproject/backend:3.0.$CI_PIPELINE_IID ./backend
-    - sudo docker run --env-file ./backend/.env --net=host -d fyipeproject/backend:3.0.$CI_PIPELINE_IID
-    - sudo docker build -t fyipeproject/accounts:3.0.$CI_PIPELINE_IID ./accounts
-    - sudo docker run --env-file ./accounts/.env -e IS_SAAS_SERVICE=true -p 3003:3003 -d fyipeproject/accounts:3.0.$CI_PIPELINE_IID
-    - sudo docker build -t fyipeproject/dashboard:3.0.$CI_PIPELINE_IID ./dashboard
-    - sudo docker run -p 3000:3000 -d fyipeproject/dashboard:3.0.$CI_PIPELINE_IID
-    - sudo docker ps
-    - cd accounts
-    - npm ci
-    - export CHROME_PATH="$(pwd)/node_modules/puppeteer/.local-chromium/linux-674921/chrome-linux/chrome"
-    # try building, if there are warnings then this will fail
-    - npm run build
-    - npm run light-house
-  except:
-    refs:
-      - hotfix-master
-      - hotfix-release
-
-## Lighouse for the mobile version of the accounts pages
-mobile_lighthouse_accounts:
-  stage: BuildAndTest
-  allow_failure: true
-  script:
-    - chmod +x ./ci/scripts/setup-docker.sh
-    - ./ci/scripts/setup-docker.sh
-    - echo "Setup machine for running lighthouse on accounts pages"
-    - sudo docker stop $(sudo docker ps -aq) || echo 'No docker containers'
-    - sudo docker rm $(sudo docker ps -aq) || echo 'No docker containers'
-    - sudo docker run --name mongo -p 27017:27017 -d mongo:4.2.3
-    - sudo docker run --name redis -p 6379:6379 -d redis:5.0.7 redis-server
-    - sudo docker build -t fyipeproject/backend:3.0.$CI_PIPELINE_IID ./backend
-    - sudo docker run --env-file ./backend/.env --net=host -d fyipeproject/backend:3.0.$CI_PIPELINE_IID
-    - sudo docker build -t fyipeproject/accounts:3.0.$CI_PIPELINE_IID ./accounts
-    - sudo docker run --env-file ./accounts/.env -e IS_SAAS_SERVICE=true -p 3003:3003 -d fyipeproject/accounts:3.0.$CI_PIPELINE_IID
-    - sudo docker build -t fyipeproject/dashboard:3.0.$CI_PIPELINE_IID ./dashboard
-    - sudo docker run -p 3000:3000 -d fyipeproject/dashboard:3.0.$CI_PIPELINE_IID
-    - sudo docker ps
-    - cd accounts
-    - npm ci
-    - export CHROME_PATH="$(pwd)/node_modules/puppeteer/.local-chromium/linux-674921/chrome-linux/chrome"
-    # try building, if there are warnings then this will fail
-    - npm run build
-    - npm run light-house-mobile
-  except:
-    refs:
-      - hotfix-master
-      - hotfix-release
-
-build_n_test_accounts:
-  stage: BuildAndTest
-  script:
-    - curl -sSL https://get.docker.com/ | sh #Install docker.
-    - sudo apt-get update
-    - sudo apt install -y gconf-service libasound2 libatk1.0-0 libc6 libcairo2 libcups2 libdbus-1-3 libexpat1 libfontconfig1 libgcc1 libgconf-2-4 libgdk-pixbuf2.0-0 libglib2.0-0 libgtk-3-0 libnspr4 libpango-1.0-0 libpangocairo-1.0-0 libstdc++6 libx11-6 libx11-xcb1 libxcb1 libxcomposite1 libxcursor1 libxdamage1 libxext6 libxfixes3 libxi6 libxrandr2 libxrender1 libxss1 libxtst6 ca-certificates fonts-liberation libappindicator1 libnss3 lsb-release xdg-utils wget
-    - echo "Setup machine for running puppeteer tests"
-    - sudo docker stop $(sudo docker ps -aq) || echo 'No docker containers'
-    - sudo docker rm $(sudo docker ps -aq) || echo 'No docker containers'
-    - sudo docker run --name mongo -p 27017:27017 -d mongo:4.2.3
-    - sudo docker run --name redis -p 6379:6379 -d redis:5.0.7 redis-server
-    - sudo docker build -t fyipeproject/backend:3.0.$CI_PIPELINE_IID ./backend
-    - sudo docker run --env-file ./backend/.env --net=host -d fyipeproject/backend:3.0.$CI_PIPELINE_IID
-    - sudo docker build -t fyipeproject/accounts:3.0.$CI_PIPELINE_IID ./accounts
-    - sudo docker run --env-file ./accounts/.env -p 3003:3003 -d fyipeproject/accounts:3.0.$CI_PIPELINE_IID
-    - sudo docker build -t fyipeproject/dashboard:3.0.$CI_PIPELINE_IID ./dashboard
-    - sudo docker run --env-file ./dashboard/.env -p 3000:3000 -d fyipeproject/dashboard:3.0.$CI_PIPELINE_IID
-    - sudo docker ps
-    - cd accounts
-    - npm ci
-    # try building, if there are warnings then this will fail
-    - npm run build
-    - npm run test
-  except:
-    refs:
-      - hotfix-master
-      - hotfix-release
-
-## HOME
-audit_home:
-  stage: BuildAndTest
-  allow_failure: true
-  script:
-    - sudo apt-get update
-    - sudo apt-get install -y curl gcc
-    - sudo apt-get install -y build-essential
-    - curl -sL https://deb.nodesource.com/setup_12.x | sudo -E bash -
-    - sudo apt-get install -y nodejs
-    - cd home
-    - npm ci
-    - npm run audit
-    - npm run dep-check
-    - cd ..
-  except:
-    refs:
-      - hotfix-master
-      - hotfix-release
-
-desktop_lighthouse_home:
-  stage: BuildAndTest
-  allow_failure: true
-  script:
-    - chmod +x ./ci/scripts/setup-docker.sh
-    - ./ci/scripts/setup-docker.sh
-    - echo "Setup machine for running lighthouse on home page"
-    - sudo docker stop $(sudo docker ps -aq) || echo 'No docker containers'
-    - sudo docker rm $(sudo docker ps -aq) || echo 'No docker containers'
-    - sudo docker build -t fyipeproject/home:3.0.$CI_PIPELINE_IID ./home
-    - sudo docker run -p 1444:1444 -d fyipeproject/home:3.0.$CI_PIPELINE_IID
-    - sudo docker ps
-    - cd home
-    - npm ci
-    - export CHROME_PATH="$(pwd)/node_modules/puppeteer/.local-chromium/linux-686378/chrome-linux/chrome"
-    - npm run light-house
-  except:
-    refs:
-      - hotfix-master
-      - hotfix-release
-
-## Lighouse for the mobile version of the home pages.
-mobile_lighthouse_home:
-  stage: BuildAndTest
-  allow_failure: true
-  script:
-    - chmod +x ./ci/scripts/setup-docker.sh
-    - ./ci/scripts/setup-docker.sh
-    - echo "Setup machine for running lighthouse on home page"
-    - sudo docker stop $(sudo docker ps -aq) || echo 'No docker containers'
-    - sudo docker rm $(sudo docker ps -aq) || echo 'No docker containers'
-    - sudo docker build -t fyipeproject/home:3.0.$CI_PIPELINE_IID ./home
-    - sudo docker run -p 1444:1444 -d fyipeproject/home:3.0.$CI_PIPELINE_IID
-    - sudo docker ps
-    - cd home
-    - npm ci
-    - export CHROME_PATH="$(pwd)/node_modules/puppeteer/.local-chromium/linux-686378/chrome-linux/chrome"
-    - npm run light-house-mobile
-  except:
-    refs:
-      - hotfix-master
-      - hotfix-release
-
-build_n_test_home:
-  stage: BuildAndTest
-  script:
-    - echo "No test implemented"
-  except:
-    refs:
-      - hotfix-master
-      - hotfix-release
-
-## SLACK
-audit_slack:
-  stage: BuildAndTest
-  allow_failure: true
-  script:
-    - sudo apt-get update
-    - sudo apt-get install -y curl gcc
-    - sudo apt-get install -y build-essential
-    - curl -sL https://deb.nodesource.com/setup_12.x | sudo -E bash -
-    - sudo apt-get install -y nodejs
-    - cd slack
-    - npm ci
-    - npm run audit
-    - cd ..
-  except:
-    refs:
-      - hotfix-master
-      - hotfix-release
-
-build_n_test_slack:
-  stage: BuildAndTest
-  script:
-    - echo "No test implemented"
-  except:
-    refs:
-      - hotfix-master
-      - hotfix-release
-
-## PROBE
-audit_probe:
-  stage: BuildAndTest
-  allow_failure: true
-  script:
-    - sudo apt-get update
-    - sudo apt-get install -y curl gcc
-    - sudo apt-get install -y build-essential
-    - curl -sL https://deb.nodesource.com/setup_12.x | sudo -E bash -
-    - sudo apt-get install -y nodejs
-    - cd probe
-    - npm ci
-    - npm run audit
-    - npm run dep-check
-    - cd ..
-  except:
-    refs:
-      - hotfix-master
-      - hotfix-release
-
-build_n_test_probe:
-  stage: BuildAndTest
-  script:
-    - echo "No test implemented"
-  except:
-    refs:
-      - hotfix-master
-      - hotfix-release
-
-## SERVER MONITOR
-audit_server-monitor:
-  stage: BuildAndTest
-  allow_failure: true
-  script:
-    - sudo apt-get update
-    - sudo apt-get install -y curl gcc
-    - sudo apt-get install -y build-essential
-    - curl -sL https://deb.nodesource.com/setup_12.x | sudo -E bash -
-    - sudo apt-get install -y nodejs
-    - cd server-monitor
-    - npm ci
-    - npm run audit
-    - npm run dep-check
-    - cd ..
-  except:
-    refs:
-      - hotfix-master
-      - hotfix-release
-
-build_n_test_server-monitor:
-  stage: BuildAndTest
-  script:
-    - sudo apt-get update
-    - curl -sSL https://get.docker.com/ | sh #Install docker.
-    - sudo apt install -y gconf-service libasound2 libatk1.0-0 libc6 libcairo2 libcups2 libdbus-1-3 libexpat1 libfontconfig1 libgcc1 libgconf-2-4 libgdk-pixbuf2.0-0 libglib2.0-0 libgtk-3-0 libnspr4 libpango-1.0-0 libpangocairo-1.0-0 libstdc++6 libx11-6 libx11-xcb1 libxcb1 libxcomposite1 libxcursor1 libxdamage1 libxext6 libxfixes3 libxi6 libxrandr2 libxrender1 libxss1 libxtst6 ca-certificates fonts-liberation libappindicator1 libnss3 lsb-release xdg-utils wget
-    - echo "Setup machine for running server monitor tests"
-    - sudo docker stop $(sudo docker ps -aq) || echo 'No docker containers'
-    - sudo docker rm $(sudo docker ps -aq) || echo 'No docker containers'
-    - sudo docker run --name mongo -p 27017:27017 -d mongo:4.2.3
-    - sudo docker run --name redis -p 6379:6379 -d redis:5.0.7 redis-server
-    - sudo docker build -t fyipeproject/backend:3.0.$CI_PIPELINE_IID ./backend
-    - sudo docker run --env-file ./backend/.env --net=host -d fyipeproject/backend:3.0.$CI_PIPELINE_IID
-    - sudo docker ps
-    - cd server-monitor
-    - npm ci
-    - npm run test
-  except:
-    refs:
-      - hotfix-master
-      - hotfix-release
-
-#E2E Stage.
-e2e_minikube_test:
-  stage: E2E
-  script:
-=======
->>>>>>> cd94f42e
-    - sudo docker login --username $DOCKERHUBUSERNAME --password $DOCKERHUBPASSWORD
-    - chmod +x ./ci/scripts/setup-machine.sh
-    - ./ci/scripts/setup-machine.sh
-    - chmod +x ./ci/scripts/setup.sh
-    - ./ci/scripts/setup.sh
-    - export HOME_URL=http://home.app.local:1444
-    - export ACCOUNTS_URL=http://accounts.app.local:3003
-    - export DASHBOARD_URL=http://dashboard.app.local:3000
-    - export BACKEND_URL=http://backend.app.local:3002
-    - export STATUSPAGE_URL=http://status-page.app.local:3006
-    - export APIDOCS_URL=http://api-docs.app.local:1445
-    - export LICENSING_URL=http://licensing.app.local:3004
-    - chmod +x ./ci/scripts/hosts-setup.sh
-    - ./ci/scripts/hosts-setup.sh
-    - cd smoke-test
-    - npm ci
-    - npm run test
-  # only:
-  #   refs:
-  #     - release
-  #     - master
+  only:
+    refs:
+      - release
+      - master
 
 ##E2E Stage.
 e2e_docker_compose_test:
