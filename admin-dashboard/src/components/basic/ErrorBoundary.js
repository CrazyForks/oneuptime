--- conflicted
+++ resolved
@@ -4,17 +4,10 @@
 class ErrorBoundary extends Component {
     constructor(props) {
         super(props);
-<<<<<<< HEAD
-        this.state = { hasError: false };
-    }
-
-    static getDerivedStateFromError() {
-=======
         this.state = { error: null, hasError: false };
     }
 
     static getDerivedStateFromError(error) {
->>>>>>> 40b34835
         // Update state so the next render will show the fallback UI.
         return { hasError: true, error };
     }
