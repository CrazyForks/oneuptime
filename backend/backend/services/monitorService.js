module.exports = {
    //Description: Upsert function for monitor.
    //Params:
    //Param 1: data: MonitorModal.
    //Returns: promise with monitor model or error.
    create: async function (data) {
        try {
            var _this = this;
            var subProject = null;
            var project = await ProjectService.findOneBy({ _id: data.projectId });
            if (project.parentProjectId) {
                subProject = project;
                project = await ProjectService.findOneBy({ _id: subProject.parentProjectId });
            }
            var subProjectIds = [];
            var subProjects = await ProjectService.findBy({ parentProjectId: project._id });
            if (subProjects && subProjects.length > 0) {
                subProjectIds = subProjects.map(project => project._id);
            }
            subProjectIds.push(project._id);
            var count = await _this.countBy({ projectId: { $in: subProjectIds } });
            var monitorCategory = await MonitorCategoryService.findBy({ _id: data.monitorCategoryId });
            var plan = await Plans.getPlanById(project.stripePlanId);
            var projectSeats = project.seats;
            if (typeof (projectSeats) === 'string') {
                projectSeats = parseInt(projectSeats);
            }
            if (!plan) {
                let error = new Error('Invalid project plan.');
                error.code = 400;
                ErrorService.log('monitorService.create', error);
                throw error;
            }
            else {
                if (count < (projectSeats * 5)) {
                    var monitor = new MonitorModel();
                    monitor.name = data.name;
                    monitor.type = data.type;
                    monitor.createdById = data.createdById;
                    if (data.type === 'url' || data.type === 'api') {
                        monitor.data = {};
                        monitor.data.url = data.data.url;
                    } else if (data.type === 'manual') {
                        monitor.data = {};
                        monitor.data.description = data.data.description || null;
                    } else if (data.type === 'device') {
                        monitor.data = {};
                        monitor.data.deviceId = data.data.deviceId;
                    } else if (data.type === 'script') {
                        monitor.data = {};
                        monitor.data.script = data.data.script;
                    }
                    if (monitorCategory) {
                        monitor.monitorCategoryId = data.monitorCategoryId;
                    }
                    monitor.visibleOnStatusPage = data.visibleOnStatusPage;
                    monitor.projectId = data.projectId;
                    if (data.type === 'url' || data.type === 'api' || data.type === 'server-monitor' || data.type === 'script') {
                        monitor.criteria = _.isEmpty(data.criteria) ? MonitorCriteriaService.create(data.type) : data.criteria;
                    }
                    if (data.type === 'api') {
                        if (data.method && data.method.length) monitor.method = data.method;
                        if (data.bodyType && data.bodyType.length) monitor.bodyType = data.bodyType;
                        if (data.text && data.text.length) monitor.text = data.text;
                        if (data.formData && data.formData.length) monitor.formData = data.formData;
                        if (data.headers && data.headers.length) monitor.headers = data.headers;
                    }
                    var savedMonitor = await monitor.save();
                    var fetchedMonitor = await IncidentService.getMonitorsWithIncidentsBy({
                        query: { _id: savedMonitor._id },
                        skip: 0,
                        limit: 0
                    });
                    return fetchedMonitor;
                }
                else {
                    let error = new Error('You can\'t add any more monitors. Please add an extra seat to add more monitors.');
                    error.code = 400;
                    ErrorService.log('monitorService.create', error);
                    throw error;
                }
            }
        } catch (error) {
            ErrorService.log('monitorService.create', error);
            throw error;
        }
    },

<<<<<<< HEAD
    updateBy: async function (query, data) {
        if (!query) {
            query = {};
        }

        if (!query.deleted) query.deleted = false;

=======
    update: async function (query, data) {
>>>>>>> afffecf6
        try {
            if (!query) {
                query = {};
            }
    
            if (!query.deleted) query.deleted = false;
            var monitor = await MonitorModel.findOneAndUpdate(query,
                { $set: data },
                {
                    new: true
                })
                .populate('projectId', 'name');
            monitor = await IncidentService.getMonitorsWithIncidentsBy({
                query: { _id: monitor._id },
                skip: 0,
                limit: 0
            });
            await RealTimeService.monitorEdit(monitor);
            return monitor;
        } catch (error) {
            ErrorService.log('monitorService.update', error);
            throw error;
        }
    },

    //Description: Gets all monitors by project.
    //Params:
    //Param 1: data: MonitorModal.
    //Returns: promise with monitor model or error.
    async findBy(query, limit, skip) {
        try {
            if (!skip) skip = 0;
    
            if (!limit) limit = 0;
    
            if (typeof (skip) === 'string') {
                skip = parseInt(skip);
            }
    
            if (typeof (limit) === 'string') {
                limit = parseInt(limit);
            }
    
            if (!query) {
                query = {};
            }
    
            if (!query.deleted) query.deleted = false;
            var monitors = await MonitorModel.find(query)
                .sort([['createdAt', -1]])
                .limit(limit)
                .skip(skip)
                .populate('projectId', 'name');
            return monitors;
        } catch (error) {
            ErrorService.log('monitorService.findBy', error);
            throw error;
        }
    },

    async findOneBy(query) {
        try {
            if (!query) {
                query = {};
            }
    
            if (!query.deleted) query.deleted = false;
            var monitor = await MonitorModel.findOne(query)
                .populate('projectId', 'name');
            return monitor;
        } catch (error) {
            ErrorService.log('monitorService.findOneBy', error);
            throw error;
        }
    },

    async countBy(query) {
        try {
            if (!query) {
                query = {};
            }
    
            if (!query.deleted) query.deleted = false;
            var count = await MonitorModel.count(query)
                .populate('project', 'name');
            return count;
        } catch (error) {
            ErrorService.log('monitorService.countBy', error);
            throw error;
        }
    },

    deleteBy: async function (query, userId) {
        try {
            if (!query) {
                query = {};
            }
    
            query.deleted = false;
            var monitor = await MonitorModel.findOneAndUpdate(query, { $set: { deleted: true, deletedAt: Date.now(), deletedById: userId } }, { new: true }).populate('deletedById', 'name');

            if (monitor) {
                var subProject = null;
                var project = await ProjectService.findOneBy({ _id: monitor.projectId });
                if (project.parentProjectId) {
                    subProject = project;
                    project = await ProjectService.findOneBy({ _id: subProject.parentProjectId });
                }

                var subProjectIds = [];
                var subProjects = await ProjectService.findBy({ parentProjectId: project._id });
                if (subProjects && subProjects.length > 0) {
                    subProjectIds = subProjects.map(project => project._id);
                }
                subProjectIds.push(project._id);
                var monitorsCount = await this.countBy({ projectId: { $in: subProjectIds } });
                var projectSeats = project.seats;
                if (typeof (projectSeats) === 'string') {
                    projectSeats = parseInt(projectSeats);
                }
                var projectUsers = await TeamService.getTeamMembersBy({ parentProjectId: project._id });            // eslint-disable-next-line no-console
                var seats = await TeamService.getSeats(projectUsers);
                // check if project seats are more based on users in project or by count of monitors
                if (projectSeats && projectSeats > seats && monitorsCount > 0 && monitorsCount <= ((projectSeats - 1) * 5)) {
                    projectSeats = projectSeats - 1;
                    await PaymentService.changeSeats(project.stripeSubscriptionId, (projectSeats));
                    await ProjectService.updateBy({ _id: project._id},{ seats: projectSeats.toString() });
                }
                var incidents = await IncidentService.findBy({ monitorId: monitor._id });

                await Promise.all(incidents.map(async (incident) => {
                    await IncidentService.deleteBy({ _id: incident._id }, userId);
                }));
                var alerts = await AlertService.findBy({ monitorId: monitor._id }, userId);

                await Promise.all(alerts.map(async (alert) => {
                    await AlertService.deleteBy({ _id: alert._id }, userId);
                }));
                await StatusPageService.removeMonitor(monitor._id);
                await ScheduleService.removeMonitor(monitor._id);
                await IntegrationService.removeMonitor(monitor._id);
                await NotificationService.create(monitor.projectId, `A Monitor ${monitor.name} was deleted from the project by ${monitor.deletedById.name}`, monitor.deletedById._id, 'monitoraddremove');
                await RealTimeService.sendMonitorDelete(monitor);

                return monitor;
            } else {
                return null;
            }
        } catch (error) {
            ErrorService.log('monitorService.deleteBy', error);
            throw error;
        }
    },

    async getMonitors(subProjectIds, skip, limit) {
        if (typeof skip === 'string') skip = parseInt(skip);
        if (typeof limit === 'string') limit = parseInt(limit);
        var _this = this;
        let subProjectMonitors = await Promise.all(subProjectIds.map(async (id) => {
            let monitors = await IncidentService.getMonitorsWithIncidentsBy({
                query: { projectId: id },
                skip,
                limit
            });
            let count = await _this.countBy({ projectId: id });
            return { monitors, count, _id: id, skip, limit };
        }));
        return subProjectMonitors;
    },

    async getProbeMonitors(date) {
        try {
            var newdate = new Date();
            var monitors = await MonitorModel.find({ 'pollTime': { $lt: date }, deleted: false });
            if (monitors && monitors.length) {
                await MonitorModel.update(
                    { 'pollTime': { $lt: date }, deleted: false },
                    { $set: { 'pollTime': newdate } },
                    { multi: true }
                );
                return monitors;
            }
            else {
                return [];
            }
        } catch (error) {
<<<<<<< HEAD
            ErrorService.log('MonitorModel.getProbeMonitors', error);
            throw error;
=======
            ErrorService.log('monitorService.getProbeMonitors', error);
            throw error;  
>>>>>>> afffecf6
        }
    },

    async updateMonitorPingTime(id) {
        try {
<<<<<<< HEAD
            var monitors = await thisObj.updateBy({
=======
            var newdate = new Date();
            var thisObj = this;
            var monitors = await thisObj.update({
>>>>>>> afffecf6
                _id: id, deleted: false
            }, { $set: { 'lastPingTime': newdate } }, { multi: false });
            if (monitors.length > 0) {
                return (monitors[0]);
            } else {
                return (null);
            }
        } catch (error) {
<<<<<<< HEAD
            ErrorService.log('MonitorService.updateBy', error);
=======
            ErrorService.log('monitorService.updateMonitorPingTime', error);
>>>>>>> afffecf6
            throw error;
        }
    },

    async updateDeviceMonitorPingTime(projectId, deviceId) {
        try {
            var thisObj = this;
            var monitor = thisObj.findOneBy({ projectId: projectId, deviceId: deviceId });
            if (!monitor) {
                let error = new Error('Monitor with this Device ID not found in this Project.');
                error.code = 400;
                ErrorService.log('monitorService.updateDeviceMonitorPingTime', error);
                throw error;
            } else {
                monitor = await thisObj.updateMonitorPingTime(monitor._id);
                return monitor;
            }
        } catch (error) {
<<<<<<< HEAD
            ErrorService.log('MonitoService.updateDeviceMonitorPingTime', error);
            throw error;
=======
            ErrorService.log('monitorService.updateDeviceMonitorPingTime', error);
            throw error;  
>>>>>>> afffecf6
        }
    },

    async getMonitorLogs(monitorId, startDate, endDate) {
        try {
            let start = moment(startDate).toDate();
            let end = moment(endDate).toDate();
            var monitorData = await MonitorLogModel.aggregate([
                { $match: { $and: [{ monitorId }, { createdAt: { $gte: start, $lte: end } }] } },
                { $sort: { 'createdAt': -1 } },
                { $group: { _id: '$probeId', logs: { $push: '$$ROOT' } } }
            ]);
            return monitorData;
        } catch (error) {
            ErrorService.log('monitorService.getMonitorLogs', error);
            throw error;
        }
    },

    async sendResponseTime(monitorsData) {
        try {
            var monitor = await MonitorModel.findOne({ _id: monitorsData.monitorId, deleted: false });
            if (monitor) {
                await RealTimeService.updateResponseTime(monitorsData, monitor.projectId);
            }
        } catch (error) {
            ErrorService.log('monitorService.sendResponseTime', error);
            throw error;
        }
    },

    async sendMonitorLog(data) {
        try {
            var monitor = await MonitorModel.findOne({ _id: data.monitorId, deleted: false });
            if (monitor) {
                await RealTimeService.updateMonitorLog(data, monitor._id, monitor.projectId);
            }
        } catch (error) {
            ErrorService.log('monitorService.sendMonitorLog', error);
            throw error;
        }
    },

    addSeat: async function (query) {
        try {
            var project = await ProjectService.findOneBy(query);
            var projectSeats = project.seats;
            if (typeof (projectSeats) === 'string') {
                projectSeats = parseInt(projectSeats);
            }
            projectSeats = projectSeats + 1;
            await PaymentService.changeSeats(project.stripeSubscriptionId, (projectSeats));
            project.seats = projectSeats.toString();
            await ProjectService.saveProject(project);
            return 'A new seat added. Now you can add a monitor';
        } catch (error) {
            ErrorService.log('monitorService.addSeat', error);
            throw error;
        }
    },

    hardDeleteBy: async function (query) {
        try {
            await MonitorModel.deleteMany(query);
            return 'Monitor(s) removed successfully!';
        } catch (error) {
            ErrorService.log('monitorService.hardDeleteBy', error);
            throw error;
        }
    },
    // yet to be edited
    async getManualMonitorTime(monitorId) {
        try {
            var _this = this;
            var monitorTime = await _this.findOneBy({ _id: monitorId });
            var monitorIncidents = await IncidentService.findBy({ monitorId });
            var dateNow = moment().utc();
            var days = moment(dateNow).utc().startOf('day').diff(moment(monitorTime.createdAt).utc().startOf('day'), 'days');
            
            if (days > 89) days = 89;
            var times = [];
            for (var i = days; i >= 0; i--) {
                var incidents = [];
                var temp = {};
                var status = 'online';
                temp.date = moment(dateNow).utc().subtract(i, 'days');
                temp.monitorId = monitorId;
                if (monitorIncidents && monitorIncidents.length) {
                    incidents = monitorIncidents.filter(inc => {
                        let creatediff = moment(temp.date).utc().startOf('day').diff(moment(inc.createdAt).utc().startOf('day'), 'days');
                        let resolveddiff = moment(temp.date).utc().startOf('day').diff(moment(inc.resolvedAt).utc().startOf('day'), 'days');
                        if (creatediff > -1 && resolveddiff < 1) return true;
                        else return false;
                    });
                    status = incidents.some(inc => inc.resolvedAt ? moment(inc.resolvedAt).utc().startOf('day').diff(moment(temp.date).utc().startOf('day'), 'days') > 0 : true) ? 'offline' : 'online';
    
                    incidents = incidents.map(inc => {
                        let creatediff = moment(temp.date).utc().startOf('day').diff(moment(inc.createdAt).utc().startOf('day'), 'days');
                        let resolveddiff = inc.resolvedAt ? moment(temp.date).utc().startOf('day').diff(moment(inc.resolvedAt).utc().startOf('day'), 'days') : moment(temp.date).utc().startOf('day').diff(moment().utc().startOf('day'), 'days');
                        if (creatediff > 0 && resolveddiff < 0) {
                            return 1440;
                        }
                        else if (creatediff === 0 && resolveddiff !== 0) {
                            return moment(temp.date).utc().endOf('day').diff(moment(inc.createdAt).utc(), 'minutes');
                        }
                        else if (creatediff !== 0 && resolveddiff === 0) {
                            return moment(temp.date).utc().startOf('day').diff(moment(inc.resolvedAt).utc(), 'minutes');
                        }
                        else if (creatediff === 0 && resolveddiff === 0) {
                            return moment(temp.resolvedAt).utc().diff(moment(inc.createdAt).utc(), 'minutes');
                        }
                    });
                }
                if (incidents.length) {
                    var reduced = incidents.reduce((inc, val) => inc + val);
                    temp.downTime = reduced < 1440 ? reduced : 1440;
                    temp.upTime = reduced < 1440 ? 1440 - reduced : 0;
                }
                else {
                    temp.downTime = 0;
                    temp.upTime = 1440;
                }
                temp.status = status;
                times.unshift(temp);
            }
            return times;
        } catch (error) {
            ErrorService.log('monitorService.getManualMonitorTime', error);
            throw error;
        }
    },

    restoreBy: async function (query) {
        const _this = this;
        query.deleted = true;
        let monitor = await _this.findBy(query);
        if (monitor && monitor.length > 1) {
            const monitors = await Promise.all(monitor.map(async (monitor) => {
                const monitorId = monitor._id;
                monitor = await _this.updateBy({ _id: monitorId, deleted: true }, {
                    deleted: false,
                    deletedAt: null,
                    deleteBy: null
                });
                await IncidentService.restoreBy({ monitorId, deleted: true });
                await AlertService.restoreBy({ monitorId, deleted: true });
                return monitor;
            }));
            return monitors;
        } else {
            monitor = monitor[0];
            if (monitor) {
                const monitorId = monitor._id;
                monitor = await _this.updateBy({ _id: monitorId, deleted: true }, {
                    deleted: false,
                    deletedAt: null,
                    deleteBy: null
                });
                await IncidentService.restoreBy({ monitorId, deleted: true });
                await AlertService.restoreBy({ monitorId, deleted: true });
            }
            return monitor;
        }
    }
};

var MonitorModel = require('../models/monitor');
var MonitorLogModel = require('../models/monitorLog');
var MonitorCategoryService = require('../services/monitorCategoryService');
var MonitorCriteriaService = require('../services/monitorCriteriaService');
var Plans = require('./../config/plans');
var RealTimeService = require('./realTimeService');
var NotificationService = require('./notificationService');
var ProjectService = require('./projectService');
var PaymentService = require('./paymentService');
var IncidentService = require('../services/incidentService');
var AlertService = require('../services/alertService');
var StatusPageService = require('../services/statusPageService');
var ScheduleService = require('../services/scheduleService');
var IntegrationService = require('../services/integrationService');
var TeamService = require('../services/teamService');
var ErrorService = require('../services/errorService');
var moment = require('moment');
var _ = require('lodash');<|MERGE_RESOLUTION|>--- conflicted
+++ resolved
@@ -86,22 +86,12 @@
         }
     },
 
-<<<<<<< HEAD
     updateBy: async function (query, data) {
-        if (!query) {
-            query = {};
-        }
-
-        if (!query.deleted) query.deleted = false;
-
-=======
-    update: async function (query, data) {
->>>>>>> afffecf6
         try {
             if (!query) {
                 query = {};
             }
-    
+
             if (!query.deleted) query.deleted = false;
             var monitor = await MonitorModel.findOneAndUpdate(query,
                 { $set: data },
@@ -117,7 +107,7 @@
             await RealTimeService.monitorEdit(monitor);
             return monitor;
         } catch (error) {
-            ErrorService.log('monitorService.update', error);
+            ErrorService.log('monitorService.updateBy', error);
             throw error;
         }
     },
@@ -129,21 +119,21 @@
     async findBy(query, limit, skip) {
         try {
             if (!skip) skip = 0;
-    
+
             if (!limit) limit = 0;
-    
+
             if (typeof (skip) === 'string') {
                 skip = parseInt(skip);
             }
-    
+
             if (typeof (limit) === 'string') {
                 limit = parseInt(limit);
             }
-    
+
             if (!query) {
                 query = {};
             }
-    
+
             if (!query.deleted) query.deleted = false;
             var monitors = await MonitorModel.find(query)
                 .sort([['createdAt', -1]])
@@ -162,7 +152,7 @@
             if (!query) {
                 query = {};
             }
-    
+
             if (!query.deleted) query.deleted = false;
             var monitor = await MonitorModel.findOne(query)
                 .populate('projectId', 'name');
@@ -178,7 +168,7 @@
             if (!query) {
                 query = {};
             }
-    
+
             if (!query.deleted) query.deleted = false;
             var count = await MonitorModel.count(query)
                 .populate('project', 'name');
@@ -194,7 +184,7 @@
             if (!query) {
                 query = {};
             }
-    
+
             query.deleted = false;
             var monitor = await MonitorModel.findOneAndUpdate(query, { $set: { deleted: true, deletedAt: Date.now(), deletedById: userId } }, { new: true }).populate('deletedById', 'name');
 
@@ -283,25 +273,16 @@
                 return [];
             }
         } catch (error) {
-<<<<<<< HEAD
-            ErrorService.log('MonitorModel.getProbeMonitors', error);
-            throw error;
-=======
             ErrorService.log('monitorService.getProbeMonitors', error);
-            throw error;  
->>>>>>> afffecf6
+            throw error;
         }
     },
 
     async updateMonitorPingTime(id) {
         try {
-<<<<<<< HEAD
-            var monitors = await thisObj.updateBy({
-=======
             var newdate = new Date();
             var thisObj = this;
-            var monitors = await thisObj.update({
->>>>>>> afffecf6
+            var monitors = await thisObj.updateBy({
                 _id: id, deleted: false
             }, { $set: { 'lastPingTime': newdate } }, { multi: false });
             if (monitors.length > 0) {
@@ -310,11 +291,7 @@
                 return (null);
             }
         } catch (error) {
-<<<<<<< HEAD
-            ErrorService.log('MonitorService.updateBy', error);
-=======
             ErrorService.log('monitorService.updateMonitorPingTime', error);
->>>>>>> afffecf6
             throw error;
         }
     },
@@ -333,13 +310,8 @@
                 return monitor;
             }
         } catch (error) {
-<<<<<<< HEAD
-            ErrorService.log('MonitoService.updateDeviceMonitorPingTime', error);
-            throw error;
-=======
             ErrorService.log('monitorService.updateDeviceMonitorPingTime', error);
-            throw error;  
->>>>>>> afffecf6
+            throw error;
         }
     },
 
@@ -418,7 +390,7 @@
             var monitorIncidents = await IncidentService.findBy({ monitorId });
             var dateNow = moment().utc();
             var days = moment(dateNow).utc().startOf('day').diff(moment(monitorTime.createdAt).utc().startOf('day'), 'days');
-            
+
             if (days > 89) days = 89;
             var times = [];
             for (var i = days; i >= 0; i--) {
@@ -435,7 +407,7 @@
                         else return false;
                     });
                     status = incidents.some(inc => inc.resolvedAt ? moment(inc.resolvedAt).utc().startOf('day').diff(moment(temp.date).utc().startOf('day'), 'days') > 0 : true) ? 'offline' : 'online';
-    
+
                     incidents = incidents.map(inc => {
                         let creatediff = moment(temp.date).utc().startOf('day').diff(moment(inc.createdAt).utc().startOf('day'), 'days');
                         let resolveddiff = inc.resolvedAt ? moment(temp.date).utc().startOf('day').diff(moment(inc.resolvedAt).utc().startOf('day'), 'days') : moment(temp.date).utc().startOf('day').diff(moment().utc().startOf('day'), 'days');
