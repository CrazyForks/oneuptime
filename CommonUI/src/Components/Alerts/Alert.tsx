import { Black, White } from 'Common/Types/BrandColors';
import Color, { RGB } from 'Common/Types/Color';
import React, { FunctionComponent, ReactElement } from 'react';
import Icon, { IconProp, SizeProp, ThickProp } from '../Icon/Icon';

export enum AlertType {
    INFO,
    SUCCESS,
    DANGER,
    WARNING,
}
<<<<<<< HEAD

export enum AlertSize {
    Normal,
    Large,
}



=======
>>>>>>> 0b2da7ad
export interface ComponentProps {
    strongTitle?: undefined | string;
    title?: undefined | string;
    onClose?: undefined | (() => void);
    type?: undefined | AlertType;
    onClick?: (() => void) | undefined;
<<<<<<< HEAD
    doNotShowIcon?: boolean | undefined;
    size?: undefined | AlertSize;
    color?: undefined | Color;
=======
    dataTestId?: string;
>>>>>>> 0b2da7ad
}

const Alert: FunctionComponent<ComponentProps> = (
    props: ComponentProps
): ReactElement => {
    let type: AlertType = AlertType.INFO;

    if (props.type) {
        type = props.type;
    }

    let cssClass: string = 'alert-info';

    if (type === AlertType.DANGER) {
        cssClass = 'alert-danger';
    }

    if (type === AlertType.INFO) {
        cssClass = 'alert-info';
    }

    if (type === AlertType.SUCCESS) {
        cssClass = 'alert-success';
    }

    if (type === AlertType.WARNING) {
        cssClass = 'alert-warning';
    }


    let sizeCssClass: string = '';

    if (props.size && props.size === AlertSize.Large) {
        sizeCssClass = 'alert-large';
    }

    const rgb: RGB = Color.colorToRgb(props.color || Black);

    return (
        <div className="row">
            <div className="col-xl-12">
                <div
<<<<<<< HEAD
                    className={`alert-label-icon flex label-arrow alert ${cssClass}  ${sizeCssClass}  alert-dismissible fade show ${props.onClick ? 'pointer' : ''
                        }`}
                    style={props.color ? {
                        backgroundColor: props.color?.toString(), color: rgb.red * 0.299 + rgb.green * 0.587 + rgb.blue * 0.114 > 186
                            ? '#000000'
                            : '#ffffff',
                    } : {}}
=======
                    data-testid={props.dataTestId}
                    className={`alert-label-icon flex label-arrow alert ${cssClass} alert-dismissible fade show ${
                        props.onClick ? 'pointer' : ''
                    }`}
>>>>>>> 0b2da7ad
                    role="alert"
                    onClick={() => {
                        props.onClick && props.onClick();
                    }}
                >
                    {props.onClose && (
                        <button
                            role={'alert-close-button'}
                            type="button"
                            className="close"
                            onClick={() => {
                                props.onClose && props.onClose();
                            }}
                            aria-label="Close"
                        >
                            <span aria-hidden="true">×</span>
                        </button>
                    )}
                    {!props.doNotShowIcon && <span style={{ marginLeft: '-45px', height: '10px' }}>
                        {AlertType.DANGER === type && (
                            <Icon
                                thick={ThickProp.LessThick}
                                icon={IconProp.Error}
                                size={SizeProp.Large}
                                color={White}
                            />
                        )}
                        {AlertType.WARNING === type && (
                            <Icon
                                thick={ThickProp.LessThick}
                                icon={IconProp.Alert}
                                size={SizeProp.Large}
                                color={White}
                            />
                        )}
                        {AlertType.SUCCESS === type && (
                            <Icon
                                thick={ThickProp.LessThick}
                                icon={IconProp.Success}
                                size={SizeProp.Large}
                                color={White}
                            />
                        )}
                        {AlertType.INFO === type && (
                            <Icon
                                thick={ThickProp.LessThick}
                                icon={IconProp.Info}
                                size={SizeProp.Large}
                                color={White}
                            />
                        )}
                        &nbsp;&nbsp;
                    </span>}
                    <div
                        className={`flex ${props.onClick ? 'pointer' : ''}`}
                        style={{
                            marginLeft: '5px',
                            marginTop: '1px',
                        }}
                    >
                        <div>
                            <strong>{props.strongTitle}</strong>{' '}
                        </div>
                        <div>
                            {props.title && props.strongTitle ? '-' : ''}{' '}
                            {props.title}
                        </div>
                    </div>
                </div>
            </div>
        </div>
    );
};

export default Alert;<|MERGE_RESOLUTION|>--- conflicted
+++ resolved
@@ -9,30 +9,22 @@
     DANGER,
     WARNING,
 }
-<<<<<<< HEAD
 
 export enum AlertSize {
     Normal,
     Large,
 }
 
-
-
-=======
->>>>>>> 0b2da7ad
 export interface ComponentProps {
     strongTitle?: undefined | string;
     title?: undefined | string;
     onClose?: undefined | (() => void);
     type?: undefined | AlertType;
     onClick?: (() => void) | undefined;
-<<<<<<< HEAD
     doNotShowIcon?: boolean | undefined;
     size?: undefined | AlertSize;
     color?: undefined | Color;
-=======
     dataTestId?: string;
->>>>>>> 0b2da7ad
 }
 
 const Alert: FunctionComponent<ComponentProps> = (
@@ -75,7 +67,7 @@
         <div className="row">
             <div className="col-xl-12">
                 <div
-<<<<<<< HEAD
+                    data-testid={props.dataTestId}
                     className={`alert-label-icon flex label-arrow alert ${cssClass}  ${sizeCssClass}  alert-dismissible fade show ${props.onClick ? 'pointer' : ''
                         }`}
                     style={props.color ? {
@@ -83,12 +75,6 @@
                             ? '#000000'
                             : '#ffffff',
                     } : {}}
-=======
-                    data-testid={props.dataTestId}
-                    className={`alert-label-icon flex label-arrow alert ${cssClass} alert-dismissible fade show ${
-                        props.onClick ? 'pointer' : ''
-                    }`}
->>>>>>> 0b2da7ad
                     role="alert"
                     onClick={() => {
                         props.onClick && props.onClick();
