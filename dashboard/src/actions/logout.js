import * as types from '../constants/logout';
import Cookies from 'universal-cookie';
import { ACCOUNTS_URL } from '../config';
// Three possible states for our logout process as well.
// Since we are using JWTs, we just need to remove the token
// from localStorage. These actions are more useful if we
// were calling the API to log the user out

export function requestLogout() {
    return {
        type: types.LOGOUT_REQUEST,
        isFetching: true,
        isAuthenticated: true,
    };
}

export function receiveLogout() {
    return {
        type: types.LOGOUT_SUCCESS,
        isFetching: false,
        isAuthenticated: false,
    };
}

// Logs the user out
export function logoutUser() {
    return dispatch => {
        dispatch(requestLogout());
        const cookies = new Cookies();
<<<<<<< HEAD
        cookies.remove('admin-data', { path: '/' });
        cookies.remove('data', { path: '/' });
=======
        cookies.remove('data');
        cookies.remove('admin-data');
>>>>>>> 468bb11e
        localStorage.clear();
        dispatch(receiveLogout());
        window.location = ACCOUNTS_URL;
    };
}<|MERGE_RESOLUTION|>--- conflicted
+++ resolved
@@ -27,13 +27,8 @@
     return dispatch => {
         dispatch(requestLogout());
         const cookies = new Cookies();
-<<<<<<< HEAD
-        cookies.remove('admin-data', { path: '/' });
-        cookies.remove('data', { path: '/' });
-=======
         cookies.remove('data');
         cookies.remove('admin-data');
->>>>>>> 468bb11e
         localStorage.clear();
         dispatch(receiveLogout());
         window.location = ACCOUNTS_URL;
