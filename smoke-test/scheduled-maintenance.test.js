const utils = require('./test-utils');
const puppeteer = require('puppeteer');
const init = require('./test-init');

let page, browser;

const email = utils.generateRandomBusinessEmail();
const password = '1234567890';
const user = {
    email,
    password,
};

const projectName = utils.generateRandomString();
const statusPageName = utils.generateRandomString();
const componentName = utils.generateRandomString();
const monitorName = utils.generateRandomString();
const scheduledMaintenanceName = utils.generateRandomString();
const scheduledMaintenanceDescription = utils.generateRandomString();

describe('Check scheduled maintenace', () => {
    beforeAll(async done => {
        jest.setTimeout(15000);
        browser = await puppeteer.launch(utils.puppeteerLaunchConfig);
        page = await browser.newPage();
        await page.setUserAgent(
            'Mozilla/5.0 (Windows NT 10.0; Win64; x64) AppleWebKit/537.36 (KHTML, like Gecko) Chrome/61.0.3163.100 Safari/537.36'
        );
        done();
    });

    afterAll(async done => {
        await browser.close();
        done();
    });

    test('should create a status-page', async done => {
        await init.registerUser(user, page);
        await init.renameProject(projectName, page);

        // Create a Status-Page and Scheduled Maintenance to display in the Status-Page Url
        await page.goto(utils.DASHBOARD_URL, {
            waitUntil: 'networkidle2',
        });

        await page.waitForSelector('#statusPages');
        await page.click('#statusPages');
        await page.waitForSelector(`#btnCreateStatusPage_${projectName}`);
        await page.click(`#btnCreateStatusPage_${projectName}`);
        await page.waitForSelector('#name');
        await page.click('input[id=name]');
        await page.type('input[id=name]', statusPageName);
        await page.click('#btnCreateStatusPage');
        await page.waitForSelector('#statusPagesListContainer');
        await page.waitForSelector('#viewStatusPage');
        await page.click('#viewStatusPage');
        await page.waitForSelector(`#header-${statusPageName}`);

        // To confirm the status-page name.
        let spanElement = await page.waitForSelector(
            `#header-${statusPageName}`
        );
        spanElement = await spanElement.getProperty('innerText');
        spanElement = await spanElement.jsonValue();
        expect(spanElement).toMatch(statusPageName);

        done();
    }, 200000);

    test('should create a manual monitor', async done => {
        await page.goto(utils.DASHBOARD_URL, {
            waitUntil: 'networkidle2',
        });

        await page.waitForSelector('#components');
        await page.$eval('#components', el => el.click());

        // Fill and submit New Component form
        await page.waitForSelector('#form-new-component');
        await page.click('input[id=name]');
        await page.type('input[id=name]', componentName);
        await page.click('button[type=submit]');

        // Create a Manual Monitor
        await page.waitForSelector('#form-new-monitor', { visible: true });
        await page.click('input[id=name]', { visible: true });
        await page.type('input[id=name]', monitorName);
        await page.click('[data-testId=type_manual]');
        await page.waitForSelector('#description');
        await page.click('#description');
        await page.type('#description', 'My Manual Monitor');
        await page.click('button[type=submit]');

        // To confirm the manual monitor is created
        let spanElement = await page.waitForSelector(
            `#monitor-title-${monitorName}`
        );
        spanElement = await spanElement.getProperty('innerText');
        spanElement = await spanElement.jsonValue();
        expect(spanElement).toMatch(monitorName);

        done();
    }, 200000);

    test('should add monitor to status-page', async done => {
        await page.goto(utils.DASHBOARD_URL, {
            waitUntil: 'networkidle2',
        });

        await page.waitForSelector('#statusPages');
        await page.click('#statusPages');
        await page.waitForSelector('#statusPagesListContainer');
        await page.waitForSelector('#viewStatusPage');
        await page.click('#viewStatusPage');
        await page.waitForSelector('#addMoreMonitors');
        await page.click('#addMoreMonitors');
        await init.selectByText(
            '#monitor-name',
            `${componentName} / ${monitorName}`,
            page
        );
        await page.click('#monitor-description');
        await page.type('#monitor-description', 'Status Page Description');
        await page.click('#manual-monitor-checkbox');
        await page.click('#btnAddStatusPageMonitors');

        await page.waitForSelector('#publicStatusPageUrl');
        let link = await page.$('#publicStatusPageUrl > span > a');
        link = await link.getProperty('href');
        link = await link.jsonValue();
        await page.goto(link);

        // To confirm the monitor is present in the status-page
        let spanElement = await page.waitForSelector(`#monitor-${monitorName}`);
        spanElement = await spanElement.getProperty('innerText');
        spanElement = await spanElement.jsonValue();
        expect(spanElement).toMatch(monitorName);

        done();
    }, 200000);

    test('should create a scheduled maintenance', async done => {
        await page.goto(utils.DASHBOARD_URL, {
            waitUntil: 'networkidle2',
        });

        await page.waitForSelector('#scheduledMaintenance', {
            visible: true,
        });
        await page.click('#scheduledMaintenance');
        await page.waitForSelector('#addScheduledEventButton', {
            visible: true,
        });
        await page.click('#addScheduledEventButton');

        await page.waitForSelector('#scheduledEventForm', {
            visible: true,
        });
        await page.waitForSelector('#name');
        await page.click('#name');
        await page.type('#name', scheduledMaintenanceName);

        await page.click('#description');
        await page.type('#description', scheduledMaintenanceDescription);
        await page.waitForSelector('input[name=startDate]');
        await page.click('input[name=startDate]');
        await page.click('div.MuiDialogActions-root button:nth-child(2)');
        await page.waitForSelector(
            'div.MuiDialogActions-root button:nth-child(2)',
            { hidden: true }
        );
<<<<<<< HEAD
        await page.click('input[name=endDate]');        
        await page.click('div.MuiPickersCalendar-week:nth-child(5) > div:nth-child(6)'); // To select the last week and last day of the month.
        await page.click('span.MuiTypography-body1:nth-child(14)'); // This selects '11'
        await page.click('span.MuiPickersClockNumber-clockNumber:nth-child(15)'); // This selects '55'. 11:55 is the highest possible value from the clock library html elements
=======
        await page.click('input[name=endDate]');
        await page.click('div.MuiPickersCalendar-week:nth-child(4) > div'); // To select a future date
>>>>>>> c398e748
        await page.click('div.MuiDialogActions-root button:nth-child(2)');
        await page.waitForSelector(
            'div.MuiDialogActions-root button:nth-child(2)',
            { hidden: true }
        );
        await page.click('#createScheduledEventButton');
        await page.waitForSelector('#scheduledEventForm', {
            hidden: true,
        });
        // This is to confirm that the created scheduled maintenance is present and monitor is there.
        let scheduledMaintenance = await page.waitForSelector(
            `#monitor-${monitorName}`,
            {
                visible: true,
            }
        );
        scheduledMaintenance = await scheduledMaintenance.getProperty(
            'innerText'
        );
        scheduledMaintenance = await scheduledMaintenance.jsonValue();
        expect(scheduledMaintenance).toMatch(monitorName);

        done();
    }, 200000);

    test('should view scheduled maintenance details in status-page', async done => {
        await page.waitForSelector('#statusPages');
        await page.click('#statusPages');
        await page.waitForSelector('#statusPagesListContainer');
        await page.waitForSelector('#viewStatusPage');
        await page.click('#viewStatusPage');

        await page.waitForSelector('#publicStatusPageUrl');
        let link = await page.$('#publicStatusPageUrl > span > a');
        link = await link.getProperty('href');
        link = await link.jsonValue();
        await page.goto(link);

        // To confirm scheduled maintenance name
        await page.waitForSelector(`#event-name-${scheduledMaintenanceName}`);
        const eventName = await page.$eval(
            `#event-name-${scheduledMaintenanceName}`,
            elem => elem.textContent
        );
        expect(eventName).toMatch(scheduledMaintenanceName);

        // To confirm scheduled maintenance description
        await page.waitForSelector(
            `#event-description-${scheduledMaintenanceDescription}`
        );
        const eventDescription = await page.$eval(
            `#event-description-${scheduledMaintenanceDescription}`,
            elem => elem.textContent
        );
        expect(eventDescription).toMatch(scheduledMaintenanceDescription);

        // To confirm scheduled maintenance date
        await page.waitForSelector('#event-date');
        const eventDate = await page.$eval(
            '#event-date',
            elem => elem.textContent
        );
        expect(eventDate).toBeDefined();

        // To confirm this is a future scheduled maintenance
        await page.waitForSelector('#ongoing-event');
        const futureEvent = await page.$eval(
            '#ongoing-event',
            elem => elem.textContent
        );
        expect(futureEvent).toMatch(futureEvent);

        done();
    }, 200000);
});<|MERGE_RESOLUTION|>--- conflicted
+++ resolved
@@ -169,15 +169,10 @@
             'div.MuiDialogActions-root button:nth-child(2)',
             { hidden: true }
         );
-<<<<<<< HEAD
         await page.click('input[name=endDate]');        
         await page.click('div.MuiPickersCalendar-week:nth-child(5) > div:nth-child(6)'); // To select the last week and last day of the month.
         await page.click('span.MuiTypography-body1:nth-child(14)'); // This selects '11'
         await page.click('span.MuiPickersClockNumber-clockNumber:nth-child(15)'); // This selects '55'. 11:55 is the highest possible value from the clock library html elements
-=======
-        await page.click('input[name=endDate]');
-        await page.click('div.MuiPickersCalendar-week:nth-child(4) > div'); // To select a future date
->>>>>>> c398e748
         await page.click('div.MuiDialogActions-root button:nth-child(2)');
         await page.waitForSelector(
             'div.MuiDialogActions-root button:nth-child(2)',
