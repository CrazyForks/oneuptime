--- conflicted
+++ resolved
@@ -1,8 +1,4 @@
-<<<<<<< HEAD
 import React, { Component, createRef } from 'react';
-=======
-import React, { Component } from 'react';
->>>>>>> bd2b7f8a
 import { bindActionCreators } from 'redux';
 import { connect } from 'react-redux';
 import PropTypes from 'prop-types';
@@ -46,7 +42,6 @@
 import { logEvent } from '../../analytics';
 import { SHOULD_LOG_ANALYTICS, PricingPlan as PlanListing } from '../../config';
 import Tooltip from '../basic/Tooltip';
-<<<<<<< HEAD
 import PricingPlan from '../basic/PricingPlan';
 import { history } from '../../store';
 import uuid from 'uuid';
@@ -56,7 +51,6 @@
 import CRITERIA_TYPES from '../../constants/CRITERIA_TYPES';
 import { Tab, TabList, TabPanel, Tabs } from 'react-tabs';
 import Fade from 'react-reveal/Fade';
-=======
 import { fetchCommunicationSlas } from '../../actions/incidentCommunicationSla';
 import { fetchMonitorSlas } from '../../actions/monitorSla';
 import { UploadFile } from '../basic/UploadFile';
@@ -64,7 +58,6 @@
 import PricingPlan from '../basic/PricingPlan';
 const selector = formValueSelector('NewMonitor');
 const dJSON = require('dirty-json');
->>>>>>> bd2b7f8a
 
 const dJSON = require('dirty-json');
 const selector = formValueSelector('NewMonitor');
@@ -706,12 +699,10 @@
         return count;
     };
 
-<<<<<<< HEAD
     criteriaTabSelected = index => {
         this.setState({ ...this.state, criteriaTabIndex: index });
     };
 
-=======
     renderMonitorConfiguration = name => {
         return (
             <div className="bs-ContentSection-content Box-root  Flex-flex Flex-alignItems--center Flex-justifyContent--spaceBetween Padding-horizontal--20 Padding-vertical--16">
@@ -729,7 +720,6 @@
             </div>
         );
     };
->>>>>>> bd2b7f8a
     render() {
         const requesting =
             (this.props.monitor.newMonitor.requesting && !this.props.edit) ||
