--- conflicted
+++ resolved
@@ -10,11 +10,7 @@
                 name: data.name,
                 projectId: data.projectId,
             });
-<<<<<<< HEAD
-            if (existingComponentCount && existingComponentCount > 0) {
-=======
             if (existingComponentCount || existingComponentCount > 0) {
->>>>>>> 24049c67
                 const error = new Error(
                     'Component with that name already exists.'
                 );
