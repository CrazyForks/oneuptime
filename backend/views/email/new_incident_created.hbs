--- conflicted
+++ resolved
@@ -375,11 +375,7 @@
     <td class="st-Font st-Font--body" style="border: 0; margin: 0; padding: 0; color: #525f7f !important; font-family: -apple-system, BlinkMacSystemFont, 'Segoe UI', Roboto, 'Helvetica Neue', Ubuntu, sans-serif; font-size: 16px; line-height: 24px;">
 
    
-<<<<<<< HEAD
-    Your monitor {{monitorName}} is down. A new incident has been created {{incidentTime}} and is availabe on your <a style="color: #0080a8; text-decoration: none; font-weight: bold" href={{dashboardURL}} target="_blank">Dashboard</a>.
-=======
-    Your monitor {{monitorName}} is {{incidentType}}. A new incident has been created {{incidentTime}} and is availabe on your <a style="color: #0080a8; text-decoration: none; font-weight: bold" href="https://dashboard.fyipe.com" target="_blank">Dashboard</a>.
->>>>>>> fc7f1f3f
+    Your monitor {{monitorName}} is {{incidentType}}. A new incident has been created {{incidentTime}} and is availabe on your <a style="color: #0080a8; text-decoration: none; font-weight: bold" href={{dashboardURL}} target="_blank">Dashboard</a>.
 
 
     </td>
