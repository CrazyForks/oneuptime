--- conflicted
+++ resolved
@@ -382,199 +382,7 @@
                                         Action
                                     </div>
                                 </header>
-<<<<<<< HEAD
                                 {this.handleIncidentSlas()}
-=======
-                                {incidentSlas.length > 0 &&
-                                    incidentSlas.map(incidentSla => (
-                                        <div
-                                            key={incidentSla._id}
-                                            id={`incidentSla_${incidentSla.name}`}
-                                            className="scheduled-event-list-item bs-ObjectList-row db-UserListRow db-UserListRow--withName"
-                                            style={{
-                                                backgroundColor: 'white',
-                                                cursor: 'pointer',
-                                            }}
-                                        >
-                                            {incidentSla.isDefault ? (
-                                                <div
-                                                    className="bs-ObjectList-cell bs-u-v-middle"
-                                                    style={{
-                                                        display: 'flex',
-                                                        width: '20vw',
-                                                    }}
-                                                >
-                                                    <div className="bs-ObjectList-cell-row">
-                                                        {incidentSla.name}
-                                                    </div>
-                                                    <div
-                                                        style={{
-                                                            marginLeft: 5,
-                                                        }}
-                                                        className="Badge Badge--color--green Box-root Flex-inlineFlex Flex-alignItems--center Padding-horizontal--8 Padding-vertical--2"
-                                                    >
-                                                        <span className="Badge-text Text-color--green Text-display--inline Text-fontSize--12 Text-fontWeight--bold Text-lineHeight--16 Text-typeface--upper Text-wrap--noWrap">
-                                                            <span>Default</span>
-                                                        </span>
-                                                    </div>
-                                                </div>
-                                            ) : (
-                                                <div
-                                                    className="bs-ObjectList-cell bs-u-v-middle"
-                                                    style={{
-                                                        display: 'flex',
-                                                        width: '20vw',
-                                                    }}
-                                                >
-                                                    <div className="bs-ObjectList-cell-row">
-                                                        {incidentSla.name}
-                                                    </div>
-                                                </div>
-                                            )}
-                                            <div
-                                                className="bs-ObjectList-cell bs-u-v-middle"
-                                                style={{ width: '20vw' }}
-                                            >
-                                                <div className="bs-ObjectList-cell-row">
-                                                    {incidentSla.duration}
-                                                </div>
-                                            </div>
-                                            <div
-                                                className="bs-ObjectList-cell bs-u-v-middle"
-                                                style={{ width: '20vw' }}
-                                            >
-                                                <div className="bs-ObjectList-cell-row">
-                                                    {incidentSla.alertTime}
-                                                </div>
-                                            </div>
-                                            <div
-                                                className="bs-ObjectList-cell bs-u-v-middle"
-                                                style={{ width: '40vw' }}
-                                            >
-                                                <div
-                                                    className="bs-ObjectList-cell-row"
-                                                    style={{
-                                                        display: 'flex',
-                                                        justifyContent:
-                                                            'flex-end',
-                                                        marginRight: 15,
-                                                    }}
-                                                >
-                                                    <ShouldRender
-                                                        if={
-                                                            !incidentSla.isDefault
-                                                        }
-                                                    >
-                                                        <button
-                                                            id={`defaultIncidentSlaBtn_${incidentSla.name}`}
-                                                            title="set default"
-                                                            className="bs-Button bs-DeprecatedButton"
-                                                            style={{
-                                                                marginLeft: 20,
-                                                                minWidth: 100,
-                                                            }}
-                                                            type="button"
-                                                            onClick={() => {
-                                                                this.setAsDefault(
-                                                                    {
-                                                                        projectId,
-                                                                        incidentSlaId:
-                                                                            incidentSla._id,
-                                                                    }
-                                                                );
-                                                                this.setState({
-                                                                    flag: true,
-                                                                });
-                                                            }}
-                                                            disabled={
-                                                                requesting
-                                                            }
-                                                        >
-                                                            <ShouldRender
-                                                                if={
-                                                                    !requesting ||
-                                                                    String(
-                                                                        activeSla
-                                                                    ) !==
-                                                                        String(
-                                                                            incidentSla._id
-                                                                        )
-                                                                }
-                                                            >
-                                                                <span>
-                                                                    Set as
-                                                                    Default
-                                                                </span>
-                                                            </ShouldRender>
-                                                            <ShouldRender
-                                                                if={
-                                                                    requesting &&
-                                                                    String(
-                                                                        activeSla
-                                                                    ) ===
-                                                                        String(
-                                                                            incidentSla._id
-                                                                        )
-                                                                }
-                                                            >
-                                                                <ListLoader
-                                                                    style={{
-                                                                        marginTop: 0,
-                                                                    }}
-                                                                />
-                                                            </ShouldRender>
-                                                        </button>
-                                                    </ShouldRender>
-                                                    <button
-                                                        id={`editIncidentSlaBtn_${incidentSla.name}`}
-                                                        title="edit"
-                                                        className="bs-Button bs-DeprecatedButton db-Trends-editButton bs-Button--icon bs-Button--edit"
-                                                        style={{
-                                                            marginLeft: 20,
-                                                        }}
-                                                        type="button"
-                                                        onClick={() => {
-                                                            openModal({
-                                                                id:
-                                                                    incidentSla._id,
-                                                                content: EditIncidentCommunicationSlaModal,
-                                                                sla: incidentSla,
-                                                                projectId,
-                                                            });
-                                                        }}
-                                                    >
-                                                        <span>Edit</span>
-                                                    </button>
-                                                    <button
-                                                        id={`deleteIncidentSlaBtn_${incidentSla.name}`}
-                                                        title="delete"
-                                                        className="bs-Button bs-DeprecatedButton db-Trends-editButton bs-Button--icon bs-Button--delete"
-                                                        style={{
-                                                            marginLeft: 20,
-                                                        }}
-                                                        type="button"
-                                                        onClick={() => {
-                                                            openModal({
-                                                                id:
-                                                                    incidentSla._id,
-                                                                content: DataPathHoC(
-                                                                    DeleteIncidentCommunicationSlaModal,
-                                                                    {
-                                                                        projectId,
-                                                                        incidentSlaId:
-                                                                            incidentSla._id,
-                                                                    }
-                                                                ),
-                                                            });
-                                                        }}
-                                                    >
-                                                        <span>Delete</span>
-                                                    </button>
-                                                </div>
-                                            </div>
-                                        </div>
-                                    ))}
->>>>>>> d1083eea
                                 <ShouldRender
                                     if={
                                         !(
