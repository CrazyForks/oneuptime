--- conflicted
+++ resolved
@@ -75,7 +75,6 @@
             }
 
             .active {
-<<<<<<< HEAD
                 background-color: #000;
                 font-weight: 400;
                 color: white;
@@ -83,15 +82,6 @@
 
                 &:hover {
                     background-color: #000;
-=======
-                background-color: black;
-                font-weight: 400;
-                color: white;
-                border-radius:  5px;
-
-                &:hover {
-                    background-color: #333;
->>>>>>> b66f87ca
                 }
             }
         }
