--- conflicted
+++ resolved
@@ -305,11 +305,8 @@
                                                                 <option value="device">Device</option>
                                                                 <option value="manual">Manual</option>
                                                                 <option value="api">API</option>
-<<<<<<< HEAD
                                                                 <option value="script">Script</option>
-=======
                                                                 <option value="serverMonitor">Server Monitor</option>
->>>>>>> 116509c7
                                                             </Field>
                                                         </div>
                                                     </div>
