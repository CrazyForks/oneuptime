import pages from './pages';
import { IS_SAAS_SERVICE } from './config';
// import ErrorTracking from './pages/ErrorTracking';
// import ErrorTrackingView from './pages/ErrorTrackingView';
// import ErrorEventView from './pages/ErrorEventView';

const {
    Home,
    Settings,
    TeamMembers,
    TeamMemberProfile,
    StatusPage,
    StatusPages,
    Profile,
    OnCall,
    Monitor,
    Component,
    AlertLog,
    IncidentLog,
    Incident,
    IncidentSettings,
    Billing,
    Resources,
    Schedule,
    Integrations,
    EmailTemplates,
    SmsTemplates,
    Reports,
    MonitorView,
    WebsiteMonitorIssues,
    Probe,
    ProfileBilling,
    ApplicationLog,
    ApplicationLogView,
    Container,
    Application,
    ApplicationDetail,
    ContainerDetail,
    GitCredential,
    DockerCredential,
    FyipeApi,
    ChangePasswordSetting,
    DeleteAccountPage,
    ScheduledEvent,
    ScheduledEventDetail,
    Consulting,
    Advanced,
    ComponentSettings,
    ComponentSettingsAdvanced
} = pages;

export const groups = [
    {
        group: 'VisibleOnComponentDetail',
        visible: true,
        visibleOnComponentDetail: true,
        routes: [
            {
                title: 'Back to Dashboard',
                path: '/dashboard/project/:projectId/components',
                icon: 'back',
                component: Component,
                visible: true,
                subRoutes: [],
                index: 6,
                shortcut: 'c+d',
            },
            {
                title: 'Monitors',
                path: '/dashboard/project/:projectId/:componentId/monitoring',
                icon: 'monitor',
                component: Monitor,
                exact: true,
                visible: true,
                shortcut: 'c+m',
                subRoutes: [
                    {
                        title: 'Monitor View',
                        path:
                            '/dashboard/project/:projectId/:componentId/monitoring/:monitorId',
                        icon: 'monitor',
                        visible: true,
                        subRoutes: [],
                        component: MonitorView,
                        exact: true,
                        index: 1,
                    },
                    {
                        title: 'Website Issues',
                        path:
                            '/dashboard/project/:projectId/:componentId/monitoring/:monitorId/issues/:issueId',
                        icon: 'info',
                        visible: true,
                        subRoutes: [],
                        component: WebsiteMonitorIssues,
                        index: 2,
                    },
                ],
                index: 3,
            },
            // {
            //     title: 'Error Tracking',
            //     path:
            //         '/dashboard/project/:projectId/:componentId/error-tracker',
            //     icon: 'errorTracking',
            //     visible: true,
            //     exact: true,
            //     component: ErrorTracking,
            //     index: 4,
            //     shortcut: 'c+l',
            //     subRoutes: [
            //         {
            //             title: 'Error Tracking View',
            //             path:
            //                 '/dashboard/project/:projectId/:componentId/error-trackers/:errorTrackerId',
            //             icon: 'radar',
            //             visible: true,
            //             exact: true,
            //             subRoutes: [],
            //             component: ErrorTrackingView,
            //             index: 1,
            //         },
            //         {
            //             title: 'Error Tracking Detail View',
            //             path:
            //                 '/dashboard/project/:projectId/:componentId/error-trackers/:errorTrackerId/events/:errorEventId',
            //             icon: 'radar',
            //             visible: true,
            //             exact: true,
            //             subRoutes: [],
            //             component: ErrorEventView,
            //             index: 2,
            //         },
            //     ],
            // },
            {
                title: 'Incident Log',
                path: '/dashboard/project/:projectId/:componentId/incident-log',
                icon: 'info',
                visible: true,
                component: IncidentLog,
                shortcut: 'c+i',
                subRoutes: [
                    {
                        title: 'Incident',
                        path:
                            '/dashboard/project/:projectId/:componentId/incidents/:incidentId',
                        icon: 'info',
                        visible: true,
                        subRoutes: [],
                        component: Incident,
                        index: 1,
                    },
                ],
                index: 4,
            },
            {
                title: 'Logs',
                path:
                    '/dashboard/project/:projectId/:componentId/application-log',
                icon: 'appLog',
                visible: true,
                exact: true,
                component: ApplicationLog,
                index: 5,
                shortcut: 'c+l',
                subRoutes: [
                    {
                        title: 'Log Container View',
                        path:
                            '/dashboard/project/:projectId/:componentId/application-logs/:applicationLogId',
                        icon: 'radar',
                        visible: true,
                        subRoutes: [],
                        component: ApplicationLogView,
                        index: 1,
                    },
                ],
            },
            {
                title: 'Security',
                path:
                    '/dashboard/project/:projectId/:componentId/security/container',
                icon: 'security',
                visible: true,
                component: Container,
                exact: true,
                shortcut: 'c+s',
                subRoutes: [
                    {
                        title: 'Container',
                        path:
                            '/dashboard/project/:projectId/:componentId/security/container',
                        icon: 'security',
                        visible: true,
                        subRoute: [],
                        component: Container,
                        index: 1,
                        exact: true,
                        shortcut: 'c+s',
                    },
                    {
                        title: 'Container Detail',
                        path:
                            '/dashboard/project/:projectId/:componentId/security/container/:containerSecurityId',
                        icon: 'docker',
                        visible: true,
                        subRoute: [],
                        index: 2,
                        component: ContainerDetail,
                        exact: true,
                    },
                    {
                        title: 'Application',
                        path:
                            '/dashboard/project/:projectId/:componentId/security/application',
                        icon: 'security',
                        visible: true,
                        component: Application,
                        index: 3,
                        subRoute: [],
                        exact: true,
                        shortcut: 'c+a',
                    },
                    {
                        title: 'Application Detail',
                        path:
                            '/dashboard/project/:projectId/:componentId/security/application/:applicationSecurityId',
                        icon: 'info',
                        visible: true,
                        component: ApplicationDetail,
                        index: 4,
                        subRoute: [],
                        exact: true,
                    },
                ],
<<<<<<< HEAD
=======
                index: 5,
            },
            {
                title: 'Component Settings',
                path:
                    '/dashboard/project/:projectId/:componentId/settings/basic',
                icon: 'businessSettings',
                visible: true,
                exact: true,
                component: ComponentSettings,
                shortcut: 'c+e',
                subRoutes: [
                    {
                        title: 'Basic',
                        path:
                            '/dashboard/project/:projectId/:componentId/settings/basic',
                        icon: 'businessSettings',
                        visible: true,
                        subRoutes: [],
                        component: ComponentSettings,
                        index: 1,
                        shortcut: 'c+b',
                        exact: true,
                    },
                    {
                        title: 'Advanced',
                        path:
                            '/dashboard/project/:projectId/:componentId/settings/advanced',
                        icon: 'businessSettings',
                        visible: true,
                        subRoutes: [],
                        component: ComponentSettingsAdvanced,
                        index: 2,
                        shortcut: 'c+d',
                        exact: true,
                    },
                ],
            },
            {
                title: 'Back to Dashboard',
                path: '/dashboard/project/:projectId/components',
                icon: 'back',
                component: Component,
                visible: true,
                subRoutes: [],
>>>>>>> 51b1505f
                index: 6,
            },
        ],
    },
    {
        group: 'Products',
        visible: true,
        routes: [
            {
                title: 'Home',
                path: '/dashboard/project/:projectId',
                icon: 'home',
                exact: true,
                visible: true,
                component: Home,
                subRoutes: [],
                index: 1,
                shortcut: 'f+h',
            },
            {
                title: 'Components',
                path: '/dashboard/project/:projectId/components',
                icon: 'square',
                component: Component,
                visible: true,
                exact: true,
                subRoutes: [],
                index: 2,
                shortcut: 'f+c',
            },
            {
                title: 'Incidents',
                path: '/dashboard/project/:projectId/incidents',
                icon: 'info',
                visible: true,
                subRoutes: [],
                component: IncidentLog,
                index: 6,
                shortcut: 'f+l',
            },
            {
                title: 'Status Pages',
                path: '/dashboard/project/:projectId/status-pages',
                icon: 'radar',
                visible: true,
                shortcut: 'f+u',
                subRoutes: [
                    {
                        title: 'Status Page',
                        path:
                            '/dashboard/project/:projectId/sub-project/:subProjectId/status-page/:scheduleId',
                        icon: 'radar',
                        visible: true,
                        subRoutes: [],
                        component: StatusPage,
                        index: 1,
                    },
                ],
                component: StatusPages,
                index: 3,
            },
            {
                title: 'On-Call Schedules',
                path: '/dashboard/project/:projectId/on-call',
                icon: 'call',
                visible: true,
                shortcut: 'f+o',
                subRoutes: [
                    {
                        title: 'Alert Log',
                        path: '/dashboard/project/:projectId/alert-log',
                        icon: 'info',
                        visible: true,
                        subRoutes: [],
                        component: AlertLog,
                        index: 1,
                        shortcut: 'f+a',
                    },
                    {
                        title: 'Schedule',
                        path:
                            '/dashboard/project/:projectId/sub-project/:subProjectId/schedule/:scheduleId',
                        icon: 'call',
                        visible: true,
                        subRoutes: [],
                        component: Schedule,
                        index: 1,
                    },
                ],
                component: OnCall,
                index: 4,
            },
            {
                title: 'Scheduled Events',
                path: '/dashboard/project/:projectId/scheduledEvents',
                icon: 'connect',
                visible: true,
                component: ScheduledEvent,
                exact: true,
                subRoutes: [
                    {
                        title: 'Scheduled Event Detail',
                        path:
                            '/dashboard/project/:projectId/scheduledEvents/:scheduledEventId',
                        icon: 'connect',
                        visible: true,
                        component: ScheduledEventDetail,
                        subRoutes: [],
                        index: 1,
                    },
                ],
                index: 5,
                shortcut: 'f+v',
            },
            {
                title: 'Reports',
                path: '/dashboard/project/:projectId/reports',
                icon: 'report',
                visible: true,
                subRoutes: [],
                component: Reports,
                index: 5,
                shortcut: 'f+r',
            },
        ],
    },
    {
        group: 'Settings',
        visible: true,
        routes: [
            {
                title: 'Team Members',
                path: '/dashboard/project/:projectId/team',
                icon: 'customers',
                visible: true,
                component: TeamMembers,
                subRoutes: [],
                index: 1,
                shortcut: 'f+t',
            },
            {
                title: 'Project Settings',
                path: '/dashboard/project/:projectId/settings',
                icon: 'businessSettings',
                exact: true,
                visible: true,
                shortcut: 'f+p',
                subRoutes: [
                    {
                        title: 'Billing',
                        path: '/dashboard/project/:projectId/settings/billing',
                        icon: 'radar',
                        visible: IS_SAAS_SERVICE,
                        subRoutes: [],
                        component: Billing,
                        index: 1,
                        shortcut: 'f+b',
                    },
                    {
                        title: 'Resources',
                        path:
                            '/dashboard/project/:projectId/settings/resources',
                        icon: 'monitor',
                        visible: true,
                        subRoutes: [],
                        component: Resources,
                        index: 2,
                        shortcut: 'f+m',
                    },
                    {
                        title: 'Incident Settings',
                        path:
                            '/dashboard/project/:projectId/settings/incidents',
                        icon: 'incidentSettings',
                        visible: true,
                        subRoutes: [],
                        component: IncidentSettings,
                        index: 3,
                    },
                    {
                        title: 'Integrations',
                        path:
                            '/dashboard/project/:projectId/settings/integrations',
                        icon: 'integration',
                        visible: true,
                        subRoutes: [],
                        component: Integrations,
                        index: 4,
                        shortcut: 'f+i',
                    },
                    {
                        title: 'Email',
                        path: '/dashboard/project/:projectId/settings/emails',
                        icon: 'email',
                        visible: true,
                        subRoutes: [],
                        component: EmailTemplates,
                        index: 5,
                        shortcut: 'f+e',
                    },
                    {
                        title: 'SMS & Calls',
                        path: '/dashboard/project/:projectId/settings/sms',
                        icon: 'sms',
                        visible: true,
                        subRoutes: [],
                        component: SmsTemplates,
                        index: 6,
                        shortcut: 'f+s',
                    },
                    {
                        title: 'Probe',
                        path: '/dashboard/project/:projectId/settings/probe',
                        icon: 'probes',
                        visible: true,
                        subRoutes: [],
                        component: Probe,
                        index: 7,
                        shortcut: 'f+x',
                    },
                    {
                        title: 'Git Credentials',
                        path:
                            '/dashboard/project/:projectId/settings/gitCredential',
                        icon: 'git',
                        visible: true,
                        subRoutes: [],
                        component: GitCredential,
                        index: 8,
                        shortcut: 'f+g',
                    },
                    {
                        title: 'Docker Credentials',
                        path:
                            '/dashboard/project/:projectId/settings/dockerCredential',
                        icon: 'docker',
                        visible: true,
                        subRoutes: [],
                        component: DockerCredential,
                        index: 9,
                        shortcut: 'f+d',
                    },
                    {
                        title: 'API',
                        path: '/dashboard/project/:projectId/settings/api',
                        icon: 'apis',
                        visible: true,
                        subRoutes: [],
                        component: FyipeApi,
                        index: 10,
                        shortcut: 'f+w',
                    },
                    {
                        title: 'Advanced',
                        path: '/dashboard/project/:projectId/settings/advanced',
                        icon: 'businessSettings',
                        visible: true,
                        subRoutes: [],
                        component: Advanced,
                        index: 11,
                        shortcut: 'f+n',
                    },
                ],
                component: Settings,
                index: 2,
            },
        ],
    },
    {
        group: 'VisibleOnProfile',
        visible: true,
        visibleOnProfile: true,
        routes: [
            {
                title: 'Profile Settings',
                path: '/dashboard/profile/settings',
                icon: 'user',
                visible: true,
                component: Profile,
                subRoutes: [],
                index: 1,
                shortcut: 'p+s',
            },
            {
                title: 'Change Password',
                path: '/dashboard/profile/changePassword',
                icon: 'password',
                visible: true,
                component: ChangePasswordSetting,
                subRoutes: [],
                index: 2,
                shortcut: 'p+c',
            },
            {
                title: 'Billing',
                path: '/dashboard/profile/billing',
                icon: 'receipt',
                visible: IS_SAAS_SERVICE,
                component: ProfileBilling,
                subRoutes: [],
                index: 3,
                shortcut: 'p+b',
            },
            {
                title: 'Advanced',
                path: '/dashboard/profile/advanced',
                icon: 'businessSettings',
                visible: true,
                component: DeleteAccountPage,
                subRoutes: [],
                index: 4,
                shortcut: 'p+a',
            },
            {
                title: 'Team Member Profile',
                path: '/dashboard/profile/:memberId',
                icon: 'user',
                visible: true,
                component: TeamMemberProfile,
                subRoutes: [],
                index: 5,
            },
            {
                title: 'Back to Dashboard',
                path: '/dashboard/project/:projectId/components',
                icon: 'back',
                component: Component,
                visible: true,
                subRoutes: [],
                index: 6,
                shortcut: 'p+d',
            },
        ],
    },
    {
        group: 'services',
        visible: true,
        routes: [
            {
                title: 'Consulting & Services',
                path: '/dashboard/project/:projectId/consulting',
                icon: 'consulting',
                visible: true,
                component: Consulting,
                subRoutes: [],
                index: 1,
                shortcut: 'f+z',
            },
        ],
    },
];

const joinFn = (acc = [], curr) => {
    return acc.concat(curr);
};

export const allRoutes = groups
    .map(function merge(group) {
        const { routes } = group;
        const newRoutes = [];
        for (const route of routes) {
            newRoutes.push(route);
        }
        const subRoutes = newRoutes
            .map(route => {
                const newSubRoutes = [];
                for (const subRoute of route.subRoutes) {
                    newSubRoutes.push(subRoute);
                }
                return newSubRoutes;
            })
            .reduce(joinFn);
        return newRoutes.concat(subRoutes);
    })
    .reduce(joinFn);

export const getGroups = () => groups;

export default {
    groups,
    allRoutes,
};<|MERGE_RESOLUTION|>--- conflicted
+++ resolved
@@ -56,16 +56,6 @@
         visibleOnComponentDetail: true,
         routes: [
             {
-                title: 'Back to Dashboard',
-                path: '/dashboard/project/:projectId/components',
-                icon: 'back',
-                component: Component,
-                visible: true,
-                subRoutes: [],
-                index: 6,
-                shortcut: 'c+d',
-            },
-            {
                 title: 'Monitors',
                 path: '/dashboard/project/:projectId/:componentId/monitoring',
                 icon: 'monitor',
@@ -96,7 +86,7 @@
                         index: 2,
                     },
                 ],
-                index: 3,
+                index: 2,
             },
             // {
             //     title: 'Error Tracking',
@@ -152,7 +142,7 @@
                         index: 1,
                     },
                 ],
-                index: 4,
+                index: 3,
             },
             {
                 title: 'Logs',
@@ -162,7 +152,7 @@
                 visible: true,
                 exact: true,
                 component: ApplicationLog,
-                index: 5,
+                index: 4,
                 shortcut: 'c+l',
                 subRoutes: [
                     {
@@ -234,8 +224,6 @@
                         exact: true,
                     },
                 ],
-<<<<<<< HEAD
-=======
                 index: 5,
             },
             {
@@ -281,8 +269,8 @@
                 component: Component,
                 visible: true,
                 subRoutes: [],
->>>>>>> 51b1505f
                 index: 6,
+                shortcut: 'c+d',
             },
         ],
     },
