--- conflicted
+++ resolved
@@ -298,7 +298,6 @@
                                     show: type === 'incomingHttpRequest',
                                 },
                                 {
-<<<<<<< HEAD
                                     value: 'queryString',
                                     label: 'Request Query Param',
                                     show: type === 'incomingHttpRequest',
@@ -307,11 +306,11 @@
                                     value: 'headers',
                                     label: 'Request Headers',
                                     show: type === 'incomingHttpRequest',
-=======
+                                },
+                                {
                                     value: 'respondsToPing',
                                     label: 'Responds To Ping',
                                     show: type === 'ip',
->>>>>>> 08417426
                                 },
                             ]}
                         />
