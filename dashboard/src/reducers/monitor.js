--- conflicted
+++ resolved
@@ -1199,11 +1199,8 @@
                         monitorType === 'script' ||
                         monitorType === 'server-monitor' ||
                         monitorType === 'incomingHttpRequest' ||
-<<<<<<< HEAD
-                        monitorType === 'kubernetes')
-=======
+                        monitorType === 'kubernetes' ||
                         monitorType === 'ip')
->>>>>>> d2a19b46
                     ? state.monitorCriteria.criteria[monitorType]
                     : null
             );
