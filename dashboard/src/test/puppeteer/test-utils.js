const faker = require('faker');

const ACCOUNTS_URL = 'http://localhost:3003';
const DASHBOARD_URL = 'http://localhost:3000';
const HTTP_TEST_SERVER_URL = 'http://localhost:3010';

const puppeteerLaunchConfig = {
    args: [
        '--proxy-server=',
        '--no-sandbox',
        '--disable-setuid-sandbox',
        '--disable-dev-shm-usage',
        '--disable-accelerated-2d-canvas',
        '--disable-gpu',
        '--window-size=1920x1080',
        '--disable-background-timer-throttling',
        '--disable-backgrounding-occluded-windows',
        '--disable-renderer-backgrounding',
        '--disable-web-security',
        '--disable-features=IsolateOrigins,site-per-process', // fix issue with cross origin policy
    ],
    headless: true, //change this to `false` debug locally.
};

const user = faker.helpers.createCard();
const cvv = '542';
const expiryDate = '09/2020';

/**
 * @param {string} val : The value to be parsed.
 * @description Resolves or Parses any value to boolean value.
 * @returns Boolean true or false
 */
function parseBoolean(val) {
    const falsy = /^(?:f(?:alse)?|no?|0+)$/i;
    return !falsy.test(val) && !!val;
}

function generateWrongEmail() {
    return (
        Math.random()
            .toString(36)
            .substring(8) +
        '@' +
        Math.random()
            .toString(24)
            .substring(8) +
        '.com'
    );
}

function generateRandomWebsite() {
    return (
        'http://' +
        Math.random()
            .toString(36)
            .substring(10) +
        '.com'
    );
}

function generateRandomString() {
    return (
        'str' + // Prevent strings starting with numbers
        Math.random()
            .toString(36)
            .substring(10)
    );
}

function generateRandomBusinessEmail() {
    return `${Math.random()
        .toString(36)
        .substring(7)}@${Math.random()
        .toString(36)
        .substring(5)}.com`;
}

const cardNumber = '4111111111111111';

const monitorCategoryName = 'e2e_monitor_category';

const monitorName = 'e2e_monitor';

const monitorUrl = 'https://www.test.com';

const scheduledEventDescription = 'event description';

const scheduledEventName = 'event name';

const updatedScheduledEventDescription = 'event description updated';

const updatedScheduledEventName = 'event name updated';

module.exports = {
    ACCOUNTS_URL,
    DASHBOARD_URL,
    HTTP_TEST_SERVER_URL,
    puppeteerLaunchConfig,
    user,
    cvv,
    expiryDate,
    cardNumber,
    generateWrongEmail,
    monitorCategoryName,
    monitorName,
    monitorUrl,
    scheduledEventName,
    scheduledEventDescription,
    updatedScheduledEventName,
    updatedScheduledEventDescription,
    generateRandomString,
    generateRandomBusinessEmail,
    generateRandomWebsite,
<<<<<<< HEAD
    timeout: 500000,
=======
    timeout: 300000,
    parseBoolean,
>>>>>>> eb14eeec
};<|MERGE_RESOLUTION|>--- conflicted
+++ resolved
@@ -112,10 +112,5 @@
     generateRandomString,
     generateRandomBusinessEmail,
     generateRandomWebsite,
-<<<<<<< HEAD
     timeout: 500000,
-=======
-    timeout: 300000,
-    parseBoolean,
->>>>>>> eb14eeec
 };