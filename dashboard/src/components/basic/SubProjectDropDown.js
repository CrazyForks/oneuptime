--- conflicted
+++ resolved
@@ -59,13 +59,8 @@
                             <span
                                 key={options[0]?.value}
                                 className="ddm-dropdown-menu__item"
-<<<<<<< HEAD
                                 onClick={() => onClick(options[0]?.value)}
                                 style={menuStyle}
-=======
-                                onClick={() => onClick(data.value)}
-                                id={`project-${data.label}`}
->>>>>>> 6d308078
                             >
                                 {options[0]?.label}
                             </span>
