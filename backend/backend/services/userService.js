module.exports = {

    findBy: async function (query, skip, limit) {
        if (!skip) skip = 0;

        if (!limit) limit = 0;

        if (typeof (skip) === 'string') skip = parseInt(skip);

        if (typeof (limit) === 'string') limit = parseInt(limit);

        if (!query) query = {};

        if (!query.deleted) query.deleted = false;
        try {
            var users = await UserModel.find(query)
                .sort([['createdAt', -1]])
                .limit(limit)
                .skip(skip);
        } catch (error) {
            ErrorService.log('UserModel.find', error);
            throw error;
        }
        return users;
    },

    create: async function (data) {
        var userModel = new UserModel();
        userModel.name = data.name || null;
        userModel.email = data.email || null;
        userModel.password = data.password || null;
        userModel.companyName = data.companyName || null;
        userModel.companyRole = data.companyRole || null;
        userModel.companySize = data.companySize || null;
        userModel.referral = data.referral || null;
        userModel.companyPhoneNumber = data.companyPhoneNumber || null;
        userModel.onCallAlert = data.onCallAlert || null;
        userModel.profilePic = data.profilePic || null;
        userModel.jwtRefreshToken = data.jwtRefreshToken || null;
        userModel.stripeCustomerId = data.stripeCustomerId || null;
        userModel.resetPasswordToken = data.resetPasswordToken || null;
        userModel.resetPasswordExpires = data.resetPasswordExpires || null;
        userModel.createdAt = data.createdAt || Date.now();
        userModel.timezone = data.timezone || null;
        userModel.lastActive = data.lastActive || Date.now();
        userModel.coupon = data.coupon || null;
        userModel.adminNotes = data.adminNotes || null;
        userModel.tempEmail = data.tempEmail || null;
        try {
            var user = await userModel.save();
        } catch (error) {
            ErrorService.log('userModel.save', error);
            throw error;
        }
        return user;
    },

    countBy: async function (query) {
        if (!query) {
            query = {};
        }

        if (!query.deleted) query.deleted = false;
        try {
            var count = await UserModel.count(query);
        } catch (error) {
            ErrorService.log('UserModel.count', error);
            throw error;
        }
        return count;
    },

    deleteBy: async function (query, userId) {

        if (!query) {
            query = {};
        }

        query.deleted = false;

        try {
            var user = await UserModel.findOneAndUpdate(query, {
                $set: {
                    deleted: true,
                    deletedById: userId,
                    deletedAt: Date.now()
                }
            }, {
                new: true
            });
        } catch (error) {
            ErrorService.log('UserModel.updateMany', error);
            throw error;
        }
        return user;
    },

    findOneBy: async function (query) {
        if (!query) {
            query = {};
        }
        if (!query.deleted) query.deleted = false;
        try {
            var user = await UserModel.findOne(query)
                .sort([['createdAt', -1]]);
        } catch (error) {
            ErrorService.log('UserModel.findOne', error);
            throw error;
        }
        return user;
    },

    update: async function (data) {
        var _this = this;
        try {
            if (!data._id) {
                let user = await _this.create(data);
                return user;
            } else {
                var user = await _this.findOneBy({ _id: data._id, deleted: { $ne: null } });

                var name = data.name || user.name;
                var email = data.email || user.email;
                var password = data.password || user.password;
                var companyName = data.companyName || user.companyName;
                var companyRole = data.companyRole || user.companyRole;
                var companySize = data.companySize || user.companySize;
                var referral = data.referral || user.referral;
                var companyPhoneNumber = data.companyPhoneNumber || user.companyPhoneNumber;
                var onCallAlert = data.onCallAlert || user.onCallAlert;
                var profilePic = data.profilePic || user.profilePic;
                var jwtRefreshToken = data.jwtRefreshToken || user.jwtRefreshToken;
                var stripeCustomerId = data.stripeCustomerId || user.stripeCustomerId;
                var resetPasswordToken = data.resetPasswordToken;
                var resetPasswordExpires = data.resetPasswordExpires;
                var createdAt = data.createdAt || user.createdAt;
                var timezone = data.timezone || user.timezone;
                var lastActive = data.lastActive || user.lastActive;
                var coupon = data.coupon || user.coupon;
                var disabled = data.disabled || false;
                var adminNotes = data.adminNotes || user.adminNotes;
                var isVerified = data.email ? data.email === user.email && user.isVerified : user.isVerified;
                var tempEmail = data.tempEmail || user.tempEmail || null;
    
                var isBlocked = user.isBlocked;
                if (typeof data.isBlocked === 'boolean') {
                    isBlocked = data.isBlocked;
                }
    
                var deleted = user.deleted;
                var deletedById = user.deletedById;
                var deletedAt = user.deletedAt;
                if (data.deleted === false) {
                    deleted = false;
                    deletedById = null;
                    deletedAt = null;
                }
    
                var updatedUser = await UserModel.findOneAndUpdate({ _id: data._id }, {
                    $set: {
                        name: name,
                        email: email,
                        isVerified: isVerified,
                        password: password,
                        companyName: companyName,
                        companyRole: companyRole,
                        companySize: companySize,
                        referral: referral,
                        companyPhoneNumber: companyPhoneNumber,
                        onCallAlert: onCallAlert,
                        profilePic: profilePic,
                        jwtRefreshToken: jwtRefreshToken,
                        stripeCustomerId: stripeCustomerId,
                        resetPasswordToken: resetPasswordToken,
                        resetPasswordExpires: resetPasswordExpires,
                        createdAt: createdAt,
                        timezone: timezone,
                        lastActive: lastActive,
                        coupon: coupon,
                        disabled: disabled,
                        deleted,
                        deletedById,
                        deletedAt,
                        isBlocked,
                        adminNotes,
                        tempEmail
                    }
                }, {
                    new: true
                });
                return updatedUser;
            }
        } catch (error) {
            if (error.message.indexOf('at path "_id" for model "User"') !== -1) {
                ErrorService.log('UserService.findOneBy', error);
            } else {
                ErrorService.log('UserService.create', error);
            }
            throw error;
        }
    },

    closeTutorialBy: async function (query, type, data) {
        if (!query) query = {};
        if (!data) data = {};

        type = type.replace(/-([a-z])/g, function (g) { return g[1].toUpperCase(); });
        data[type] = { show: false };

        try {
            var tutorial = await UserModel.findOneAndUpdate(query, { $set: { tutorial: data } }, { new: true });
        } catch (error) {
            ErrorService.log('UserModel.findOneAndUpdate', error);
            throw error;
        }

        return tutorial || null;
    },

    sendToken: async function (user, email) {
        const _this = this;
        var verificationTokenModel = new VerificationTokenModel({
            userId: user._id,
            token: crypto.randomBytes(16).toString('hex')
        });
        try {
            var verificationToken = await verificationTokenModel.save();
        } catch (error) {
            ErrorService.log('UserVerificationService.createVerificationToken', error);
            throw error;
        }
        if (verificationToken) {
            var verificationTokenURL = `${BACKEND_HOST}/user/confirmation/${verificationToken.token}`;
            MailService.sendVerifyEmail(verificationTokenURL, user.name, email);
            if (email !== user.email) {
                _this.update({ _id: user._id, tempEmail: email });
            }
        }
        return verificationToken.token;
    },
    //Description: signup function for new user.
    //Params:
    //Param 1: data: User details.
    //Returns: promise.
    signup: async function (data) {
        var _this = this;
        var email = data.email;
        var stripePlanId = data.planId;
        var paymentIntent = data.paymentIntent;

        if (util.isEmailValid(email)) {
            try {
                var user = await _this.findOneBy({ email: email });
    
                if (user) {
                    let error = new Error('User already exists.');
                    error.code = 400;
                    ErrorService.log('UserService.signup', error);
                    throw error;
                } else {
                    // Check here is the payment intent is successfully paid. If yes then create the customer else not.
                    var processedPaymentIntent = await PaymentService.checkPaymentIntent(paymentIntent);
                    if (processedPaymentIntent.status !== 'succeeded') {
                        let error = new Error('Unsuccessful attempt to charge card');
                        error.code = 400;
                        ErrorService.log('PaymentService.checkPaymentIntent', error);
                        throw error;
                    }
                    var customerId = processedPaymentIntent.customer;
    
                    var hash = await bcrypt.hash(data.password, constants.saltRounds);
    
                    data.password = hash;
                    // creating jwt refresh token
                    data.jwtRefreshToken = randToken.uid(256);
                    //save a user only when payment method is charged and then next steps
                    user = await _this.create(data);
    
                    let createdAt = new Date(user.createdAt).toISOString().split('T', 1);
                    var record = await AirtableService.logUser({
                        name: data.name,
                        email: data.email,
                        phone: data.companyPhoneNumber,
                        company: data.companyName,
                        jobRole: data.companyRole,
                        createdAt
                    });
    
                    await _this.sendToken(user, user.email);
    
                    //update customer Id
                    user = await _this.update({ _id: user._id, stripeCustomerId: customerId });
                    var subscription = await PaymentService.subscribePlan(stripePlanId, customerId, data.coupon);
<<<<<<< HEAD
                } catch (error) {
                    ErrorService.log('PaymentService.subscribePlan', error);
                    throw error;
                }

                var projectName = 'Unnamed Project';
                var projectData = {
                    name: projectName,
                    userId: user._id,
                    stripePlanId: stripePlanId,
                    stripeSubscriptionId: subscription.stripeSubscriptionId
                };
                try {
=======
    
                    var projectName = 'Unnamed Project';
                    var projectData = {
                        name: projectName,
                        userId: user._id,
                        stripePlanId: stripePlanId,
                        stripeSubscriptionId: subscription.stripeSubscriptionId,
                        stripeExtraUserSubscriptionId: subscription.stripeExtraUserSubscriptionId,
                        stripeMeteredSubscriptionId: subscription.stripeMeteredSubscriptionId
                    };
>>>>>>> b75d7590
                    await ProjectService.create(projectData);

                    user.airtableId = record.id || null;
    
                    return user;
                }
            } catch (error) {
                if (error.message.indexOf('for model "ProjectModel"') !== -1) {
                    ErrorService.log('ProjectService.create', error);
                } else if (error.message.indexOf('for model "Subscriptions"') !== -1) {
                    ErrorService.log('PaymentService.subscribePlan', error);
                } else if (error.message.indexOf('for model "VerificationTokenModel"') !== -1) {
                    ErrorService.log('UserVerificationService.sendToken', error);
                } else if (error.message.indexOf('Airtable') !== -1) {
                    ErrorService.log('AirtableService.logUser', error);
                } else {
                    ErrorService.log('UserService.signup', error);
                }
                throw error;
            }
        } else {
            let error = new Error('Email is not in valid format.');
            error.code = 400;
            ErrorService.log('UserService.signup', error);
            throw error;
        }
    },
    getUserIpLocation: async function (clientIP) {
        var ipLocation;
        try {
            ipLocation = await iplocation(clientIP);
        } catch (error) {
            ipLocation = {};
        }
        return ipLocation;
    },

    //Description: login function to authenticate user.
    //Params:
    //Param 1: email: User email.
    //Param 2: password: User password.
    //Returns: promise.
    login: async function (email, password, clientIP) {
        var _this = this;
        if (util.isEmailValid(email)) {
            // find user if present in db.
            try {
                var user = await _this.findOneBy({ email: email });
                
                if (!user) {
                    let error = new Error('User does not exist.');
                    error.code = 400;
                    ErrorService.log('UserService.login', error);
                    throw error;
                } else {
                    var ipLocation = await _this.getUserIpLocation(clientIP);
                    await LoginIPLog.create({ userId: user._id, ipLocation });

                    if (user.paymentFailedDate) {
                        // calculate number of days the subscription renewal has failed.
                        var oneDayInMilliSeconds = 1000 * 60 * 60 * 24;
                        var daysAfterPaymentFailed = Math.round((new Date - user.paymentFailedDate) / oneDayInMilliSeconds);
    
                        if (daysAfterPaymentFailed >= 15) {
                            user = await _this.update({ _id: user._id, disabled: true });
                            
                            let error = new Error('Your account has been disabled. Kindly contact support@fyipe.com');
                            error.code = 400;
                            ErrorService.log('UserService.login', error);
                            throw error;
                        }
                    }
                    var encryptedPassword = user.password;
    
                    if (user.disabled) {
                        let error = new Error('Your account has been disabled. Kindly contact support@fyipe.com');
                        error.code = 400;
                        ErrorService.log('UserService.login', error);
                        throw error;
                    }
                    if (!user.isVerified) {
                        let error = new Error('Verify your email first.');
                        error.code = 401;
                        ErrorService.log('UserService.login', error);
                        throw error;
                    }
                    if (!encryptedPassword) {
                        let error = new Error('Your account does not exist. Please sign up.');
                        error.code = 400;
                        ErrorService.log('UserService.login', error);
                        throw error;
                    } else {
                        var res = await bcrypt.compare(password, encryptedPassword);
                        
                        if (res) {
                            return user;
                        } else {
                            let error = new Error('Password is incorrect.');
                            error.code = 400;
                            ErrorService.log('UserService.login', error);
                            throw error;
                        }
                    }
                }
            } catch (error) {
                if (error.message === 'User does not exist.') {
                    ErrorService.log('UserService.findOneBy', error);
                } else if (error.message === 'Password is incorrect.') {
                    ErrorService.log('bcrypt.compare', error);
                } else {
                    ErrorService.log('UserService.login', error);
                }
                throw error;
            }
        } else {
            let error = new Error('Email is not in valid format.');
            error.code = 400;
            ErrorService.log('UserService.login', error);
            throw error;
        }
    },

    // Description: forgot password function
    //Params:
    //Param 1: email: User email.
    //Returns: promise.
    forgotPassword: async function (email) {
        var _this = this;
        try {
            if (util.isEmailValid(email)) {
                var user = await this.findOneBy({ email: email });
                
                if (!user) {
                    let error = new Error('User does not exist.');
                    error.code = 400;
                    ErrorService.log('UserService.forgotPassword', error);
                    throw error;
                } else {
                    var buf = await crypto.randomBytes(20);
                    var token = buf.toString('hex');

                    //update a user.
                    user = await _this.update({
                        _id: user._id,
                        resetPasswordToken: token,
                        resetPasswordExpires: Date.now() + 3600000 // 1 hour
                    });
                    
                    return user;
                }
            } else {
                let error = new Error('Email is not in valid format.');
                error.code = 400;
                ErrorService.log('UserService.forgotPassword', error);
                throw error;
            }
        } catch (error) {
            if (error.message.indexOf('at path "email" for model "User"') !== -1 || error.message === 'User does not exist.') {
                ErrorService.log('UserService.findOneBy', error);
            } else {
                ErrorService.log('UserService.forgotPassword', error);
            }
            throw error;
        }

    },

    // Description: forgot password function.
    //Params:
    //Param 1:  password: User password.
    //Param 2:  token: token generated in forgot password function.
    //Returns: promise.
    resetPassword: async function (password, token) {
        var _this = this;
        try {
            var user = await _this.findOneBy({
                resetPasswordToken: token,
                resetPasswordExpires: {
                    $gt: Date.now()
                }
            });
    
            if (!user) {
                return null;
            } else {
                var hash = await bcrypt.hash(password, constants.saltRounds);
    
                //update a user.
                user = await _this.update({
                    _id: user._id,
                    password: hash,
                    resetPasswordToken: '',
                    resetPasswordExpires: ''
                });
    
                return user;
            }
        } catch (error) {
            if (error.message.indexOf('at path "resetPasswordToken" for model "User"') !== -1) {
                ErrorService.log('UserService.update', error);
            } else {
                ErrorService.log('UserService.resetPassword', error);
            }
            throw error;
        }
    },

    //Description: Get new access token.
    //Params:
    //Param 1:  refreshToken: Refresh token.
    //Returns: promise.
    getNewToken: async function (refreshToken) {
        var _this = this;
        try {
            var user = await _this.findOneBy({ jwtRefreshToken: refreshToken });
            
            if (!user) {
                let error = new Error('Invalid Refresh Token');
                error.code = 400;
                ErrorService.log('UserService.getNewToken', error);
                throw error;
            } else {
                var userObj = { id: user._id };

                var accessToken = `${jwt.sign(userObj, jwtKey.jwtSecretKey, { expiresIn: 86400 })}`;
                var jwtRefreshToken = randToken.uid(256);

                user = await _this.update({ _id: user._id, jwtRefreshToken: jwtRefreshToken });
    
                var token = {
                    accessToken: accessToken,
                    refreshToken: refreshToken
                };
                return token;
            }
        } catch (error) {
            if (error.message.indexOf('at path "_id" for model "User"') !== -1) {
                ErrorService.log('UserService.update', error);
            } else {
                ErrorService.log('UserService.getNewToken', error);
            }
            throw error;
        }
        
    },

    changePassword: async function (data) {
        var _this = this;
        var currentPassword = data.currentPassword;
        try {
            var user = await _this.findOneBy({ _id: data._id });
            var encryptedPassword = user.password;

            var check = await bcrypt.compare(currentPassword, encryptedPassword);
            if (check) {
                var newPassword = data.newPassword;
                var hash = await bcrypt.hash(newPassword, constants.saltRounds);
                
                data.password = hash;
                user = await _this.update(data);
                
                return user;
            } else {
                let error = new Error('Current Password is incorrect.');
                error.code = 400;
                ErrorService.log('UserService.changePassword', error);
                throw error;
            }
        } catch (error) {
            if (error.message.indexOf('at path "_id" for model "User"') !== -1) {
                ErrorService.log('UserService.findOneBy', error);
            } else {
                ErrorService.log('UserService.changePassword', error);
            }
            throw error;
        }
        
    },

    getAllUsers: async function (skip, limit) {
        var _this = this;
        let users = await _this.findBy({ _id: { $ne: null }, deleted: { $ne: null } }, skip, limit);
        users = await Promise.all(users.map(async (user) => {
            // find user subprojects and parent projects
            var userProjects = await ProjectService.findBy({ 'users.userId': user._id });
            var parentProjectIds = [];
            var projectIds = [];
            if (userProjects.length > 0) {
                var subProjects = userProjects.map(project => project.parentProjectId ? project : null).filter(subProject => subProject !== null);
                parentProjectIds = subProjects.map(subProject => subProject.parentProjectId._id);
                var projects = userProjects.map(project => project.parentProjectId ? null : project).filter(project => project !== null);
                projectIds = projects.map(project => project._id);
            }
            userProjects = await ProjectService.findBy({ $or: [{ _id: { $in: parentProjectIds } }, { _id: { $in: projectIds } }] });
            return await Object.assign({}, user._doc, { projects: userProjects });
        }));
        return users;
    },

    restoreBy: async function (query) {
        const _this = this;
        query.deleted = true;

        let user = await _this.findBy(query);
        if (user && user.length > 1) {
            const users = await Promise.all(user.map(async (user) => {
                const userId = user._id;
                user = await _this.update({
                    _id: userId,
                    deleted: false,
                    deletedBy: null,
                    deletedAt: null,
                });
                return user;
            }));
            return users;
        } else {
            user = user[0];
            if (user) {
                const userId = user._id;
                user = await _this.update({
                    _id: userId,
                    deleted: false,
                    deletedBy: null,
                    deletedAt: null,
                });
            }
            return user;
        }
    },

    addNotes: async function (userId, notes) {
        const _this = this;
        let adminNotes = (await _this.update({
            _id: userId,
            adminNotes: notes
        })).adminNotes;
        return adminNotes;
    },

    searchUsers: async function (query, skip, limit) {
        var _this = this;
        let users = await _this.findBy(query, skip, limit);
        users = await Promise.all(users.map(async (user) => {
            // find user subprojects and parent projects
            var userProjects = await ProjectService.findBy({ 'users.userId': user._id });
            var parentProjectIds = [];
            var projectIds = [];
            if (userProjects.length > 0) {
                var subProjects = userProjects.map(project => project.parentProjectId ? project : null).filter(subProject => subProject !== null);
                parentProjectIds = subProjects.map(subProject => subProject.parentProjectId._id);
                var projects = userProjects.map(project => project.parentProjectId ? null : project).filter(project => project !== null);
                projectIds = projects.map(project => project._id);
            }
            userProjects = await ProjectService.findBy({ $or: [{ _id: { $in: parentProjectIds } }, { _id: { $in: projectIds } }] });
            return await Object.assign({}, user._doc, { projects: userProjects });
        }));
        return users;
    },

    hardDeleteBy: async function (query) {
        try {
            await UserModel.deleteMany(query);
        } catch (error) {
            ErrorService.log('UserModel.deleteMany', error);
            throw error;
        }
        return 'User(s) Removed Successfully!';
    },

};

var bcrypt = require('bcrypt');
var constants = require('../config/constants.json');
var UserModel = require('../models/user');
var LoginIPLog = require('../models/LoginIPLog');
var util = require('./utilService.js');
var randToken = require('rand-token');
var PaymentService = require('./paymentService');
var crypto = require('crypto');
var ProjectService = require('./projectService');
var ErrorService = require('./errorService');
var jwt = require('jsonwebtoken');
var iplocation = require('iplocation').default;
var jwtKey = require('../config/keys');
var { BACKEND_HOST } = process.env;
var VerificationTokenModel = require('../models/verificationToken');
var MailService = require('../services/mailService');
var AirtableService = require('./airtableService');<|MERGE_RESOLUTION|>--- conflicted
+++ resolved
@@ -291,32 +291,14 @@
                     //update customer Id
                     user = await _this.update({ _id: user._id, stripeCustomerId: customerId });
                     var subscription = await PaymentService.subscribePlan(stripePlanId, customerId, data.coupon);
-<<<<<<< HEAD
-                } catch (error) {
-                    ErrorService.log('PaymentService.subscribePlan', error);
-                    throw error;
-                }
-
-                var projectName = 'Unnamed Project';
-                var projectData = {
-                    name: projectName,
-                    userId: user._id,
-                    stripePlanId: stripePlanId,
-                    stripeSubscriptionId: subscription.stripeSubscriptionId
-                };
-                try {
-=======
     
                     var projectName = 'Unnamed Project';
                     var projectData = {
                         name: projectName,
                         userId: user._id,
                         stripePlanId: stripePlanId,
-                        stripeSubscriptionId: subscription.stripeSubscriptionId,
-                        stripeExtraUserSubscriptionId: subscription.stripeExtraUserSubscriptionId,
-                        stripeMeteredSubscriptionId: subscription.stripeMeteredSubscriptionId
+                        stripeSubscriptionId: subscription.stripeSubscriptionId
                     };
->>>>>>> b75d7590
                     await ProjectService.create(projectData);
 
                     user.airtableId = record.id || null;
