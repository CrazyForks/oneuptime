import React, { Component } from 'react';
import PropTypes from 'prop-types';
import { bindActionCreators } from 'redux';
import { connect } from 'react-redux';
import { reduxForm, Field } from 'redux-form';
import {
    updateChangePasswordSetting,
    updateChangePasswordSettingRequest,
    updateChangePasswordSettingSuccess,
    updateChangePasswordSettingError,
} from '../../actions/profile';
import { RenderField } from '../basic/RenderField';
import { Validate } from '../../config';
import { FormLoader } from '../basic/Loader';
import ShouldRender from '../basic/ShouldRender';
import { openModal } from '../../actions/modal';
import MessageBox from '../modals/MessageBox';
import uuid from 'uuid';
<<<<<<< HEAD
// import BreadCrumbs from '../breadCrumb/BreadCrumbs';
=======
>>>>>>> d232606f

//Client side validation
function validate(values) {
    const errors = {};
    if (!Validate.text(values.currentPassword)) {
        errors.currentPassword = 'Current password is required.';
    }
    if (!Validate.text(values.newPassword)) {
        errors.newPassword = 'New Password is required.';
    }
    if (!Validate.text(values.confirmPassword)) {
        errors.confirmPassword = 'Confirm password is required.';
    }
    return errors;
}

export class ChangePasswordSetting extends Component {
    state = {
        MessageBoxId: uuid.v4(),
    };

    constructor(props) {
        super(props);
        this.props = props;
    }

    submitForm = values => {
        const { reset, openModal } = this.props;
        const { MessageBoxId } = this.state;

        this.props.updateChangePasswordSetting(values).then(
            function() {
                openModal({
                    id: MessageBoxId,
                    content: MessageBox,
                    title: 'Message',
                    message: 'You’ve changed the password successfully.',
                });
                reset();
            },
            function() {}
        );
    };

    render() {
        const { handleSubmit } = this.props;

        return (
            <div className="bs-ContentSection Card-root Card-shadow--medium">
                <div className="Box-root">
                    <div className="bs-ContentSection-content Box-root Box-divider--surface-bottom-1 Flex-flex Flex-alignItems--center Flex-justifyContent--spaceBetween Padding-horizontal--20 Padding-vertical--16">
                        <div className="Box-root">
                            <span className="Text-color--inherit Text-display--inline Text-fontSize--16 Text-fontWeight--medium Text-lineHeight--24 Text-typeface--base Text-wrap--wrap">
                                <span>Change Password</span>
                            </span>
                            <p>
                                <span>
                                    We recommend you use password manager to
                                    store your Fyipe Password.
                                </span>
                            </p>
                        </div>
                    </div>
                    <form onSubmit={handleSubmit(this.submitForm)}>
                        <div className="bs-ContentSection-content Box-root Box-background--offset Box-divider--surface-bottom-1 Padding-horizontal--8 Padding-vertical--2">
                            <div>
                                <div className="bs-Fieldset-wrapper Box-root Margin-bottom--2">
                                    <fieldset className="bs-Fieldset">
                                        <div className="bs-Fieldset-rows">
                                            <div className="bs-Fieldset-row">
                                                <label className="bs-Fieldset-label">
                                                    Current Password
                                                </label>
                                                <div className="bs-Fieldset-fields">
                                                    <Field
                                                        className="db-BusinessSettings-input TextInput bs-TextInput"
                                                        type="password"
                                                        name="currentPassword"
                                                        id="currentPassword"
                                                        placeholder="Current Password"
                                                        component={RenderField}
                                                        disabled={
                                                            this.props
                                                                .profileSettings &&
                                                            this.props
                                                                .profileSettings
                                                                .changePasswordSetting
                                                                .requesting
                                                        }
                                                    />
                                                </div>
                                            </div>
                                            <div className="bs-Fieldset-row">
                                                <label className="bs-Fieldset-label">
                                                    New Password
                                                </label>
                                                <div className="bs-Fieldset-fields">
                                                    <Field
                                                        className="db-BusinessSettings-input TextInput bs-TextInput"
                                                        type="password"
                                                        name="newPassword"
                                                        id="newPassword"
                                                        placeholder="New Paassword"
                                                        component={RenderField}
                                                        disabled={
                                                            this.props
                                                                .profileSettings &&
                                                            this.props
                                                                .profileSettings
                                                                .changePasswordSetting
                                                                .requesting
                                                        }
                                                    />
                                                </div>
                                            </div>
                                            <div className="bs-Fieldset-row">
                                                <label className="bs-Fieldset-label">
                                                    Confirm Password
                                                </label>
                                                <div className="bs-Fieldset-fields">
                                                    <Field
                                                        className="db-BusinessSettings-input TextInput bs-TextInput"
                                                        type="password"
                                                        name="confirmPassword"
                                                        id="confirmPassword"
                                                        placeholder="Confirm Password"
                                                        component={RenderField}
                                                        disabled={
                                                            this.props
                                                                .profileSettings &&
                                                            this.props
                                                                .profileSettings
                                                                .changePasswordSetting
                                                                .requesting
                                                        }
                                                    />
                                                </div>
                                            </div>
                                        </div>
                                    </fieldset>
                                </div>
                            </div>
                        </div>
                        <div className="bs-ContentSection-footer bs-ContentSection-content Box-root Box-background--white Flex-flex Flex-alignItems--center Flex-justifyContent--spaceBetween Padding-horizontal--20 Padding-vertical--12">
                            <span className="db-SettingsForm-footerMessage"></span>
                            <div className="bs-Tail-copy">
                                <div className="Box-root Flex-flex Flex-alignItems--stretch Flex-direction--row Flex-justifyContent--flexStart">
                                    <ShouldRender
                                        if={
                                            this.props.profileSettings &&
                                            this.props.profileSettings
                                                .changePasswordSetting.error
                                        }
                                    >
                                        <div className="Box-root Margin-right--8">
                                            <div className="Icon Icon--info Icon--color--red Icon--size--14 Box-root Flex-flex"></div>
                                        </div>
                                        <div className="Box-root">
                                            <span
                                                style={{ color: 'red' }}
                                                id="errorMessage"
                                            >
                                                {this.props.profileSettings &&
                                                    this.props.profileSettings
                                                        .changePasswordSetting
                                                        .error}
                                            </span>
                                        </div>
                                    </ShouldRender>
                                </div>
                            </div>

                            <div>
                                <button
                                    className="bs-Button bs-DeprecatedButton bs-Button--blue"
                                    disabled={
                                        this.props.profileSettings &&
                                        this.props.profileSettings
                                            .changePasswordSetting.requesting
                                    }
                                    type="submit"
                                >
                                    {!this.props.profileSettings
                                        .changePasswordSetting.requesting && (
                                        <span>Change Password</span>
                                    )}
                                    {this.props.profileSettings &&
                                        this.props.profileSettings
                                            .changePasswordSetting
                                            .requesting && <FormLoader />}
                                </button>
                            </div>
                        </div>
                    </form>
                </div>
            </div>
        );
    }
}

ChangePasswordSetting.displayName = 'ChangePasswordSetting';

const ChangePasswordSettingForm = reduxForm({
    form: 'ChangePasswordSetting', // a unique identifier for this form
    validate, // <--- validation function given to redux-for
})(ChangePasswordSetting);

const mapDispatchToProps = dispatch => {
    return bindActionCreators(
        {
            updateChangePasswordSetting,
            updateChangePasswordSettingRequest,
            updateChangePasswordSettingSuccess,
            updateChangePasswordSettingError,
            openModal,
        },
        dispatch
    );
};

function mapStateToProps(state) {
    return {
        profileSettings: state.profileSettings,
    };
}

ChangePasswordSetting.propTypes = {
    handleSubmit: PropTypes.func.isRequired,
    reset: PropTypes.func.isRequired,
    updateChangePasswordSetting: PropTypes.func.isRequired,
    profileSettings: PropTypes.oneOfType([
        PropTypes.object,
        PropTypes.oneOf([null, undefined]),
    ]),
    openModal: PropTypes.func.isRequired,
};

export default connect(
    mapStateToProps,
    mapDispatchToProps
)(ChangePasswordSettingForm);<|MERGE_RESOLUTION|>--- conflicted
+++ resolved
@@ -16,10 +16,6 @@
 import { openModal } from '../../actions/modal';
 import MessageBox from '../modals/MessageBox';
 import uuid from 'uuid';
-<<<<<<< HEAD
-// import BreadCrumbs from '../breadCrumb/BreadCrumbs';
-=======
->>>>>>> d232606f
 
 //Client side validation
 function validate(values) {
