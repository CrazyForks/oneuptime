--- conflicted
+++ resolved
@@ -2209,7 +2209,6 @@
                     con.and[i] &&
                     con.and[i].responseType === 'statusCode'
                 ) {
-<<<<<<< HEAD
                     if (
                         con.and[i] &&
                         con.and[i].filter &&
@@ -2422,2764 +2421,6 @@
                                 );
                             }
                         }
-=======
-                    validity = false;
-                    failedReasons.push(
-                        `${criteriaStrings.responseTime} ${payload} ms`
-                    );
-                } else {
-                    successReasons.push(
-                        `${criteriaStrings.responseTime} ${payload} ms`
-                    );
-                }
-            }
-        } else if (
-            con[i] &&
-            con[i].responseType &&
-            con[i].responseType === 'incomingTime'
-        ) {
-            if (con[i] && con[i].filter && con[i].filter === 'greaterThan') {
-                if (
-                    !(
-                        con[i] &&
-                        con[i].field1 &&
-                        payload &&
-                        payload > con[i].field1
-                    )
-                ) {
-                    validity = false;
-                    failedReasons.push(
-                        `${criteriaStrings.incomingTime} ${tempReason}`
-                    );
-                } else {
-                    successReasons.push(
-                        `${criteriaStrings.incomingTime} ${tempReason}`
-                    );
-                }
-            } else if (
-                con[i] &&
-                con[i].filter &&
-                con[i].filter === 'lessThan'
-            ) {
-                if (
-                    !(
-                        con[i] &&
-                        con[i].field1 &&
-                        payload &&
-                        payload < con[i].field1
-                    )
-                ) {
-                    validity = false;
-                    failedReasons.push(
-                        `${criteriaStrings.incomingTime} ${tempReason}`
-                    );
-                } else {
-                    successReasons.push(
-                        `${criteriaStrings.incomingTime} ${tempReason}`
-                    );
-                }
-            } else if (
-                con[i] &&
-                con[i].filter &&
-                con[i].filter === 'inBetween'
-            ) {
-                if (
-                    !(
-                        con[i] &&
-                        con[i].field1 &&
-                        payload &&
-                        con[i].field2 &&
-                        payload > con[i].field1 &&
-                        payload < con[i].field2
-                    )
-                ) {
-                    validity = false;
-                    failedReasons.push(
-                        `${criteriaStrings.incomingTime} ${tempReason}`
-                    );
-                } else {
-                    successReasons.push(
-                        `${criteriaStrings.incomingTime} ${tempReason}`
-                    );
-                }
-            } else if (con[i] && con[i].filter && con[i].filter === 'equalTo') {
-                if (
-                    !(
-                        con[i] &&
-                        con[i].field1 &&
-                        payload &&
-                        payload == con[i].field1
-                    )
-                ) {
-                    validity = false;
-                    failedReasons.push(
-                        `${criteriaStrings.incomingTime} ${tempReason}`
-                    );
-                } else {
-                    successReasons.push(
-                        `${criteriaStrings.incomingTime} ${tempReason}`
-                    );
-                }
-            } else if (
-                con[i] &&
-                con[i].filter &&
-                con[i].filter === 'notEqualTo'
-            ) {
-                if (
-                    !(
-                        con[i] &&
-                        con[i].field1 &&
-                        payload &&
-                        payload != con[i].field1
-                    )
-                ) {
-                    validity = false;
-                    failedReasons.push(
-                        `${criteriaStrings.incomingTime} ${tempReason}`
-                    );
-                } else {
-                    successReasons.push(
-                        `${criteriaStrings.incomingTime} ${tempReason}`
-                    );
-                }
-            } else if (
-                con[i] &&
-                con[i].filter &&
-                con[i].filter === 'gtEqualTo'
-            ) {
-                if (
-                    !(
-                        con[i] &&
-                        con[i].field1 &&
-                        payload &&
-                        payload >= con[i].field1
-                    )
-                ) {
-                    validity = false;
-                    failedReasons.push(
-                        `${criteriaStrings.incomingTime} ${tempReason}`
-                    );
-                } else {
-                    successReasons.push(
-                        `${criteriaStrings.incomingTime} ${tempReason}`
-                    );
-                }
-            } else if (
-                con[i] &&
-                con[i].filter &&
-                con[i].filter === 'ltEqualTo'
-            ) {
-                if (
-                    !(
-                        con[i] &&
-                        con[i].field1 &&
-                        payload &&
-                        payload <= con[i].field1
-                    )
-                ) {
-                    validity = false;
-                    failedReasons.push(
-                        `${criteriaStrings.incomingTime} ${tempReason}`
-                    );
-                } else {
-                    successReasons.push(
-                        `${criteriaStrings.incomingTime} ${tempReason}`
-                    );
-                }
-            }
-        } else if (con[i] && con[i].responseType === 'doesRespond') {
-            if (con[i] && con[i].filter && con[i].filter === 'isUp') {
-                if (
-                    !(
-                        con[i] &&
-                        con[i].filter &&
-                        !(
-                            (statusCode === 408 || statusCode === '408') &&
-                            body &&
-                            body.code &&
-                            body.code === 'ENOTFOUND'
-                        )
-                    )
-                ) {
-                    validity = false;
-                    failedReasons.push(
-                        `${criteriaStrings[type] || 'Monitor was'} Offline`
-                    );
-                } else {
-                    successReasons.push(
-                        `${criteriaStrings[type] || 'Monitor was'} Online`
-                    );
-                }
-            } else if (con[i] && con[i].filter && con[i].filter === 'isDown') {
-                if (
-                    !(
-                        con[i] &&
-                        con[i].filter &&
-                        (statusCode === 408 || statusCode === '408') &&
-                        body &&
-                        body.code &&
-                        body.code === 'ENOTFOUND'
-                    )
-                ) {
-                    validity = false;
-                    failedReasons.push(
-                        `${criteriaStrings[type] || 'Monitor was'} Online`
-                    );
-                } else {
-                    successReasons.push(
-                        `${criteriaStrings[type] || 'Monitor was'} Offline`
-                    );
-                }
-            }
-        } else if (con[i] && con[i].responseType === 'ssl') {
-            const expiresIn = moment(
-                new Date(
-                    ssl && ssl.expires ? ssl.expires : Date.now()
-                ).getTime()
-            ).diff(Date.now(), 'days');
-            if (con[i] && con[i].filter && con[i].filter === 'isValid') {
-                if (!(ssl && !ssl.selfSigned)) {
-                    validity = false;
-                    failedReasons.push(
-                        `${criteriaStrings.sslCertificate} was not valid`
-                    );
-                } else {
-                    successReasons.push(
-                        `${criteriaStrings.sslCertificate} was valid`
-                    );
-                }
-            } else if (
-                con[i] &&
-                con[i].filter &&
-                con[i].filter === 'notFound'
-            ) {
-                if (ssl) {
-                    validity = false;
-                    failedReasons.push(
-                        `${criteriaStrings.sslCertificate} was present`
-                    );
-                } else {
-                    successReasons.push(
-                        `${criteriaStrings.sslCertificate} was not present`
-                    );
-                }
-            } else if (
-                con[i] &&
-                con[i].filter &&
-                con[i].filter === 'selfSigned'
-            ) {
-                if (!(ssl && ssl.selfSigned)) {
-                    validity = false;
-                    failedReasons.push(
-                        `${criteriaStrings.sslCertificate} was not Self-Signed`
-                    );
-                } else {
-                    successReasons.push(
-                        `${criteriaStrings.sslCertificate} was Self-Signed`
-                    );
-                }
-            } else if (
-                con[i] &&
-                con[i].filter &&
-                con[i].filter === 'expiresIn30'
-            ) {
-                if (!(ssl && !ssl.selfSigned && expiresIn < 30)) {
-                    validity = false;
-                    failedReasons.push(
-                        `${criteriaStrings.sslCertificate} expires in ${expiresIn} days`
-                    );
-                } else {
-                    successReasons.push(
-                        `${criteriaStrings.sslCertificate} expires in ${expiresIn} days`
-                    );
-                }
-            } else if (
-                con[i] &&
-                con[i].filter &&
-                con[i].filter === 'expiresIn10'
-            ) {
-                if (!(ssl && !ssl.selfSigned && expiresIn < 10)) {
-                    validity = false;
-                    failedReasons.push(
-                        `${criteriaStrings.sslCertificate} expires in ${expiresIn} days`
-                    );
-                } else {
-                    successReasons.push(
-                        `${criteriaStrings.sslCertificate} expires in ${expiresIn} days`
-                    );
-                }
-            }
-        } else if (con[i] && con[i].responseType === 'statusCode') {
-            if (con[i] && con[i].filter && con[i].filter === 'greaterThan') {
-                if (
-                    !(
-                        con[i] &&
-                        con[i].field1 &&
-                        statusCode &&
-                        statusCode > con[i].field1
-                    )
-                ) {
-                    validity = false;
-                    if (statusCode === 408 || statusCode === '408') {
-                        failedReasons.push('Request Timed out');
-                    } else {
-                        failedReasons.push(
-                            `${criteriaStrings.statusCode} ${statusCode}`
-                        );
-                    }
-                } else {
-                    if (statusCode === 408 || statusCode === '408') {
-                        successReasons.push('Request Timed out');
-                    } else {
-                        successReasons.push(
-                            `${criteriaStrings.statusCode} ${statusCode}`
-                        );
-                    }
-                }
-            } else if (
-                con[i] &&
-                con[i].filter &&
-                con[i].filter === 'lessThan'
-            ) {
-                if (
-                    !(
-                        con[i] &&
-                        con[i].field1 &&
-                        statusCode &&
-                        statusCode < con[i].field1
-                    )
-                ) {
-                    validity = false;
-                    if (statusCode === 408 || statusCode === '408') {
-                        failedReasons.push('Request Timed out');
-                    } else {
-                        failedReasons.push(
-                            `${criteriaStrings.statusCode} ${statusCode}`
-                        );
-                    }
-                } else {
-                    if (statusCode === 408 || statusCode === '408') {
-                        successReasons.push('Request Timed out');
-                    } else {
-                        successReasons.push(
-                            `${criteriaStrings.statusCode} ${statusCode}`
-                        );
-                    }
-                }
-            } else if (
-                con[i] &&
-                con[i].filter &&
-                con[i].filter === 'inBetween'
-            ) {
-                if (
-                    !(
-                        con[i] &&
-                        con[i].field1 &&
-                        statusCode &&
-                        con[i].field2 &&
-                        statusCode > con[i].field1 &&
-                        statusCode < con[i].field2
-                    )
-                ) {
-                    validity = false;
-                    if (statusCode === 408 || statusCode === '408') {
-                        failedReasons.push('Request Timed out');
-                    } else {
-                        failedReasons.push(
-                            `${criteriaStrings.statusCode} ${statusCode}`
-                        );
-                    }
-                } else {
-                    if (statusCode === 408 || statusCode === '408') {
-                        successReasons.push('Request Timed out');
-                    } else {
-                        successReasons.push(
-                            `${criteriaStrings.statusCode} ${statusCode}`
-                        );
-                    }
-                }
-            } else if (con[i] && con[i].filter && con[i].filter === 'equalTo') {
-                if (
-                    !(
-                        con[i] &&
-                        con[i].field1 &&
-                        statusCode &&
-                        statusCode == con[i].field1
-                    )
-                ) {
-                    validity = false;
-                    if (statusCode === 408 || statusCode === '408') {
-                        failedReasons.push('Request Timed out');
-                    } else {
-                        failedReasons.push(
-                            `${criteriaStrings.statusCode} ${statusCode}`
-                        );
-                    }
-                } else {
-                    if (statusCode === 408 || statusCode === '408') {
-                        successReasons.push('Request Timed out');
-                    } else {
-                        successReasons.push(
-                            `${criteriaStrings.statusCode} ${statusCode}`
-                        );
-                    }
-                }
-            } else if (
-                con[i] &&
-                con[i].filter &&
-                con[i].filter === 'notEqualTo'
-            ) {
-                if (
-                    !(
-                        con[i] &&
-                        con[i].field1 &&
-                        statusCode &&
-                        statusCode != con[i].field1
-                    )
-                ) {
-                    validity = false;
-                    if (statusCode === 408 || statusCode === '408') {
-                        failedReasons.push('Request Timed out');
-                    } else {
-                        failedReasons.push(
-                            `${criteriaStrings.statusCode} ${statusCode}`
-                        );
-                    }
-                } else {
-                    if (statusCode === 408 || statusCode === '408') {
-                        successReasons.push('Request Timed out');
-                    } else {
-                        successReasons.push(
-                            `${criteriaStrings.statusCode} ${statusCode}`
-                        );
-                    }
-                }
-            } else if (
-                con[i] &&
-                con[i].filter &&
-                con[i].filter === 'gtEqualTo'
-            ) {
-                if (
-                    !(
-                        con[i] &&
-                        con[i].field1 &&
-                        statusCode &&
-                        statusCode >= con[i].field1
-                    )
-                ) {
-                    validity = false;
-                    if (statusCode === 408 || statusCode === '408') {
-                        failedReasons.push('Request Timed out');
-                    } else {
-                        failedReasons.push(
-                            `${criteriaStrings.statusCode} ${statusCode}`
-                        );
-                    }
-                } else {
-                    if (statusCode === 408 || statusCode === '408') {
-                        successReasons.push('Request Timed out');
-                    } else {
-                        successReasons.push(
-                            `${criteriaStrings.statusCode} ${statusCode}`
-                        );
-                    }
-                }
-            } else if (
-                con[i] &&
-                con[i].filter &&
-                con[i].filter === 'ltEqualTo'
-            ) {
-                if (
-                    !(
-                        con[i] &&
-                        con[i].field1 &&
-                        statusCode &&
-                        statusCode <= con[i].field1
-                    )
-                ) {
-                    validity = false;
-                    if (statusCode === 408 || statusCode === '408') {
-                        failedReasons.push('Request Timed out');
-                    } else {
-                        failedReasons.push(
-                            `${criteriaStrings.statusCode} ${statusCode}`
-                        );
-                    }
-                } else {
-                    if (statusCode === 408 || statusCode === '408') {
-                        successReasons.push('Request Timed out');
-                    } else {
-                        successReasons.push(
-                            `${criteriaStrings.statusCode} ${statusCode}`
-                        );
-                    }
-                }
-            }
-        } else if (con[i] && con[i].responseType === 'cpuLoad') {
-            if (con[i] && con[i].filter && con[i].filter === 'greaterThan') {
-                if (
-                    !(
-                        con[i] &&
-                        con[i].field1 &&
-                        payload &&
-                        payload.cpuLoad &&
-                        payload.cpuLoad > con[i].field1
-                    )
-                ) {
-                    validity = false;
-                    if (payload && payload.cpuLoad !== null) {
-                        failedReasons.push(
-                            `${criteriaStrings.cpuLoad} ${formatDecimal(
-                                payload.cpuLoad,
-                                2
-                            )} %`
-                        );
-                    }
-                } else {
-                    if (payload && payload.cpuLoad !== null) {
-                        successReasons.push(
-                            `${criteriaStrings.cpuLoad} ${formatDecimal(
-                                payload.cpuLoad,
-                                2
-                            )} %`
-                        );
-                    }
-                }
-            } else if (
-                con[i] &&
-                con[i].filter &&
-                con[i].filter === 'lessThan'
-            ) {
-                if (
-                    !(
-                        con[i] &&
-                        con[i].field1 &&
-                        payload &&
-                        payload.cpuLoad &&
-                        payload.cpuLoad < con[i].field1
-                    )
-                ) {
-                    validity = false;
-                    if (payload && payload.cpuLoad !== null) {
-                        failedReasons.push(
-                            `${criteriaStrings.cpuLoad} ${formatDecimal(
-                                payload.cpuLoad,
-                                2
-                            )} %`
-                        );
-                    }
-                } else {
-                    if (payload && payload.cpuLoad !== null) {
-                        successReasons.push(
-                            `${criteriaStrings.cpuLoad} ${formatDecimal(
-                                payload.cpuLoad,
-                                2
-                            )} %`
-                        );
-                    }
-                }
-            } else if (
-                con[i] &&
-                con[i].filter &&
-                con[i].filter === 'inBetween'
-            ) {
-                if (
-                    !(
-                        con[i] &&
-                        con[i].field1 &&
-                        payload &&
-                        payload.cpuLoad &&
-                        con[i].field2 &&
-                        payload.cpuLoad > con[i].field1 &&
-                        payload.cpuLoad < con[i].field2
-                    )
-                ) {
-                    validity = false;
-                    if (payload && payload.cpuLoad !== null) {
-                        failedReasons.push(
-                            `${criteriaStrings.cpuLoad} ${formatDecimal(
-                                payload.cpuLoad,
-                                2
-                            )} %`
-                        );
-                    }
-                } else {
-                    if (payload && payload.cpuLoad !== null) {
-                        successReasons.push(
-                            `${criteriaStrings.cpuLoad} ${formatDecimal(
-                                payload.cpuLoad,
-                                2
-                            )} %`
-                        );
-                    }
-                }
-            } else if (con[i] && con[i].filter && con[i].filter === 'equalTo') {
-                if (
-                    !(
-                        con[i] &&
-                        con[i].field1 &&
-                        payload &&
-                        payload.cpuLoad &&
-                        payload.cpuLoad == con[i].field1
-                    )
-                ) {
-                    validity = false;
-                    if (payload && payload.cpuLoad !== null) {
-                        failedReasons.push(
-                            `${criteriaStrings.cpuLoad} ${formatDecimal(
-                                payload.cpuLoad,
-                                2
-                            )} %`
-                        );
-                    }
-                } else {
-                    if (payload && payload.cpuLoad !== null) {
-                        successReasons.push(
-                            `${criteriaStrings.cpuLoad} ${formatDecimal(
-                                payload.cpuLoad,
-                                2
-                            )} %`
-                        );
-                    }
-                }
-            } else if (
-                con[i] &&
-                con[i].filter &&
-                con[i].filter === 'notEqualTo'
-            ) {
-                if (
-                    !(
-                        con[i] &&
-                        con[i].field1 &&
-                        payload &&
-                        payload.cpuLoad &&
-                        payload.cpuLoad != con[i].field1
-                    )
-                ) {
-                    validity = false;
-                    if (payload && payload.cpuLoad !== null) {
-                        failedReasons.push(
-                            `${criteriaStrings.cpuLoad} ${formatDecimal(
-                                payload.cpuLoad,
-                                2
-                            )} %`
-                        );
-                    }
-                } else {
-                    if (payload && payload.cpuLoad !== null) {
-                        successReasons.push(
-                            `${criteriaStrings.cpuLoad} ${formatDecimal(
-                                payload.cpuLoad,
-                                2
-                            )} %`
-                        );
-                    }
-                }
-            } else if (
-                con[i] &&
-                con[i].filter &&
-                con[i].filter === 'gtEqualTo'
-            ) {
-                if (
-                    !(
-                        con[i] &&
-                        con[i].field1 &&
-                        payload &&
-                        payload.cpuLoad &&
-                        payload.cpuLoad >= con[i].field1
-                    )
-                ) {
-                    validity = false;
-                    if (payload && payload.cpuLoad !== null) {
-                        failedReasons.push(
-                            `${criteriaStrings.cpuLoad} ${formatDecimal(
-                                payload.cpuLoad,
-                                2
-                            )} %`
-                        );
-                    }
-                } else {
-                    if (payload && payload.cpuLoad !== null) {
-                        successReasons.push(
-                            `${criteriaStrings.cpuLoad} ${formatDecimal(
-                                payload.cpuLoad,
-                                2
-                            )} %`
-                        );
-                    }
-                }
-            } else if (
-                con[i] &&
-                con[i].filter &&
-                con[i].filter === 'ltEqualTo'
-            ) {
-                if (
-                    !(
-                        con[i] &&
-                        con[i].field1 &&
-                        payload &&
-                        payload.cpuLoad &&
-                        payload.cpuLoad <= con[i].field1
-                    )
-                ) {
-                    validity = false;
-                    if (payload && payload.cpuLoad !== null) {
-                        failedReasons.push(
-                            `${criteriaStrings.cpuLoad} ${formatDecimal(
-                                payload.cpuLoad,
-                                2
-                            )} %`
-                        );
-                    }
-                } else {
-                    if (payload && payload.cpuLoad !== null) {
-                        successReasons.push(
-                            `${criteriaStrings.cpuLoad} ${formatDecimal(
-                                payload.cpuLoad,
-                                2
-                            )} %`
-                        );
-                    }
-                }
-            }
-        } else if (con[i] && con[i].responseType === 'memoryUsage') {
-            const memoryUsedBytes = payload
-                ? parseInt(payload.memoryUsed || 0)
-                : 0;
-            const memoryUsed = memoryUsedBytes / Math.pow(1e3, 3);
-            if (con[i] && con[i].filter && con[i].filter === 'greaterThan') {
-                if (
-                    !(
-                        con[i] &&
-                        con[i].field1 &&
-                        memoryUsedBytes &&
-                        memoryUsed &&
-                        memoryUsed > con[i].field1
-                    )
-                ) {
-                    validity = false;
-                    if (payload && payload.memoryUsed !== null) {
-                        failedReasons.push(
-                            `${criteriaStrings.memoryUsed} ${formatBytes(
-                                memoryUsedBytes
-                            )}`
-                        );
-                    }
-                } else {
-                    if (payload && payload.memoryUsed !== null) {
-                        successReasons.push(
-                            `${criteriaStrings.memoryUsed} ${formatBytes(
-                                memoryUsedBytes
-                            )}`
-                        );
-                    }
-                }
-            } else if (
-                con[i] &&
-                con[i].filter &&
-                con[i].filter === 'lessThan'
-            ) {
-                if (
-                    !(
-                        con[i] &&
-                        con[i].field1 &&
-                        memoryUsedBytes &&
-                        memoryUsed &&
-                        memoryUsed < con[i].field1
-                    )
-                ) {
-                    validity = false;
-                    if (payload && payload.memoryUsed !== null) {
-                        failedReasons.push(
-                            `${criteriaStrings.memoryUsed} ${formatBytes(
-                                memoryUsedBytes
-                            )}`
-                        );
-                    }
-                } else {
-                    if (payload && payload.memoryUsed !== null) {
-                        successReasons.push(
-                            `${criteriaStrings.memoryUsed} ${formatBytes(
-                                memoryUsedBytes
-                            )}`
-                        );
-                    }
-                }
-            } else if (
-                con[i] &&
-                con[i].filter &&
-                con[i].filter === 'inBetween'
-            ) {
-                if (
-                    !(
-                        con[i] &&
-                        con[i].field1 &&
-                        memoryUsedBytes &&
-                        memoryUsed &&
-                        con[i].field2 &&
-                        memoryUsed > con[i].field1 &&
-                        memoryUsed < con[i].field2
-                    )
-                ) {
-                    validity = false;
-                    if (payload && payload.memoryUsed !== null) {
-                        failedReasons.push(
-                            `${criteriaStrings.memoryUsed} ${formatBytes(
-                                memoryUsedBytes
-                            )}`
-                        );
-                    }
-                } else {
-                    if (payload && payload.memoryUsed !== null) {
-                        successReasons.push(
-                            `${criteriaStrings.memoryUsed} ${formatBytes(
-                                memoryUsedBytes
-                            )}`
-                        );
-                    }
-                }
-            } else if (con[i] && con[i].filter && con[i].filter === 'equalTo') {
-                if (
-                    !(
-                        con[i] &&
-                        con[i].field1 &&
-                        memoryUsedBytes &&
-                        memoryUsed &&
-                        memoryUsed == con[i].field1
-                    )
-                ) {
-                    validity = false;
-                    if (payload && payload.memoryUsed !== null) {
-                        failedReasons.push(
-                            `${criteriaStrings.memoryUsed} ${formatBytes(
-                                memoryUsedBytes
-                            )}`
-                        );
-                    }
-                } else {
-                    if (payload && payload.memoryUsed !== null) {
-                        successReasons.push(
-                            `${criteriaStrings.memoryUsed} ${formatBytes(
-                                memoryUsedBytes
-                            )}`
-                        );
-                    }
-                }
-            } else if (
-                con[i] &&
-                con[i].filter &&
-                con[i].filter === 'notEqualTo'
-            ) {
-                if (
-                    !(
-                        con[i] &&
-                        con[i].field1 &&
-                        memoryUsedBytes &&
-                        memoryUsed &&
-                        memoryUsed != con[i].field1
-                    )
-                ) {
-                    validity = false;
-                    if (payload && payload.memoryUsed !== null) {
-                        failedReasons.push(
-                            `${criteriaStrings.memoryUsed} ${formatBytes(
-                                memoryUsedBytes
-                            )}`
-                        );
-                    }
-                } else {
-                    if (payload && payload.memoryUsed !== null) {
-                        successReasons.push(
-                            `${criteriaStrings.memoryUsed} ${formatBytes(
-                                memoryUsedBytes
-                            )}`
-                        );
-                    }
-                }
-            } else if (
-                con[i] &&
-                con[i].filter &&
-                con[i].filter === 'gtEqualTo'
-            ) {
-                if (
-                    !(
-                        con[i] &&
-                        con[i].field1 &&
-                        memoryUsedBytes &&
-                        memoryUsed &&
-                        memoryUsed >= con[i].field1
-                    )
-                ) {
-                    validity = false;
-                    if (payload && payload.memoryUsed !== null) {
-                        failedReasons.push(
-                            `${criteriaStrings.memoryUsed} ${formatBytes(
-                                memoryUsedBytes
-                            )}`
-                        );
-                    }
-                } else {
-                    if (payload && payload.memoryUsed !== null) {
-                        successReasons.push(
-                            `${criteriaStrings.memoryUsed} ${formatBytes(
-                                memoryUsedBytes
-                            )}`
-                        );
-                    }
-                }
-            } else if (
-                con[i] &&
-                con[i].filter &&
-                con[i].filter === 'ltEqualTo'
-            ) {
-                if (
-                    !(
-                        con[i] &&
-                        con[i].field1 &&
-                        memoryUsedBytes &&
-                        memoryUsed &&
-                        memoryUsed <= con[i].field1
-                    )
-                ) {
-                    validity = false;
-                    if (payload && payload.memoryUsed !== null) {
-                        failedReasons.push(
-                            `${criteriaStrings.memoryUsed} ${formatBytes(
-                                memoryUsedBytes
-                            )}`
-                        );
-                    }
-                } else {
-                    if (payload && payload.memoryUsed !== null) {
-                        successReasons.push(
-                            `${criteriaStrings.memoryUsed} ${formatBytes(
-                                memoryUsedBytes
-                            )}`
-                        );
-                    }
-                }
-            }
-        } else if (con[i] && con[i].responseType === 'storageUsage') {
-            const size = payload ? parseInt(payload.totalStorage || 0) : 0;
-            const used = payload ? parseInt(payload.storageUsed || 0) : 0;
-            const freeBytes = size - used;
-            const free = freeBytes / Math.pow(1e3, 3);
-            if (con[i] && con[i].filter && con[i].filter === 'greaterThan') {
-                if (
-                    !(
-                        con[i] &&
-                        con[i].field1 &&
-                        freeBytes &&
-                        free > con[i].field1
-                    )
-                ) {
-                    validity = false;
-                    if (
-                        payload &&
-                        payload.totalStorage !== null &&
-                        payload.storageUsed !== null
-                    ) {
-                        failedReasons.push(
-                            `${criteriaStrings.freeStorage} ${formatBytes(
-                                freeBytes
-                            )}`
-                        );
-                    }
-                } else {
-                    if (
-                        payload &&
-                        payload.totalStorage !== null &&
-                        payload.storageUsed !== null
-                    ) {
-                        successReasons.push(
-                            `${criteriaStrings.freeStorage} ${formatBytes(
-                                freeBytes
-                            )}`
-                        );
-                    }
-                }
-            } else if (
-                con[i] &&
-                con[i].filter &&
-                con[i].filter === 'lessThan'
-            ) {
-                if (
-                    !(
-                        con[i] &&
-                        con[i].field1 &&
-                        freeBytes &&
-                        free < con[i].field1
-                    )
-                ) {
-                    validity = false;
-                    if (
-                        payload &&
-                        payload.totalStorage !== null &&
-                        payload.storageUsed !== null
-                    ) {
-                        failedReasons.push(
-                            `${criteriaStrings.freeStorage} ${formatBytes(
-                                freeBytes
-                            )}`
-                        );
-                    }
-                } else {
-                    if (
-                        payload &&
-                        payload.totalStorage !== null &&
-                        payload.storageUsed !== null
-                    ) {
-                        successReasons.push(
-                            `${criteriaStrings.freeStorage} ${formatBytes(
-                                freeBytes
-                            )}`
-                        );
-                    }
-                }
-            } else if (
-                con[i] &&
-                con[i].filter &&
-                con[i].filter === 'inBetween'
-            ) {
-                if (
-                    !(
-                        con[i] &&
-                        con[i].field1 &&
-                        con[i].field2 &&
-                        freeBytes &&
-                        free > con[i].field1 &&
-                        free < con[i].field2
-                    )
-                ) {
-                    validity = false;
-                    if (
-                        payload &&
-                        payload.totalStorage !== null &&
-                        payload.storageUsed !== null
-                    ) {
-                        failedReasons.push(
-                            `${criteriaStrings.freeStorage} ${formatBytes(
-                                freeBytes
-                            )}`
-                        );
-                    }
-                } else {
-                    if (
-                        payload &&
-                        payload.totalStorage !== null &&
-                        payload.storageUsed !== null
-                    ) {
-                        successReasons.push(
-                            `${criteriaStrings.freeStorage} ${formatBytes(
-                                freeBytes
-                            )}`
-                        );
-                    }
-                }
-            } else if (con[i] && con[i].filter && con[i].filter === 'equalTo') {
-                if (
-                    !(
-                        con[i] &&
-                        con[i].field1 &&
-                        freeBytes &&
-                        free === con[i].field1
-                    )
-                ) {
-                    validity = false;
-                    if (
-                        payload &&
-                        payload.totalStorage !== null &&
-                        payload.storageUsed !== null
-                    ) {
-                        failedReasons.push(
-                            `${criteriaStrings.freeStorage} ${formatBytes(
-                                freeBytes
-                            )}`
-                        );
-                    }
-                } else {
-                    if (
-                        payload &&
-                        payload.totalStorage !== null &&
-                        payload.storageUsed !== null
-                    ) {
-                        successReasons.push(
-                            `${criteriaStrings.freeStorage} ${formatBytes(
-                                freeBytes
-                            )}`
-                        );
-                    }
-                }
-            } else if (
-                con[i] &&
-                con[i].filter &&
-                con[i].filter === 'notEqualTo'
-            ) {
-                if (
-                    !(
-                        con[i] &&
-                        con[i].field1 &&
-                        freeBytes &&
-                        free !== con[i].field1
-                    )
-                ) {
-                    validity = false;
-                    if (
-                        payload &&
-                        payload.totalStorage !== null &&
-                        payload.storageUsed !== null
-                    ) {
-                        failedReasons.push(
-                            `${criteriaStrings.freeStorage} ${formatBytes(
-                                freeBytes
-                            )}`
-                        );
-                    }
-                } else {
-                    if (
-                        payload &&
-                        payload.totalStorage !== null &&
-                        payload.storageUsed !== null
-                    ) {
-                        successReasons.push(
-                            `${criteriaStrings.freeStorage} ${formatBytes(
-                                freeBytes
-                            )}`
-                        );
-                    }
-                }
-            } else if (
-                con[i] &&
-                con[i].filter &&
-                con[i].filter === 'gtEqualTo'
-            ) {
-                if (
-                    !(
-                        con[i] &&
-                        con[i].field1 &&
-                        freeBytes &&
-                        free >= con[i].field1
-                    )
-                ) {
-                    validity = false;
-                    if (
-                        payload &&
-                        payload.totalStorage !== null &&
-                        payload.storageUsed !== null
-                    ) {
-                        failedReasons.push(
-                            `${criteriaStrings.freeStorage} ${formatBytes(
-                                freeBytes
-                            )}`
-                        );
-                    }
-                } else {
-                    if (
-                        payload &&
-                        payload.totalStorage !== null &&
-                        payload.storageUsed !== null
-                    ) {
-                        successReasons.push(
-                            `${criteriaStrings.freeStorage} ${formatBytes(
-                                freeBytes
-                            )}`
-                        );
-                    }
-                }
-            } else if (
-                con[i] &&
-                con[i].filter &&
-                con[i].filter === 'ltEqualTo'
-            ) {
-                if (
-                    !(
-                        con[i] &&
-                        con[i].field1 &&
-                        freeBytes &&
-                        free <= con[i].field1
-                    )
-                ) {
-                    validity = false;
-                    if (
-                        payload &&
-                        payload.totalStorage !== null &&
-                        payload.storageUsed !== null
-                    ) {
-                        failedReasons.push(
-                            `${criteriaStrings.freeStorage} ${formatBytes(
-                                freeBytes
-                            )}`
-                        );
-                    }
-                } else {
-                    if (
-                        payload &&
-                        payload.totalStorage !== null &&
-                        payload.storageUsed !== null
-                    ) {
-                        successReasons.push(
-                            `${criteriaStrings.freeStorage} ${formatBytes(
-                                freeBytes
-                            )}`
-                        );
-                    }
-                }
-            }
-        } else if (con[i] && con[i].responseType === 'temperature') {
-            if (con[i] && con[i].filter && con[i].filter === 'greaterThan') {
-                if (
-                    !(
-                        con[i] &&
-                        con[i].field1 &&
-                        payload &&
-                        payload.mainTemp &&
-                        payload.mainTemp > con[i].field1
-                    )
-                ) {
-                    validity = false;
-                    if (payload && payload.mainTemp !== null) {
-                        failedReasons.push(
-                            `${criteriaStrings.temperature} ${payload.mainTemp} °C`
-                        );
-                    }
-                } else {
-                    if (payload && payload.mainTemp !== null) {
-                        successReasons.push(
-                            `${criteriaStrings.temperature} ${payload.mainTemp} °C`
-                        );
-                    }
-                }
-            } else if (
-                con[i] &&
-                con[i].filter &&
-                con[i].filter === 'lessThan'
-            ) {
-                if (
-                    !(
-                        con[i] &&
-                        con[i].field1 &&
-                        payload &&
-                        payload.mainTemp &&
-                        payload.mainTemp < con[i].field1
-                    )
-                ) {
-                    validity = false;
-                    if (payload && payload.mainTemp !== null) {
-                        failedReasons.push(
-                            `${criteriaStrings.temperature} ${payload.mainTemp} °C`
-                        );
-                    }
-                } else {
-                    if (payload && payload.mainTemp !== null) {
-                        successReasons.push(
-                            `${criteriaStrings.temperature} ${payload.mainTemp} °C`
-                        );
-                    }
-                }
-            } else if (
-                con[i] &&
-                con[i].filter &&
-                con[i].filter === 'inBetween'
-            ) {
-                if (
-                    !(
-                        con[i] &&
-                        con[i].field1 &&
-                        payload &&
-                        payload.mainTemp &&
-                        con[i].field2 &&
-                        payload.mainTemp > con[i].field1 &&
-                        payload.mainTemp < con[i].field2
-                    )
-                ) {
-                    validity = false;
-                    if (payload && payload.mainTemp !== null) {
-                        failedReasons.push(
-                            `${criteriaStrings.temperature} ${payload.mainTemp} °C`
-                        );
-                    }
-                } else {
-                    if (payload && payload.mainTemp !== null) {
-                        successReasons.push(
-                            `${criteriaStrings.temperature} ${payload.mainTemp} °C`
-                        );
-                    }
-                }
-            } else if (con[i] && con[i].filter && con[i].filter === 'equalTo') {
-                if (
-                    !(
-                        con[i] &&
-                        con[i].field1 &&
-                        payload &&
-                        payload.mainTemp &&
-                        payload.mainTemp == con[i].field1
-                    )
-                ) {
-                    validity = false;
-                    if (payload && payload.mainTemp !== null) {
-                        failedReasons.push(
-                            `${criteriaStrings.temperature} ${payload.mainTemp} °C`
-                        );
-                    }
-                } else {
-                    if (payload && payload.mainTemp !== null) {
-                        successReasons.push(
-                            `${criteriaStrings.temperature} ${payload.mainTemp} °C`
-                        );
-                    }
-                }
-            } else if (
-                con[i] &&
-                con[i].filter &&
-                con[i].filter === 'notEqualTo'
-            ) {
-                if (
-                    !(
-                        con[i] &&
-                        con[i].field1 &&
-                        payload &&
-                        payload.mainTemp &&
-                        payload.mainTemp != con[i].field1
-                    )
-                ) {
-                    validity = false;
-                    if (payload && payload.mainTemp !== null) {
-                        failedReasons.push(
-                            `${criteriaStrings.temperature} ${payload.mainTemp} °C`
-                        );
-                    }
-                } else {
-                    if (payload && payload.mainTemp !== null) {
-                        successReasons.push(
-                            `${criteriaStrings.temperature} ${payload.mainTemp} °C`
-                        );
-                    }
-                }
-            } else if (
-                con[i] &&
-                con[i].filter &&
-                con[i].filter === 'gtEqualTo'
-            ) {
-                if (
-                    !(
-                        con[i] &&
-                        con[i].field1 &&
-                        payload &&
-                        payload.mainTemp &&
-                        payload.mainTemp >= con[i].field1
-                    )
-                ) {
-                    validity = false;
-                    if (payload && payload.mainTemp !== null) {
-                        failedReasons.push(
-                            `${criteriaStrings.temperature} ${payload.mainTemp} °C`
-                        );
-                    }
-                } else {
-                    if (payload && payload.mainTemp !== null) {
-                        successReasons.push(
-                            `${criteriaStrings.temperature} ${payload.mainTemp} °C`
-                        );
-                    }
-                }
-            } else if (
-                con[i] &&
-                con[i].filter &&
-                con[i].filter === 'ltEqualTo'
-            ) {
-                if (
-                    !(
-                        con[i] &&
-                        con[i].field1 &&
-                        payload &&
-                        payload.mainTemp &&
-                        payload.mainTemp <= con[i].field1
-                    )
-                ) {
-                    validity = false;
-                    if (payload && payload.mainTemp !== null) {
-                        failedReasons.push(
-                            `${criteriaStrings.temperature} ${payload.mainTemp} °C`
-                        );
-                    }
-                } else {
-                    if (payload && payload.mainTemp !== null) {
-                        successReasons.push(
-                            `${criteriaStrings.temperature} ${payload.mainTemp} °C`
-                        );
-                    }
-                }
-            }
-        } else if (con[i] && con[i].responseType === 'responseBody') {
-            if (con[i] && con[i].filter && con[i].filter === 'contains') {
-                if (body && typeof body === 'string') {
-                    if (
-                        !(
-                            con[i] &&
-                            con[i].field1 &&
-                            body &&
-                            body.includes([con[i].field1])
-                        )
-                    ) {
-                        validity = false;
-                        failedReasons.push(
-                            `${criteriaStrings.responseBody} did not contain ${con[i].field1}`
-                        );
-                    } else {
-                        successReasons.push(
-                            `${criteriaStrings.responseBody} contains ${con[i].field1}`
-                        );
-                    }
-                } else {
-                    if (
-                        !(
-                            con[i] &&
-                            con[i].field1 &&
-                            body &&
-                            body[con[i].field1]
-                        )
-                    ) {
-                        validity = false;
-                        failedReasons.push(
-                            `${criteriaStrings.responseBody} did not contain ${con[i].field1}`
-                        );
-                    } else {
-                        successReasons.push(
-                            `${criteriaStrings.responseBody} contains ${con[i].field1}`
-                        );
-                    }
-                }
-            } else if (
-                con[i] &&
-                con[i].filter &&
-                con[i].filter === 'doesNotContain'
-            ) {
-                if (body && typeof body === 'string') {
-                    if (
-                        !(
-                            con[i] &&
-                            con[i].field1 &&
-                            body &&
-                            !body.includes([con[i].field1])
-                        )
-                    ) {
-                        validity = false;
-                        failedReasons.push(
-                            `${criteriaStrings.responseBody} contains ${con[i].field1}`
-                        );
-                    } else {
-                        successReasons.push(
-                            `${criteriaStrings.responseBody} did not contain ${con[i].field1}`
-                        );
-                    }
-                } else {
-                    if (
-                        !(
-                            con[i] &&
-                            con[i].field1 &&
-                            body &&
-                            !body[con[i].field1]
-                        )
-                    ) {
-                        validity = false;
-                        failedReasons.push(
-                            `${criteriaStrings.responseBody} contains ${con[i].field1}`
-                        );
-                    } else {
-                        successReasons.push(
-                            `${criteriaStrings.responseBody} did not contain ${con[i].field1}`
-                        );
-                    }
-                }
-            } else if (
-                con[i] &&
-                con[i].filter &&
-                con[i].filter === 'jsExpression'
-            ) {
-                if (
-                    !(
-                        con[i] &&
-                        con[i].field1 &&
-                        body &&
-                        body[con[i].field1] === con[i].field1
-                    )
-                ) {
-                    validity = false;
-                    failedReasons.push(
-                        `${criteriaStrings.responseBody} did not have Javascript expression \`${con[i].field1}\``
-                    );
-                } else {
-                    successReasons.push(
-                        `${criteriaStrings.responseBody} did have Javascript expression \`${con[i].field1}\``
-                    );
-                }
-            } else if (con[i] && con[i].filter && con[i].filter === 'empty') {
-                if (!(con[i] && con[i].filter && body && _.isEmpty(body))) {
-                    validity = false;
-                    failedReasons.push(
-                        `${criteriaStrings.responseBody} was not empty`
-                    );
-                } else {
-                    successReasons.push(
-                        `${criteriaStrings.responseBody} was empty`
-                    );
-                }
-            } else if (
-                con[i] &&
-                con[i].filter &&
-                con[i].filter === 'notEmpty'
-            ) {
-                if (!(con[i] && con[i].filter && body && !_.isEmpty(body))) {
-                    validity = false;
-                    failedReasons.push(
-                        `${criteriaStrings.responseBody} was empty`
-                    );
-                } else {
-                    successReasons.push(
-                        `${criteriaStrings.responseBody} was not empty`
-                    );
-                }
-            } else if (
-                con[i] &&
-                con[i].filter &&
-                con[i].filter === 'evaluateResponse'
-            ) {
-                const responseDisplay = con[i].field1
-                    ? con[i].field1.includes('response.body') &&
-                      con[i].field1.includes('response.headers')
-                        ? { headers: response.headers, body: response.body }
-                        : con[i].field1.includes('response.headers')
-                        ? response.headers
-                        : con[i].field1.includes('response.body')
-                        ? response.body
-                        : response
-                    : response;
-                try {
-                    if (
-                        !(
-                            con[i] &&
-                            con[i].field1 &&
-                            response &&
-                            Function(
-                                '"use strict";const response = ' +
-                                    JSON.stringify(response) +
-                                    ';return (' +
-                                    con[i].field1 +
-                                    ');'
-                            )()
-                        )
-                    ) {
-                        validity = false;
-                        failedReasons.push(
-                            `${criteriaStrings.response} \`${JSON.stringify(
-                                responseDisplay
-                            )}\` did evaluate \`${con[i].field1}\``
-                        );
-                    } else {
-                        successReasons.push(
-                            `${criteriaStrings.response} \`${JSON.stringify(
-                                responseDisplay
-                            )}\` did evaluate \`${con[i].field1}\``
-                        );
-                    }
-                } catch (e) {
-                    validity = false;
-                    failedReasons.push(
-                        `${criteriaStrings.response} \`${JSON.stringify(
-                            responseDisplay
-                        )}\` caused an error`
-                    );
-                }
-            }
-        } else if (con[i] && con[i].responseType === 'queryString') {
-            if (con[i] && con[i].filter && con[i].filter === 'contains') {
-                if (
-                    !(
-                        con[i] &&
-                        con[i].field1 &&
-                        queryParams &&
-                        queryParams.includes(con[i].field1.toLowerCase())
-                    )
-                ) {
-                    validity = false;
-                    failedReasons.push(
-                        `${criteriaStrings.responseBody} did not contain ${con[i].field1}`
-                    );
-                } else {
-                    successReasons.push(
-                        `${criteriaStrings.responseBody} contains ${con[i].field1}`
-                    );
-                }
-            }
-        } else if (con[i] && con[i].responseType === 'headers') {
-            if (con[i] && con[i].filter && con[i].filter === 'contains') {
-                if (
-                    !(
-                        con[i] &&
-                        con[i].field1 &&
-                        headers &&
-                        headers.includes(con[i].field1.toLowerCase())
-                    )
-                ) {
-                    validity = false;
-                    failedReasons.push(
-                        `${criteriaStrings.responseBody} did not contain ${con[i].field1}`
-                    );
-                } else {
-                    successReasons.push(
-                        `${criteriaStrings.responseBody} contains ${con[i].field1}`
-                    );
-                }
-            }
-        } else if (con[i] && con[i].responseType === 'podStatus') {
-            if (con[i] && con[i].filter && con[i].filter === 'equalTo') {
-                // eslint-disable-next-line no-loop-func
-                payload.podData.allPods.forEach(pod => {
-                    if (
-                        !(
-                            con[i] &&
-                            con[i].field1 &&
-                            pod.podStatus &&
-                            pod.podStatus.toLowerCase() ===
-                                con[i].field1.toLowerCase()
-                        )
-                    ) {
-                        validity = false;
-                        failedReasons.push(
-                            `${pod.podName} status is ${pod.podStatus}`
-                        );
-                    } else {
-                        successReasons.push(
-                            `${pod.podName} status is ${pod.podStatus}`
-                        );
-                    }
-                });
-            } else if (
-                con[i] &&
-                con[i].filter &&
-                con[i].filter === 'notEqualTo'
-            ) {
-                // eslint-disable-next-line no-loop-func
-                payload.podData.allPods.forEach(pod => {
-                    if (
-                        !(
-                            con[i] &&
-                            con[i].field1 &&
-                            pod.podStatus &&
-                            pod.podStatus.toLowerCase() !==
-                                con[i].field1.toLowerCase()
-                        )
-                    ) {
-                        validity = false;
-                        failedReasons.push(
-                            `${pod.podName} status is ${pod.podStatus}`
-                        );
-                    } else {
-                        successReasons.push(
-                            `${pod.podName} status is ${pod.podStatus}`
-                        );
-                    }
-                });
-            }
-        } else if (con[i] && con[i].responseType === 'jobStatus') {
-            if (con[i] && con[i].filter && con[i].filter === 'equalTo') {
-                // eslint-disable-next-line no-loop-func
-                payload.jobData.allJobs.forEach(job => {
-                    if (
-                        !(
-                            con[i] &&
-                            con[i].field1 &&
-                            job.jobStatus &&
-                            job.jobStatus.toLowerCase() ===
-                                con[i].field1.toLowerCase()
-                        )
-                    ) {
-                        validity = false;
-                        failedReasons.push(`${job.jobName} ${job.jobStatus}`);
-                    } else {
-                        successReasons.push(`${job.jobName} ${job.jobStatus}`);
-                    }
-                });
-            } else if (
-                con[i] &&
-                con[i].filter &&
-                con[i].filter === 'notEqualTo'
-            ) {
-                // eslint-disable-next-line no-loop-func
-                payload.jobData.allJobs.forEach(job => {
-                    if (
-                        !(
-                            con[i] &&
-                            con[i].field1 &&
-                            job.jobStatus &&
-                            job.jobStatus.toLowerCase() !==
-                                con[i].field1.toLowerCase()
-                        )
-                    ) {
-                        validity = false;
-                        failedReasons.push(`${job.jobName} ${job.jobStatus}`);
-                    } else {
-                        successReasons.push(`${job.jobName} ${job.jobStatus}`);
-                    }
-                });
-            }
-        } else if (con[i] && con[i].responseType === 'desiredDeployment') {
-            if (con[i] && con[i].filter && con[i].filter === 'equalTo') {
-                // eslint-disable-next-line no-loop-func
-                payload.deploymentData.allDeployments.forEach(deployment => {
-                    if (
-                        !(
-                            deployment.desiredDeployment ===
-                            deployment.readyDeployment
-                        )
-                    ) {
-                        validity = false;
-                        failedReasons.push(
-                            `${deployment.deploymentName} ${deployment.readyDeployment}/${deployment.desiredDeployment}`
-                        );
-                    } else {
-                        successReasons.push(
-                            `${deployment.deploymentName} ${deployment.readyDeployment}/${deployment.desiredDeployment}`
-                        );
-                    }
-                });
-            } else if (
-                con[i] &&
-                con[i].filter &&
-                con[i].filter === 'notEqualTo'
-            ) {
-                // eslint-disable-next-line no-loop-func
-                payload.deploymentData.allDeployments.forEach(deployment => {
-                    if (
-                        !(
-                            deployment.desiredDeployment !==
-                            deployment.readyDeployment
-                        )
-                    ) {
-                        validity = false;
-                        failedReasons.push(
-                            `${deployment.deploymentName} ${deployment.readyDeployment}/${deployment.desiredDeployment}`
-                        );
-                    } else {
-                        successReasons.push(
-                            `${deployment.deploymentName} ${deployment.readyDeployment}/${deployment.desiredDeployment}`
-                        );
-                    }
-                });
-            }
-        } else if (con[i] && con[i].responseType === 'desiredStatefulset') {
-            if (con[i] && con[i].filter && con[i].filter === 'equalTo') {
-                // eslint-disable-next-line no-loop-func
-                payload.statefulsetData.allStatefulset.forEach(statefulset => {
-                    if (
-                        !(
-                            statefulset.desiredStatefulsets ===
-                            statefulset.readyStatefulsets
-                        )
-                    ) {
-                        validity = false;
-                        failedReasons.push(
-                            `${statefulset.statefulsetName} ${statefulset.readyStatefulsets}/${statefulset.desiredStatefulsets}`
-                        );
-                    } else {
-                        successReasons.push(
-                            `${statefulset.statefulsetName} ${statefulset.readyStatefulsets}/${statefulset.desiredStatefulsets}`
-                        );
-                    }
-                });
-            } else if (
-                con[i] &&
-                con[i].filter &&
-                con[i].filter === 'notEqualTo'
-            ) {
-                // eslint-disable-next-line no-loop-func
-                payload.statefulsetData.allStatefulset.forEach(statefulset => {
-                    if (
-                        !(
-                            statefulset.desiredStatefulsets !==
-                            statefulset.readyStatefulsets
-                        )
-                    ) {
-                        validity = false;
-                        failedReasons.push(
-                            `${statefulset.statefulsetName} ${statefulset.readyStatefulsets}/${statefulset.desiredStatefulsets}`
-                        );
-                    } else {
-                        successReasons.push(
-                            `${statefulset.statefulsetName} ${statefulset.readyStatefulsets}/${statefulset.desiredStatefulsets}`
-                        );
-                    }
-                });
-            }
-        } else if (con[i] && con[i].responseType === 'respondsToPing') {
-            if (con[i] && con[i].filter && con[i].filter === 'isUp') {
-                if (
-                    !(
-                        con[i] &&
-                        con[i].filter &&
-                        !(statusCode === 408 || statusCode === '408')
-                    )
-                ) {
-                    validity = false;
-                    failedReasons.push(
-                        `${criteriaStrings[type] || 'Monitor was'} Offline`
-                    );
-                } else {
-                    successReasons.push(
-                        `${criteriaStrings[type] || 'Monitor was'} Online`
-                    );
-                }
-            } else if (con[i] && con[i].filter && con[i].filter === 'isDown') {
-                if (
-                    !(
-                        con[i] &&
-                        con[i].filter &&
-                        (statusCode === 408 || statusCode === '408')
-                    )
-                ) {
-                    validity = false;
-                    failedReasons.push(
-                        `${criteriaStrings[type] || 'Monitor was'} Online`
-                    );
-                } else {
-                    successReasons.push(
-                        `${criteriaStrings[type] || 'Monitor was'} Offline`
-                    );
-                }
-            }
-        }
-
-        if (
-            con[i] &&
-            con[i].collection &&
-            con[i].collection.and &&
-            con[i].collection.and.length
-        ) {
-            const temp = await checkAnd(
-                payload,
-                con[i].collection.and,
-                statusCode,
-                body,
-                ssl,
-                response,
-                successReasons,
-                failedReasons
-            );
-            if (!temp) {
-                validity = temp;
-            }
-        } else if (
-            con[i] &&
-            con[i].collection &&
-            con[i].collection.or &&
-            con[i].collection.or.length
-        ) {
-            const temp1 = await checkOr(
-                payload,
-                con[i].collection.or,
-                statusCode,
-                body,
-                ssl,
-                response,
-                successReasons,
-                failedReasons
-            );
-            if (!temp1) {
-                validity = temp1;
-            }
-        }
-    }
-    return validity;
-};
-
-const checkOr = async (
-    payload,
-    con,
-    statusCode,
-    body,
-    ssl,
-    response,
-    successReasons,
-    failedReasons,
-    type,
-    queryParams,
-    headers
-) => {
-    let validity = false;
-    for (let i = 0; i < con.length; i++) {
-        let tempReason = `${payload} min`;
-        if (
-            con[i] &&
-            con[i].responseType &&
-            con[i].responseType === 'incomingTime'
-        ) {
-            let timeHours = 0;
-            let timeMinutes = payload;
-            if (timeMinutes > 60) {
-                timeHours = Math.floor(timeMinutes / 60);
-                timeMinutes = Math.floor(timeMinutes % 60);
-                tempReason = `${timeHours} hrs ${timeMinutes} min`;
-            }
-        }
-        if (con[i] && con[i].responseType === 'responseTime') {
-            if (con[i] && con[i].filter && con[i].filter === 'greaterThan') {
-                if (
-                    con[i] &&
-                    con[i].field1 &&
-                    payload &&
-                    payload > con[i].field1
-                ) {
-                    validity = true;
-                    successReasons.push(
-                        `${criteriaStrings.responseTime} ${payload} ms`
-                    );
-                } else {
-                    failedReasons.push(
-                        `${criteriaStrings.responseTime} ${payload} ms`
-                    );
-                }
-            } else if (
-                con[i] &&
-                con[i].filter &&
-                con[i].filter === 'lessThan'
-            ) {
-                if (
-                    con[i] &&
-                    con[i].field1 &&
-                    payload &&
-                    payload < con[i].field1
-                ) {
-                    validity = true;
-                    successReasons.push(
-                        `${criteriaStrings.responseTime} ${payload} ms`
-                    );
-                } else {
-                    failedReasons.push(
-                        `${criteriaStrings.responseTime} ${payload} ms`
-                    );
-                }
-            } else if (
-                con[i] &&
-                con[i].filter &&
-                con[i].filter === 'inBetween'
-            ) {
-                if (
-                    con[i] &&
-                    con[i].field1 &&
-                    payload &&
-                    con[i].field2 &&
-                    payload > con[i].field1 &&
-                    payload < con[i].field2
-                ) {
-                    validity = true;
-                    successReasons.push(
-                        `${criteriaStrings.responseTime} ${payload} ms`
-                    );
-                } else {
-                    failedReasons.push(
-                        `${criteriaStrings.responseTime} ${payload} ms`
-                    );
-                }
-            } else if (con[i] && con[i].filter && con[i].filter === 'equalTo') {
-                if (
-                    con[i] &&
-                    con[i].field1 &&
-                    payload &&
-                    payload == con[i].field1
-                ) {
-                    validity = true;
-                    successReasons.push(
-                        `${criteriaStrings.responseTime} ${payload} ms`
-                    );
-                } else {
-                    failedReasons.push(
-                        `${criteriaStrings.responseTime} ${payload} ms`
-                    );
-                }
-            } else if (
-                con[i] &&
-                con[i].filter &&
-                con[i].filter === 'notEqualTo'
-            ) {
-                if (
-                    con[i] &&
-                    con[i].field1 &&
-                    payload &&
-                    payload != con[i].field1
-                ) {
-                    validity = true;
-                    successReasons.push(
-                        `${criteriaStrings.responseTime} ${payload} ms`
-                    );
-                } else {
-                    failedReasons.push(
-                        `${criteriaStrings.responseTime} ${payload} ms`
-                    );
-                }
-            } else if (
-                con[i] &&
-                con[i].filter &&
-                con[i].filter === 'gtEqualTo'
-            ) {
-                if (
-                    con[i] &&
-                    con[i].field1 &&
-                    payload &&
-                    payload >= con[i].field1
-                ) {
-                    validity = true;
-                    successReasons.push(
-                        `${criteriaStrings.responseTime} ${payload} ms`
-                    );
-                } else {
-                    failedReasons.push(
-                        `${criteriaStrings.responseTime} ${payload} ms`
-                    );
-                }
-            } else if (
-                con[i] &&
-                con[i].filter &&
-                con[i].filter === 'ltEqualTo'
-            ) {
-                if (
-                    con[i] &&
-                    con[i].field1 &&
-                    payload &&
-                    payload <= con[i].field1
-                ) {
-                    validity = true;
-                    successReasons.push(
-                        `${criteriaStrings.responseTime} ${payload} ms`
-                    );
-                } else {
-                    failedReasons.push(
-                        `${criteriaStrings.responseTime} ${payload} ms`
-                    );
-                }
-            }
-        } else if (con[i] && con[i].responseType === 'incomingTime') {
-            if (con[i] && con[i].filter && con[i].filter === 'greaterThan') {
-                if (
-                    con[i] &&
-                    con[i].field1 &&
-                    payload &&
-                    payload > con[i].field1
-                ) {
-                    validity = true;
-                    successReasons.push(
-                        `${criteriaStrings.incomingTime} ${tempReason}`
-                    );
-                } else {
-                    failedReasons.push(
-                        `${criteriaStrings.incomingTime} ${tempReason}`
-                    );
-                }
-            } else if (
-                con[i] &&
-                con[i].filter &&
-                con[i].filter === 'lessThan'
-            ) {
-                if (
-                    con[i] &&
-                    con[i].field1 &&
-                    payload &&
-                    payload < con[i].field1
-                ) {
-                    validity = true;
-                    successReasons.push(
-                        `${criteriaStrings.incomingTime} ${tempReason}`
-                    );
-                } else {
-                    failedReasons.push(
-                        `${criteriaStrings.incomingTime} ${tempReason}`
-                    );
-                }
-            } else if (
-                con[i] &&
-                con[i].filter &&
-                con[i].filter === 'inBetween'
-            ) {
-                if (
-                    con[i] &&
-                    con[i].field1 &&
-                    payload &&
-                    con[i].field2 &&
-                    payload > con[i].field1 &&
-                    payload < con[i].field2
-                ) {
-                    validity = true;
-                    successReasons.push(
-                        `${criteriaStrings.incomingTime} ${tempReason}`
-                    );
-                } else {
-                    failedReasons.push(
-                        `${criteriaStrings.incomingTime} ${tempReason}`
-                    );
-                }
-            } else if (con[i] && con[i].filter && con[i].filter === 'equalTo') {
-                if (
-                    con[i] &&
-                    con[i].field1 &&
-                    payload &&
-                    payload == con[i].field1
-                ) {
-                    validity = true;
-                    successReasons.push(
-                        `${criteriaStrings.incomingTime} ${tempReason}`
-                    );
-                } else {
-                    failedReasons.push(
-                        `${criteriaStrings.incomingTime} ${tempReason}`
-                    );
-                }
-            } else if (
-                con[i] &&
-                con[i].filter &&
-                con[i].filter === 'notEqualTo'
-            ) {
-                if (
-                    con[i] &&
-                    con[i].field1 &&
-                    payload &&
-                    payload != con[i].field1
-                ) {
-                    validity = true;
-                    successReasons.push(
-                        `${criteriaStrings.incomingTime} ${tempReason}`
-                    );
-                } else {
-                    failedReasons.push(
-                        `${criteriaStrings.incomingTime} ${tempReason}`
-                    );
-                }
-            } else if (
-                con[i] &&
-                con[i].filter &&
-                con[i].filter === 'gtEqualTo'
-            ) {
-                if (
-                    con[i] &&
-                    con[i].field1 &&
-                    payload &&
-                    payload >= con[i].field1
-                ) {
-                    validity = true;
-                    successReasons.push(
-                        `${criteriaStrings.incomingTime} ${tempReason}`
-                    );
-                } else {
-                    failedReasons.push(
-                        `${criteriaStrings.incomingTime} ${tempReason}`
-                    );
-                }
-            } else if (
-                con[i] &&
-                con[i].filter &&
-                con[i].filter === 'ltEqualTo'
-            ) {
-                if (
-                    con[i] &&
-                    con[i].field1 &&
-                    payload &&
-                    payload <= con[i].field1
-                ) {
-                    validity = true;
-                    successReasons.push(
-                        `${criteriaStrings.incomingTime} ${tempReason}`
-                    );
-                } else {
-                    failedReasons.push(
-                        `${criteriaStrings.incomingTime} ${tempReason}`
-                    );
-                }
-            }
-        } else if (con[i] && con[i].responseType === 'doesRespond') {
-            if (con[i] && con[i].filter && con[i].filter === 'isUp') {
-                if (
-                    con[i] &&
-                    con[i].filter &&
-                    !(
-                        (statusCode === 408 || statusCode === '408') &&
-                        body &&
-                        body.code &&
-                        body.code === 'ENOTFOUND'
-                    )
-                ) {
-                    validity = true;
-                    successReasons.push(
-                        `${criteriaStrings[type] || 'Monitor was'} Online`
-                    );
-                } else {
-                    failedReasons.push(
-                        `${criteriaStrings[type] || 'Monitor was'} Offline`
-                    );
-                }
-            } else if (con[i] && con[i].filter && con[i].filter === 'isDown') {
-                if (
-                    con[i] &&
-                    con[i].filter &&
-                    (statusCode === 408 || statusCode === '408') &&
-                    body &&
-                    body.code &&
-                    body.code === 'ENOTFOUND'
-                ) {
-                    validity = true;
-                    successReasons.push(
-                        `${criteriaStrings[type] || 'Monitor was'} Offline`
-                    );
-                } else {
-                    failedReasons.push(
-                        `${criteriaStrings[type] || 'Monitor was'} Online`
-                    );
-                }
-            }
-        } else if (con[i] && con[i].responseType === 'ssl') {
-            const expiresIn = moment(
-                new Date(
-                    ssl && ssl.expires ? ssl.expires : Date.now()
-                ).getTime()
-            ).diff(Date.now(), 'days');
-            if (con[i] && con[i].filter && con[i].filter === 'isValid') {
-                if (ssl && !ssl.selfSigned) {
-                    validity = true;
-                    successReasons.push(
-                        `${criteriaStrings.sslCertificate} was valid`
-                    );
-                } else {
-                    failedReasons.push(
-                        `${criteriaStrings.sslCertificate} was not valid`
-                    );
-                }
-            } else if (
-                con[i] &&
-                con[i].filter &&
-                con[i].filter === 'notFound'
-            ) {
-                if (!ssl) {
-                    validity = true;
-                    successReasons.push(
-                        `${criteriaStrings.sslCertificate} was not present`
-                    );
-                } else {
-                    failedReasons.push(
-                        `${criteriaStrings.sslCertificate} was present`
-                    );
-                }
-            } else if (
-                con[i] &&
-                con[i].filter &&
-                con[i].filter === 'selfSigned'
-            ) {
-                if (ssl && ssl.selfSigned) {
-                    validity = true;
-                    successReasons.push(
-                        `${criteriaStrings.sslCertificate} was Self-Signed`
-                    );
-                } else {
-                    failedReasons.push(
-                        `${criteriaStrings.sslCertificate} was not Self-Signed`
-                    );
-                }
-            } else if (
-                con[i] &&
-                con[i].filter &&
-                con[i].filter === 'expiresIn30'
-            ) {
-                if (ssl && !ssl.selfSigned && expiresIn < 30) {
-                    validity = true;
-                    if (expiresIn) {
-                        successReasons.push(
-                            `${criteriaStrings.sslCertificate} expires in ${expiresIn} days`
-                        );
-                    }
-                } else {
-                    if (expiresIn) {
-                        failedReasons.push(
-                            `${criteriaStrings.sslCertificate} expires in ${expiresIn} days`
-                        );
-                    }
-                }
-            } else if (
-                con[i] &&
-                con[i].filter &&
-                con[i].filter === 'expiresIn10'
-            ) {
-                if (ssl && !ssl.selfSigned && expiresIn < 10) {
-                    validity = true;
-                    if (expiresIn) {
-                        successReasons.push(
-                            `${criteriaStrings.sslCertificate} expires in ${expiresIn} days`
-                        );
-                    }
-                } else {
-                    if (expiresIn) {
-                        failedReasons.push(
-                            `${criteriaStrings.sslCertificate} expires in ${expiresIn} days`
-                        );
-                    }
-                }
-            }
-        } else if (con[i] && con[i].responseType === 'statusCode') {
-            if (con[i] && con[i].filter && con[i].filter === 'greaterThan') {
-                if (
-                    con[i] &&
-                    con[i].field1 &&
-                    statusCode &&
-                    statusCode > con[i].field1
-                ) {
-                    validity = true;
-                    if (statusCode === 408 || statusCode === '408') {
-                        successReasons.push('Request Timed out');
-                    } else {
-                        successReasons.push(
-                            `${criteriaStrings.statusCode} ${statusCode}`
-                        );
-                    }
-                } else {
-                    if (statusCode === 408 || statusCode === '408') {
-                        failedReasons.push('Request Timed out');
-                    } else {
-                        failedReasons.push(
-                            `${criteriaStrings.statusCode} ${statusCode}`
-                        );
-                    }
-                }
-            } else if (
-                con[i] &&
-                con[i].filter &&
-                con[i].filter === 'lessThan'
-            ) {
-                if (
-                    con[i] &&
-                    con[i].field1 &&
-                    statusCode &&
-                    statusCode < con[i].field1
-                ) {
-                    validity = true;
-                    if (statusCode === 408 || statusCode === '408') {
-                        successReasons.push('Request Timed out');
-                    } else {
-                        successReasons.push(
-                            `${criteriaStrings.statusCode} ${statusCode}`
-                        );
-                    }
-                } else {
-                    if (statusCode === 408 || statusCode === '408') {
-                        failedReasons.push('Request Timed out');
-                    } else {
-                        failedReasons.push(
-                            `${criteriaStrings.statusCode} ${statusCode}`
-                        );
-                    }
-                }
-            } else if (
-                con[i] &&
-                con[i].filter &&
-                con[i].filter === 'inBetween'
-            ) {
-                if (
-                    con[i] &&
-                    con[i].field1 &&
-                    statusCode &&
-                    con[i].field2 &&
-                    statusCode > con[i].field1 &&
-                    statusCode < con[i].field2
-                ) {
-                    validity = true;
-                    if (statusCode === 408 || statusCode === '408') {
-                        successReasons.push('Request Timed out');
-                    } else {
-                        successReasons.push(
-                            `${criteriaStrings.statusCode} ${statusCode}`
-                        );
-                    }
-                } else {
-                    if (statusCode === 408 || statusCode === '408') {
-                        failedReasons.push('Request Timed out');
-                    } else {
-                        failedReasons.push(
-                            `${criteriaStrings.statusCode} ${statusCode}`
-                        );
-                    }
-                }
-            } else if (con[i] && con[i].filter && con[i].filter === 'equalTo') {
-                if (
-                    con[i] &&
-                    con[i].field1 &&
-                    statusCode &&
-                    statusCode == con[i].field1
-                ) {
-                    validity = true;
-                    if (statusCode === 408 || statusCode === '408') {
-                        successReasons.push('Request Timed out');
-                    } else {
-                        successReasons.push(
-                            `${criteriaStrings.statusCode} ${statusCode}`
-                        );
-                    }
-                } else {
-                    if (statusCode === 408 || statusCode === '408') {
-                        failedReasons.push('Request Timed out');
-                    } else {
-                        failedReasons.push(
-                            `${criteriaStrings.statusCode} ${statusCode}`
-                        );
-                    }
-                }
-            } else if (
-                con[i] &&
-                con[i].filter &&
-                con[i].filter === 'notEqualTo'
-            ) {
-                if (
-                    con[i] &&
-                    con[i].field1 &&
-                    statusCode &&
-                    statusCode != con[i].field1
-                ) {
-                    validity = true;
-                    if (statusCode === 408 || statusCode === '408') {
-                        successReasons.push('Request Timed out');
-                    } else {
-                        successReasons.push(
-                            `${criteriaStrings.statusCode} ${statusCode}`
-                        );
-                    }
-                } else {
-                    if (statusCode === 408 || statusCode === '408') {
-                        failedReasons.push('Request Timed out');
-                    } else {
-                        failedReasons.push(
-                            `${criteriaStrings.statusCode} ${statusCode}`
-                        );
-                    }
-                }
-            } else if (
-                con[i] &&
-                con[i].filter &&
-                con[i].filter === 'gtEqualTo'
-            ) {
-                if (
-                    con[i] &&
-                    con[i].field1 &&
-                    statusCode &&
-                    statusCode >= con[i].field1
-                ) {
-                    validity = true;
-                    if (statusCode === 408 || statusCode === '408') {
-                        successReasons.push('Request Timed out');
-                    } else {
-                        successReasons.push(
-                            `${criteriaStrings.statusCode} ${statusCode}`
-                        );
-                    }
-                } else {
-                    if (statusCode === 408 || statusCode === '408') {
-                        failedReasons.push('Request Timed out');
-                    } else {
-                        failedReasons.push(
-                            `${criteriaStrings.statusCode} ${statusCode}`
-                        );
-                    }
-                }
-            } else if (
-                con[i] &&
-                con[i].filter &&
-                con[i].filter === 'ltEqualTo'
-            ) {
-                if (
-                    con[i] &&
-                    con[i].field1 &&
-                    statusCode &&
-                    statusCode <= con[i].field1
-                ) {
-                    validity = true;
-                    if (statusCode === 408 || statusCode === '408') {
-                        successReasons.push('Request Timed out');
-                    } else {
-                        successReasons.push(
-                            `${criteriaStrings.statusCode} ${statusCode}`
-                        );
-                    }
-                } else {
-                    if (statusCode === 408 || statusCode === '408') {
-                        failedReasons.push('Request Timed out');
-                    } else {
-                        failedReasons.push(
-                            `${criteriaStrings.statusCode} ${statusCode}`
-                        );
-                    }
-                }
-            }
-        } else if (con[i] && con[i].responseType === 'cpuLoad') {
-            if (con[i] && con[i].filter && con[i].filter === 'greaterThan') {
-                if (
-                    con[i] &&
-                    con[i].field1 &&
-                    payload &&
-                    payload.cpuLoad &&
-                    payload.cpuLoad > con[i].field1
-                ) {
-                    validity = true;
-                    if (payload && payload.cpuLoad !== null) {
-                        successReasons.push(
-                            `${criteriaStrings.cpuLoad} ${formatDecimal(
-                                payload.cpuLoad,
-                                2
-                            )} %`
-                        );
-                    }
-                } else {
-                    if (payload && payload.cpuLoad !== null) {
-                        failedReasons.push(
-                            `${criteriaStrings.cpuLoad} ${formatDecimal(
-                                payload.cpuLoad,
-                                2
-                            )} %`
-                        );
-                    }
-                }
-            } else if (
-                con[i] &&
-                con[i].filter &&
-                con[i].filter === 'lessThan'
-            ) {
-                if (
-                    con[i] &&
-                    con[i].field1 &&
-                    payload &&
-                    payload.cpuLoad &&
-                    payload.cpuLoad < con[i].field1
-                ) {
-                    validity = true;
-                    if (payload && payload.cpuLoad !== null) {
-                        successReasons.push(
-                            `${criteriaStrings.cpuLoad} ${formatDecimal(
-                                payload.cpuLoad,
-                                2
-                            )} %`
-                        );
-                    }
-                } else {
-                    if (payload && payload.cpuLoad !== null) {
-                        failedReasons.push(
-                            `${criteriaStrings.cpuLoad} ${formatDecimal(
-                                payload.cpuLoad,
-                                2
-                            )} %`
-                        );
-                    }
-                }
-            } else if (
-                con[i] &&
-                con[i].filter &&
-                con[i].filter === 'inBetween'
-            ) {
-                if (
-                    con[i] &&
-                    con[i].field1 &&
-                    payload &&
-                    payload.cpuLoad &&
-                    con[i].field2 &&
-                    payload.cpuLoad > con[i].field1 &&
-                    payload.cpuLoad < con[i].field2
-                ) {
-                    validity = true;
-                    if (payload && payload.cpuLoad !== null) {
-                        successReasons.push(
-                            `${criteriaStrings.cpuLoad} ${formatDecimal(
-                                payload.cpuLoad,
-                                2
-                            )} %`
-                        );
-                    }
-                } else {
-                    if (payload && payload.cpuLoad !== null) {
-                        failedReasons.push(
-                            `${criteriaStrings.cpuLoad} ${formatDecimal(
-                                payload.cpuLoad,
-                                2
-                            )} %`
-                        );
-                    }
-                }
-            } else if (con[i] && con[i].filter && con[i].filter === 'equalTo') {
-                if (
-                    con[i] &&
-                    con[i].field1 &&
-                    payload &&
-                    payload.cpuLoad &&
-                    payload.cpuLoad == con[i].field1
-                ) {
-                    validity = true;
-                    if (payload && payload.cpuLoad !== null) {
-                        successReasons.push(
-                            `${criteriaStrings.cpuLoad} ${formatDecimal(
-                                payload.cpuLoad,
-                                2
-                            )} %`
-                        );
-                    }
-                } else {
-                    if (payload && payload.cpuLoad !== null) {
-                        failedReasons.push(
-                            `${criteriaStrings.cpuLoad} ${formatDecimal(
-                                payload.cpuLoad,
-                                2
-                            )} %`
-                        );
-                    }
-                }
-            } else if (
-                con[i] &&
-                con[i].filter &&
-                con[i].filter === 'notEqualTo'
-            ) {
-                if (
-                    con[i] &&
-                    con[i].field1 &&
-                    payload &&
-                    payload.cpuLoad &&
-                    payload.cpuLoad != con[i].field1
-                ) {
-                    validity = true;
-                    if (payload && payload.cpuLoad !== null) {
-                        successReasons.push(
-                            `${criteriaStrings.cpuLoad} ${formatDecimal(
-                                payload.cpuLoad,
-                                2
-                            )} %`
-                        );
-                    }
-                } else {
-                    if (payload && payload.cpuLoad !== null) {
-                        failedReasons.push(
-                            `${criteriaStrings.cpuLoad} ${formatDecimal(
-                                payload.cpuLoad,
-                                2
-                            )} %`
-                        );
-                    }
-                }
-            } else if (
-                con[i] &&
-                con[i].filter &&
-                con[i].filter === 'gtEqualTo'
-            ) {
-                if (
-                    con[i] &&
-                    con[i].field1 &&
-                    payload &&
-                    payload.cpuLoad &&
-                    payload.cpuLoad >= con[i].field1
-                ) {
-                    validity = true;
-                    if (payload && payload.cpuLoad !== null) {
-                        successReasons.push(
-                            `${criteriaStrings.cpuLoad} ${formatDecimal(
-                                payload.cpuLoad,
-                                2
-                            )} %`
-                        );
-                    }
-                } else {
-                    if (payload && payload.cpuLoad !== null) {
-                        failedReasons.push(
-                            `${criteriaStrings.cpuLoad} ${formatDecimal(
-                                payload.cpuLoad,
-                                2
-                            )} %`
-                        );
-                    }
-                }
-            } else if (
-                con[i] &&
-                con[i].filter &&
-                con[i].filter === 'ltEqualTo'
-            ) {
-                if (
-                    con[i] &&
-                    con[i].field1 &&
-                    payload &&
-                    payload.cpuLoad &&
-                    payload.cpuLoad <= con[i].field1
-                ) {
-                    validity = true;
-                    if (payload && payload.cpuLoad !== null) {
-                        successReasons.push(
-                            `${criteriaStrings.cpuLoad} ${formatDecimal(
-                                payload.cpuLoad,
-                                2
-                            )} %`
-                        );
-                    }
-                } else {
-                    if (payload && payload.cpuLoad !== null) {
-                        failedReasons.push(
-                            `${criteriaStrings.cpuLoad} ${formatDecimal(
-                                payload.cpuLoad,
-                                2
-                            )} %`
-                        );
-                    }
-                }
-            }
-        } else if (con[i] && con[i].responseType === 'memoryUsage') {
-            const memoryUsedBytes = payload
-                ? parseInt(payload.memoryUsed || 0)
-                : 0;
-            const memoryUsed = memoryUsedBytes / Math.pow(1e3, 3);
-            if (con[i] && con[i].filter && con[i].filter === 'greaterThan') {
-                if (
-                    con[i] &&
-                    con[i].field1 &&
-                    memoryUsed &&
-                    memoryUsed > con[i].field1
-                ) {
-                    validity = true;
-                    if (payload && payload.memoryUsed !== null) {
-                        successReasons.push(
-                            `${criteriaStrings.memoryUsed} ${formatBytes(
-                                memoryUsedBytes
-                            )}`
-                        );
-                    }
-                } else {
-                    if (payload && payload.memoryUsed !== null) {
-                        failedReasons.push(
-                            `${criteriaStrings.memoryUsed} ${formatBytes(
-                                memoryUsedBytes
-                            )}`
-                        );
-                    }
-                }
-            } else if (
-                con[i] &&
-                con[i].filter &&
-                con[i].filter === 'lessThan'
-            ) {
-                if (
-                    con[i] &&
-                    con[i].field1 &&
-                    memoryUsed &&
-                    memoryUsed < con[i].field1
-                ) {
-                    validity = true;
-                    if (payload && payload.memoryUsed !== null) {
-                        successReasons.push(
-                            `${criteriaStrings.memoryUsed} ${formatBytes(
-                                memoryUsedBytes
-                            )}`
-                        );
-                    }
-                } else {
-                    if (payload && payload.memoryUsed !== null) {
-                        failedReasons.push(
-                            `${criteriaStrings.memoryUsed} ${formatBytes(
-                                memoryUsedBytes
-                            )}`
-                        );
->>>>>>> 804cdbdd
                     }
                 } else if (
                     con.and[i] &&
@@ -6618,6 +3859,57 @@
                                 }
                             }
                         );
+                    }
+                } else if (
+                    con.and[i] &&
+                    con.and[i].responseType === 'respondsToPing'
+                ) {
+                    if (
+                        con.and[i] &&
+                        con.and[i].filter &&
+                        con.and[i].filter === 'isUp'
+                    ) {
+                        if (
+                            !(
+                                con.and[i] &&
+                                con.and[i].filter &&
+                                !(statusCode === 408 || statusCode === '408')
+                            )
+                        ) {
+                            validity = false;
+                            failedReasons.push(
+                                `${criteriaStrings[type] ||
+                                    'Monitor was'} Offline`
+                            );
+                        } else {
+                            successReasons.push(
+                                `${criteriaStrings[type] ||
+                                    'Monitor was'} Online`
+                            );
+                        }
+                    } else if (
+                        con.and[i] &&
+                        con.and[i].filter &&
+                        con.and[i].filter === 'isDown'
+                    ) {
+                        if (
+                            !(
+                                con.and[i] &&
+                                con.and[i].filter &&
+                                (statusCode === 408 || statusCode === '408')
+                            )
+                        ) {
+                            validity = false;
+                            failedReasons.push(
+                                `${criteriaStrings[type] ||
+                                    'Monitor was'} Online`
+                            );
+                        } else {
+                            successReasons.push(
+                                `${criteriaStrings[type] ||
+                                    'Monitor was'} Offline`
+                            );
+                        }
                     }
                 }
             }
@@ -8729,42 +6021,6 @@
                     }
                 }
             }
-        } else if (
-            con[i] &&
-            (con[i].responseType === 'doesRespond' ||
-                con[i].responseType === 'respondsToPing')
-        ) {
-            if (con[i] && con[i].filter && con[i].filter === 'isUp') {
-                if (
-                    con[i] &&
-                    con[i].filter &&
-                    !(statusCode === 408 || statusCode === '408')
-                ) {
-                    validity = true;
-                    successReasons.push(
-                        `${criteriaStrings[type] || 'Monitor was'} Online`
-                    );
-                } else {
-                    failedReasons.push(
-                        `${criteriaStrings[type] || 'Monitor was'} Offline`
-                    );
-                }
-            } else if (con[i] && con[i].filter && con[i].filter === 'isDown') {
-                if (
-                    con[i] &&
-                    con[i].filter &&
-                    (statusCode === 408 || statusCode === '408')
-                ) {
-                    validity = true;
-                    successReasons.push(
-                        `${criteriaStrings[type] || 'Monitor was'} Offline`
-                    );
-                } else {
-                    failedReasons.push(
-                        `${criteriaStrings[type] || 'Monitor was'} Online`
-                    );
-                }
-            }
         }
     }
 
