import React, { Component } from 'react';
import { bindActionCreators } from 'redux';
import { connect } from 'react-redux';
import {
    reduxForm,
    FieldArray,
    arrayPush,
    formValueSelector,
} from 'redux-form';
import {
    updateStatusPageMonitors,
    updateStatusPageMonitorsRequest,
    updateStatusPageMonitorsSuccess,
    updateStatusPageMonitorsError,
    fetchProjectStatusPage,
} from '../../actions/statusPage';
import { FormLoader } from '../basic/Loader';
import ShouldRender from '../basic/ShouldRender';
import { Link } from 'react-router-dom';
import PropTypes from 'prop-types';
import { logEvent } from '../../analytics';
import { SHOULD_LOG_ANALYTICS } from '../../config';
import { RenderMonitors } from './RenderMonitors';
import IsAdminSubProject from '../basic/IsAdminSubProject';
import IsOwnerSubProject from '../basic/IsOwnerSubProject';

const validate = values => {
    const errors = {};
    const { monitors } = values;
    const monitorsArrayErrors = {};
<<<<<<< HEAD
=======
    const selectedMonitor = {};
>>>>>>> e21b2cf8
    for (let i = 0; i < monitors.length; i++) {
        const monitorErrors = {};
        const monitor = monitors[i];
        if (!monitor.monitor)
            monitorErrors.monitor = 'A monitor must be selected.';
<<<<<<< HEAD
=======
        else {
            if (selectedMonitor[monitor.monitor])
                monitorErrors.monitor = 'This monitor is already selected.';
            selectedMonitor[monitor.monitor] = true;
        }
>>>>>>> e21b2cf8
        const {
            uptime,
            memory,
            cpu,
            storage,
            responseTime,
            temperature,
            runtime,
        } = monitor;
        if (
            !uptime &&
            !memory &&
            !cpu &&
            !storage &&
            !responseTime &&
            !temperature &&
            !runtime
        ) {
            //At least one registred field need must be assigned a value
            monitorErrors.uptime = true;
            monitorErrors.error = 'You must select at least one bar chart';
        }
        monitorsArrayErrors[i] = monitorErrors;
    }
    errors.monitors = monitorsArrayErrors;
    return errors;
};

export class Monitors extends Component {
    submitForm = values => {
        const { status } = this.props.statusPage;
        const { projectId } = status;
        const { monitors } = values;

        this.props
            .updateStatusPageMonitors(projectId._id || projectId, {
                _id: status._id,
                monitors,
            })
            .then(() => {
                this.props.fetchProjectStatusPage(
                    this.props.currentProject._id,
                    true,
                    0,
                    10
                );
            });
        if (SHOULD_LOG_ANALYTICS) {
            logEvent(
                'EVENT: DASHBOARD > PROJECT > STATUS PAGES > STATUS PAGE > MONITOR UPDATED'
            );
        }
    };

    render() {
        const { handleSubmit, subProjects } = this.props;
        const { status } = this.props.statusPage;
        const subProject = !status.projectId
            ? null
            : this.props.currentProject._id === status.projectId._id ||
              this.props.currentProject._id === status.projectId
            ? this.props.currentProject
            : subProjects.filter(
                  subProject =>
                      subProject._id === status.projectId._id ||
                      subProject._id === status.projectId
              )[0];
        return (
            <div className="bs-ContentSection Card-root Card-shadow--medium">
                <div className="Box-root">
                    <div className="ContentHeader Box-root Box-background--white Box-divider--surface-bottom-1 Flex-flex Flex-direction--column Padding-horizontal--20 Padding-vertical--16">
                        <div className="Box-root Flex-flex Flex-direction--row Flex-justifyContent--spaceBetween">
                            <div className="ContentHeader-center Box-root Flex-flex Flex-direction--column Flex-justifyContent--center">
                                <span className="ContentHeader-title Text-display--inline Text-fontSize--20 Text-fontWeight--regular Text-lineHeight--28 Text-typeface--base Text-wrap--wrap">
                                    <span className="Text-color--inherit Text-display--inline Text-fontSize--16 Text-fontWeight--medium Text-lineHeight--24 Text-typeface--base Text-wrap--wrap">
                                        Monitors
                                    </span>
                                </span>
                                <span className="ContentHeader-description Text-color--inherit Text-display--inline Text-fontSize--14 Text-fontWeight--regular Text-lineHeight--20 Text-typeface--base Text-wrap--wrap">
                                    <span>
                                        What monitors do you want to show on the
                                        status page?
                                    </span>
                                </span>
                            </div>
                            <ShouldRender
                                if={
                                    this.props.monitors.length > 0 &&
                                    (IsAdminSubProject(subProject) ||
                                        IsOwnerSubProject(subProject))
                                }
                            >
                                <div className="ContentHeader-end Box-root Flex-flex Flex-alignItems--center Margin-left--16">
                                    <div className="Box-root">
                                        <button
                                            id="addMoreMonitors"
                                            className="Button bs-ButtonLegacy ActionIconParent"
                                            type="button"
                                            onClick={() =>
                                                this.props.pushArray(
                                                    'StatuspageMonitors',
                                                    'monitors',
                                                    {
                                                        monitor: null,
                                                        description: '',
                                                        uptime: true,
                                                        memory: false,
                                                        cpu: false,
                                                        storage: false,
                                                        responseTime: false,
                                                        temperature: false,
                                                        runtime: false,
                                                    }
                                                )
                                            }
                                        >
                                            <div className="bs-ButtonLegacy-fill Box-root Box-background--white Flex-inlineFlex Flex-alignItems--center Flex-direction--row Padding-horizontal--8 Padding-vertical--4">
                                                <div className="Box-root Margin-right--8">
                                                    <div className="SVGInline SVGInline--cleaned Button-icon ActionIcon ActionIcon--color--inherit Box-root Flex-flex"></div>
                                                </div>
                                                <span className="bs-Button bs-FileUploadButton bs-Button--icon bs-Button--new">
                                                    <span>Add Monitor</span>
                                                </span>
                                            </div>
                                        </button>
                                    </div>
                                </div>
                            </ShouldRender>
                        </div>
                    </div>
                    <form onSubmit={handleSubmit(this.submitForm)}>
                        <ShouldRender if={this.props.monitors.length > 0}>
                            <div className="bs-ContentSection-content Box-root">
                                <div>
                                    <div className="bs-Fieldset-wrapper Box-root">
                                        <fieldset
                                            className="bs-Fieldset"
                                            style={{ paddingTop: '0px' }}
                                        >
                                            <FieldArray
                                                name="monitors"
                                                component={RenderMonitors}
                                                subProject={subProject}
                                            />
                                        </fieldset>
                                    </div>
                                </div>
                            </div>
                        </ShouldRender>
                        <ShouldRender
                            if={
                                (!this.props.monitors.length > 0 &&
                                    !this.props.monitors.requesting) ||
                                !this.props.monitorsInForm
                            }
                        >
                            <div className="bs-ContentSection-content Box-root Box-background--offset Box-divider--surface-bottom-1 Padding-horizontal--8 Padding-vertical--2">
                                <div>
                                    <div className="bs-Fieldset-wrapper Box-root Margin-bottom--2">
                                        <div
                                            id="app-loading"
                                            style={{
                                                display: 'flex',
                                                justifyContent: 'center',
                                                alignItems: 'center',
                                                flexDirection: 'column',
                                            }}
                                        >
                                            <div
                                                style={{
                                                    marginTop: '20px',
                                                    marginBottom: '20px',
                                                }}
                                            >
                                                {!this.props.monitors.length >
                                                    0 &&
                                                !this.props.monitors
                                                    .requesting ? (
                                                    <>
                                                        No monitors are added to
                                                        this project.{' '}
                                                        <Link
                                                            to={
                                                                '/dashboard/project/' +
                                                                this.props
                                                                    .currentProject
                                                                    ._id +
                                                                '/components'
                                                            }
                                                        >
                                                            {' '}
                                                            Please create one.{' '}
                                                        </Link>
                                                    </>
                                                ) : !this.props
                                                      .monitorsInForm ? (
                                                    <>
                                                        No monitors are added to
                                                        this status page.
                                                    </>
                                                ) : null}
                                            </div>
                                        </div>
                                    </div>
                                </div>
                            </div>
                        </ShouldRender>
                        <div className="bs-ContentSection-footer bs-ContentSection-content Box-root Box-background--white Flex-flex Flex-alignItems--center Flex-justifyContent--spaceBetween Padding-horizontal--20 Padding-vertical--12">
                            <span className="db-SettingsForm-footerMessage"></span>
                            <div className="bs-Tail-copy">
                                <div
                                    className="Box-root Flex-flex Flex-alignItems--stretch Flex-direction--row Flex-justifyContent--flexStart"
                                    style={{ marginTop: '10px' }}
                                >
                                    <ShouldRender
                                        if={
                                            this.props.statusPage.monitors.error
                                        }
                                    >
                                        <div className="Box-root Margin-right--8">
                                            <div className="Icon Icon--info Icon--color--red Icon--size--14 Box-root Flex-flex"></div>
                                        </div>
                                        <div className="Box-root">
                                            <span style={{ color: 'red' }}>
                                                {
                                                    this.props.statusPage
                                                        .monitors.error
                                                }
                                            </span>
                                        </div>
                                    </ShouldRender>
                                </div>
                            </div>
                            <div>
                                <ShouldRender
                                    if={
                                        this.props.monitors.length > 0 &&
                                        (IsAdminSubProject(subProject) ||
                                            IsOwnerSubProject(subProject))
                                    }
                                >
                                    <button
                                        id="btnAddStatusPageMonitors"
                                        className="bs-Button bs-DeprecatedButton bs-Button--blue"
                                        disabled={
                                            this.props.statusPage.monitors
                                                .requesting
                                        }
                                        type="submit"
                                    >
                                        {!this.props.statusPage.monitors
                                            .requesting && (
                                            <span>Save Changes </span>
                                        )}
                                        {this.props.statusPage.monitors
                                            .requesting && <FormLoader />}
                                    </button>
                                </ShouldRender>
                            </div>
                        </div>
                    </form>
                </div>
            </div>
        );
    }
}

Monitors.displayName = 'Monitors';

Monitors.propTypes = {
    updateStatusPageMonitors: PropTypes.func.isRequired,
    statusPage: PropTypes.object.isRequired,
    handleSubmit: PropTypes.func.isRequired,
    pushArray: PropTypes.func.isRequired,
    currentProject: PropTypes.oneOfType([
        PropTypes.object.isRequired,
        PropTypes.oneOf([null, undefined]),
    ]),
    monitors: PropTypes.array.isRequired,
    fetchProjectStatusPage: PropTypes.func.isRequired,
    subProjects: PropTypes.array.isRequired,
    monitorsInForm: PropTypes.array,
};

const MonitorsForm = reduxForm({
    form: 'StatuspageMonitors', // a unique identifier for this form
    enableReinitialize: true,
    validate,
})(Monitors);

const mapDispatchToProps = dispatch =>
    bindActionCreators(
        {
            updateStatusPageMonitors,
            updateStatusPageMonitorsRequest,
            updateStatusPageMonitorsSuccess,
            updateStatusPageMonitorsError,
            fetchProjectStatusPage,
            pushArray: arrayPush,
        },
        dispatch
    );

const selector = formValueSelector('StatuspageMonitors');

const mapStateToProps = state => {
    const { currentProject } = state.project;

    const monitors = state.monitor.monitorsList.monitors
        .map(monitor => monitor.monitors)
        .flat();
    const {
        statusPage,
        statusPage: {
            status: { monitors: selectedMonitors },
        },
    } = state;
    const initialValues = { monitors: selectedMonitors || [] };
    //Description field rendering becomes slow if the array is assigned to monitorsInForm instead of the array's lenght.
    const monitorsInForm =
        selector(state, 'monitors') && selector(state, 'monitors').length;
    const subProjects = state.subProject.subProjects.subProjects;
    return {
        initialValues,
        monitors,
        statusPage,
        currentProject,
        subProjects,
        monitorsInForm,
    };
};

export default connect(mapStateToProps, mapDispatchToProps)(MonitorsForm);<|MERGE_RESOLUTION|>--- conflicted
+++ resolved
@@ -28,23 +28,17 @@
     const errors = {};
     const { monitors } = values;
     const monitorsArrayErrors = {};
-<<<<<<< HEAD
-=======
     const selectedMonitor = {};
->>>>>>> e21b2cf8
     for (let i = 0; i < monitors.length; i++) {
         const monitorErrors = {};
         const monitor = monitors[i];
         if (!monitor.monitor)
             monitorErrors.monitor = 'A monitor must be selected.';
-<<<<<<< HEAD
-=======
         else {
             if (selectedMonitor[monitor.monitor])
                 monitorErrors.monitor = 'This monitor is already selected.';
             selectedMonitor[monitor.monitor] = true;
         }
->>>>>>> e21b2cf8
         const {
             uptime,
             memory,
