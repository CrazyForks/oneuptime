# IMPORTANT:
#
# This CI/CD will run on an Ubuntu VM. After this script runs, the VM will retain the state.
# It's your responsibility to clean the VM up in the cleanup stage after job finishes executing.
# This script runs on Microk8s. since our deployments are on Kubernetes, our aim is to create EXACT same replica for test, staging and production.

# Define stages
stages:
  - CleanEnvVars
  - BuildAndTest
  - E2E
  - VersionUpdate
  - DeployStaging
  - RollbackIfStagingDeploymentFail
  - DeployProduction
  - RollbackIfProductionDeploymentFail
  - SmokeTest
  - RollbackStaging
  - RollbackProduction

clean_job_status_env_vars:
  stage: CleanEnvVars
  script:
    # cleanup
    - curl --request DELETE --header PRIVATE-TOKEN:$PERSONAL_ACCESS_TOKEN https://gitlab.com/api/v4/projects/$CI_PROJECT_ID/variables/STAGING_SMOKE_TEST_STATUS
  only:
    refs:
      - master
      - release
#BACKEND
lint_n_audit_backend:
  stage: BuildAndTest
  script:
    - sudo apt-get install nodejs -y
    - cd backend
    - npm ci
    - npm run lint
    # - npm run audit
    - cd ..
  except:
    refs:
      - hotfix-master
      - hotfix-release

build_n_test_backend:
  stage: BuildAndTest
  script:
    - sudo docker stop $(sudo docker ps -aq) || echo 'No docker containers'
    - sudo docker rm $(sudo docker ps -aq) || echo 'No docker containers'
    - sudo docker run --name mongo -p 27017:27017 -d mongo:3.4
    - sudo docker build -t fyipe-project/backend:3.0.$CI_PIPELINE_IID ./backend
    - sudo docker run --name fyipe --network container:mongo fyipe-project/backend:3.0.$CI_PIPELINE_IID npm test
  except:
    refs:
      - hotfix-master
      - hotfix-release
##DASHBOARD
lint_n_audit_dashboard:
  stage: BuildAndTest
  script:
    - sudo apt-get install nodejs -y
    - cd dashboard
    - npm ci
    - npm run lint
    # - npm run audit
    - cd ..
  except:
    refs:
      - hotfix-master
      - hotfix-release

build_n_test_dashboard:
  stage: BuildAndTest
  script:
    - echo "Setup machine for running puppeteer tests"
    - sudo docker stop $(sudo docker ps -aq) || echo 'No docker containers'
    - sudo docker rm $(sudo docker ps -aq) || echo 'No docker containers'
    - sudo docker run --name mongo -p 27017:27017 -d mongo:3.4
    - sudo docker build -t fyipe-project/backend:3.0.$CI_PIPELINE_IID ./backend
    - sudo docker run --env-file ./backend/.env.development --net=host -d fyipe-project/backend:3.0.$CI_PIPELINE_IID
    - sudo docker build -t fyipe-project/accounts:3.0.$CI_PIPELINE_IID ./accounts
    - sudo docker run -p 3003:3003 -d fyipe-project/accounts:3.0.$CI_PIPELINE_IID
    - sudo docker build -t fyipe-project/dashboard:3.0.$CI_PIPELINE_IID ./dashboard
    - sudo docker run -p 3000:3000 -d fyipe-project/dashboard:3.0.$CI_PIPELINE_IID
    - sudo docker ps
    - cd dashboard
    - npm ci
    # try building, if there are warnings then this will fail
    - npm run build
    - npm run jest
  except:
    refs:
      - hotfix-master
      - hotfix-release

##ADMINDASHBOARD
lint_n_audit_admin-dashboard:
  stage: BuildAndTest
  script:
    - sudo apt-get install nodejs -y
    - cd admin-dashboard
    - npm ci
    - npm run lint
    - npm run audit
    - cd ..

build_n_test_admin-dashboard:
  stage: BuildAndTest
  script:
    - cd admin-dashboard
    - npm ci
      # try building, if there are warnings then this will fail
    - npm run build
    - echo "No test implemented"

##ZAPIER
lint_n_audit_zapier:
  stage: BuildAndTest
  script:
    - sudo apt-get install nodejs -y
    - cd zapier
    - npm ci
    - npm run lint
    - npm run audit
    - cd ..
  except:
    refs:
      - hotfix-master
      - hotfix-release

build_n_test_zapier:
  stage: BuildAndTest
  script:
    - echo "No test implemented"
  except:
    refs:
      - hotfix-master
      - hotfix-release

## STATUS PAGE
lint_n_audit_statuspage:
  stage: BuildAndTest
  script:
    - sudo apt-get install nodejs -y
    - cd status-page
    - npm ci
    - npm run lint
    - npm run audit
    - cd ..
  except:
    refs:
      - hotfix-master
      - hotfix-release

build_n_test_statuspage:
  stage: BuildAndTest
  script:
    - echo "Setup machine for running puppeteer tests"
    - sudo docker stop $(sudo docker ps -aq) || echo 'No docker containers'
    - sudo docker rm $(sudo docker ps -aq) || echo 'No docker containers'
    - sudo docker run --name mongo -p 27017:27017 -d mongo:3.4
    - sudo docker build -t fyipe-project/backend:3.0.$CI_PIPELINE_IID ./backend
    - sudo docker run --env-file ./backend/.env.development --net=host -d fyipe-project/backend:3.0.$CI_PIPELINE_IID
    - sudo docker build -t fyipe-project/status-page:3.0.$CI_PIPELINE_IID ./status-page
    - sudo docker run -p 3006:3006 -d fyipe-project/status-page:3.0.$CI_PIPELINE_IID
    - sudo docker ps
    - cd backend
    - npm ci
    - cd ..
    - cd status-page
    - npm ci
    - sleep 1m
    - curl localhost:3006
    # try building, if there are warnings then this will fail
    - npm run build
    - npm run jest
  except:
    refs:
      - hotfix-master
      - hotfix-release

## ACCOUNTS
lint_n_audit_accounts:
  stage: BuildAndTest
  script:
    - sudo apt-get install nodejs -y
    - cd accounts
    - npm ci
    - npm run lint
    - npm run audit
    - cd ..
  except:
    refs:
      - hotfix-master
      - hotfix-release

build_n_test_accounts:
  stage: BuildAndTest
  script:
    - echo "Setup machine for running puppeteer tests"
    - sudo docker stop $(sudo docker ps -aq) || echo 'No docker containers'
    - sudo docker rm $(sudo docker ps -aq) || echo 'No docker containers'
    - sudo docker run --name mongo -p 27017:27017 -d mongo:3.4
    - sudo docker build -t fyipe-project/backend:3.0.$CI_PIPELINE_IID ./backend
    - sudo docker run --env-file ./backend/.env.development --net=host -d fyipe-project/backend:3.0.$CI_PIPELINE_IID
    - sudo docker build -t fyipe-project/accounts:3.0.$CI_PIPELINE_IID ./accounts
    - sudo docker run -p 3003:3003 -d fyipe-project/accounts:3.0.$CI_PIPELINE_IID
    - sudo docker build -t fyipe-project/dashboard:3.0.$CI_PIPELINE_IID ./dashboard
    - sudo docker run -p 3000:3000 -d fyipe-project/dashboard:3.0.$CI_PIPELINE_IID
    - sudo docker ps
    - cd accounts
    - npm ci
    # try building, if there are warnings then this will fail
    - npm run build
    - npm run jest
  except:
    refs:
      - hotfix-master
      - hotfix-release

## HOME
lint_n_audit_home:
  stage: BuildAndTest
  script:
    - sudo apt-get install nodejs -y
    - cd home
    - npm ci
    - npm run lint
    - npm run audit
    - cd ..
  except:
    refs:
      - hotfix-master
      - hotfix-release

build_n_test_home:
  stage: BuildAndTest
  script:
    - echo "No test implemented"
  except:
    refs:
      - hotfix-master
      - hotfix-release

## PROBE
lint_n_audit_probe:
  stage: BuildAndTest
  script:
    - sudo apt-get install nodejs -y
    - cd probe
    - npm ci
    - npm run lint
    - npm run audit
    - cd ..
  except:
    refs:
      - hotfix-master
      - hotfix-release

build_n_test_probe:
  stage: BuildAndTest
  script:
    - echo "No test implemented"
  except:
    refs:
      - hotfix-master
      - hotfix-release

## SERVER MONITOR
lint_n_audit_server-monitor:
  stage: BuildAndTest
  script:
    - sudo apt-get install nodejs -y
    - cd server-monitor
    - npm ci
    - npm run lint
    - npm run audit
    - cd ..
  except:
    refs:
      - hotfix-master
      - hotfix-release

build_n_test_server-monitor:
  stage: BuildAndTest
  script:
    - echo "No test implemented"
  except:
    refs:
      - hotfix-master
      - hotfix-release

##E2E Stage.
e2e_test:
  stage: E2E
  script:
    - chmod +x ./kubernetes/ci/setup-machine.sh
    - ./kubernetes/ci/setup-machine.sh
    - chmod +x ./kubernetes/ci/setup.sh
    - ./kubernetes/ci/setup.sh
    - export HOME_URL=http://home.app.local:1444
    - export ACCOUNTS_URL=http://accounts.app.local:3003
    - export DASHBOARD_URL=http://dashboard.app.local:3000
    - export BACKEND_URL=http://backend.app.local:3002
    - export STATUSPAGE_URL=http://status-page.app.local:3006
    - export APIDOCS_URL=http://api-docs.app.local:1445
    - chmod +x ./kubernetes/ci/hosts-setup.sh
    - ./kubernetes/ci/hosts-setup.sh
    - cd smoke-test
    - npm ci
    - npm run test

  only:
    refs:
      - release
      - master

# VERSION UPDATE
version_update:
  before_script:
    - cd ..
    - rm -rf app
    - git clone https://$GIT_USERNAME:$GIT_PASSWORD@gitlab.com/fyipe-project/app.git
    - cd app
    - git remote set-url origin https://$GIT_USERNAME:$GIT_PASSWORD@gitlab.com/fyipe-project/app.git
  stage: VersionUpdate
  script:
    - curl -sL https://deb.nodesource.com/setup_10.x | sudo -E bash -
    - sudo apt install nodejs
    - git checkout $CI_COMMIT_REF_NAME
    - chmod +x ./kubernetes/ci/version-setup.sh
    - ./kubernetes/ci/version-setup.sh
    - git add .
    - git commit -m "Version Update 3.0.$CI_PIPELINE_IID [skip ci]"
    - git push origin $CI_COMMIT_REF_NAME
  only:
    refs:
      - master
      - release
      - hotfix-master
      - hotfix-release

# DEPLOYMENT STAGE - BACKEND
deploy_staging_backend:
  stage: DeployStaging
  allow_failure: true
  script:
    - chmod +x ./kubernetes/ci/deployment-setup.sh
    - ./kubernetes/ci/deployment-setup.sh
    - chmod +x ./kubernetes/ci/deployment-staging-setup.sh
    - ./kubernetes/ci/deployment-staging-setup.sh
    # Build and deploy backend.
    - sudo docker build -t fyipe-project/backend:master ./backend
    - sudo docker tag fyipe-project/backend:master registry.gitlab.com/fyipe-project/backend:3.0.$CI_PIPELINE_IID
    - sudo docker tag fyipe-project/backend:master registry.gitlab.com/fyipe-project/backend:master
    - sudo docker push registry.gitlab.com/fyipe-project/backend:3.0.$CI_PIPELINE_IID
    - sudo docker push registry.gitlab.com/fyipe-project/backend:master
    - sudo $HOME/google-cloud-sdk/bin/kubectl set image deployment/backend backend=registry.gitlab.com/fyipe-project/backend:3.0.$CI_PIPELINE_IID
    # Cleanup
    - chmod +x ./kubernetes/ci/deployment-cleanup.sh
    - ./kubernetes/ci/deployment-cleanup.sh
  only:
    refs:
      - master
      - hotfix-master
  environment:
    name: staging

deploy_production_backend:
  stage: DeployProduction
  script:
    - chmod +x ./kubernetes/ci/deployment-setup.sh
    - ./kubernetes/ci/deployment-setup.sh
    - chmod +x ./kubernetes/ci/deployment-production-setup.sh
    - ./kubernetes/ci/deployment-production-setup.sh
    - sudo docker build -t fyipe-project/backend:latest ./backend
    - sudo docker tag fyipe-project/backend:latest registry.gitlab.com/fyipe-project/backend:3.0.$CI_PIPELINE_IID
    - sudo docker tag fyipe-project/backend:latest registry.gitlab.com/fyipe-project/backend:latest
    - sudo docker push registry.gitlab.com/fyipe-project/backend:3.0.$CI_PIPELINE_IID
    - sudo docker push registry.gitlab.com/fyipe-project/backend:latest
    - sudo $HOME/google-cloud-sdk/bin/kubectl set image deployment/backend backend=registry.gitlab.com/fyipe-project/backend:3.0.$CI_PIPELINE_IID
    # Cleanup
    - chmod +x ./kubernetes/ci/deployment-cleanup.sh
    - ./kubernetes/ci/deployment-cleanup.sh
  only:
    refs:
      - release
      - hotfix-release
  environment:
    name: production

# DEPLOYMENT STAGE - Api docs
deploy_staging_api-docs:
  stage: DeployStaging
  allow_failure: true
  script:
    - chmod +x ./kubernetes/ci/deployment-setup.sh
    - ./kubernetes/ci/deployment-setup.sh
    - chmod +x ./kubernetes/ci/deployment-staging-setup.sh
    - ./kubernetes/ci/deployment-staging-setup.sh
    # Build and deploy api-docs.
    - sudo docker build -t fyipe-project/api-docs:master ./api-docs
    - sudo docker tag fyipe-project/api-docs:master registry.gitlab.com/fyipe-project/api-docs:3.0.$CI_PIPELINE_IID
    - sudo docker tag fyipe-project/api-docs:master registry.gitlab.com/fyipe-project/api-docs:master
    - sudo docker push registry.gitlab.com/fyipe-project/api-docs:3.0.$CI_PIPELINE_IID
    - sudo docker push registry.gitlab.com/fyipe-project/api-docs:master
    - sudo $HOME/google-cloud-sdk/bin/kubectl set image deployment/api-docs api-docs=registry.gitlab.com/fyipe-project/api-docs:3.0.$CI_PIPELINE_IID
    # Cleanup
    - chmod +x ./kubernetes/ci/deployment-cleanup.sh
    - ./kubernetes/ci/deployment-cleanup.sh
  only:
    refs:
      - master
      - hotfix-master
  environment:
    name: staging

deploy_production_api-docs:
  stage: DeployProduction
  script:
    - chmod +x ./kubernetes/ci/deployment-setup.sh
    - ./kubernetes/ci/deployment-setup.sh
    - chmod +x ./kubernetes/ci/deployment-production-setup.sh
    - ./kubernetes/ci/deployment-production-setup.sh
    - sudo docker build -t fyipe-project/api-docs:latest ./api-docs
    - sudo docker tag fyipe-project/api-docs:latest registry.gitlab.com/fyipe-project/api-docs:3.0.$CI_PIPELINE_IID
    - sudo docker tag fyipe-project/api-docs:latest registry.gitlab.com/fyipe-project/api-docs:latest
    - sudo docker push registry.gitlab.com/fyipe-project/api-docs:3.0.$CI_PIPELINE_IID
    - sudo docker push registry.gitlab.com/fyipe-project/api-docs:latest
    - sudo $HOME/google-cloud-sdk/bin/kubectl set image deployment/api-docs api-docs=registry.gitlab.com/fyipe-project/api-docs:3.0.$CI_PIPELINE_IID
    # Cleanup
    - chmod +x ./kubernetes/ci/deployment-cleanup.sh
    - ./kubernetes/ci/deployment-cleanup.sh
  only:
    refs:
      - release
      - hotfix-release
  environment:
    name: production

# DEPLOYMENT STAGE - Home
deploy_staging_home:
  stage: DeployStaging
  allow_failure: true
  script:
    - chmod +x ./kubernetes/ci/deployment-setup.sh
    - ./kubernetes/ci/deployment-setup.sh
    - chmod +x ./kubernetes/ci/deployment-staging-setup.sh
    - ./kubernetes/ci/deployment-staging-setup.sh
    # Build and deploy home.
    - sudo docker build -t fyipe-project/home:master ./home
    - sudo docker tag fyipe-project/home:master registry.gitlab.com/fyipe-project/home:3.0.$CI_PIPELINE_IID
    - sudo docker tag fyipe-project/home:master registry.gitlab.com/fyipe-project/home:master
    - sudo docker push registry.gitlab.com/fyipe-project/home:3.0.$CI_PIPELINE_IID
    - sudo docker push registry.gitlab.com/fyipe-project/home:master
    - sudo $HOME/google-cloud-sdk/bin/kubectl set image deployment/home home=registry.gitlab.com/fyipe-project/home:3.0.$CI_PIPELINE_IID
    # Cleanup
    - chmod +x ./kubernetes/ci/deployment-cleanup.sh
    - ./kubernetes/ci/deployment-cleanup.sh
  only:
    refs:
      - master
      - hotfix-master
  environment:
    name: staging

deploy_production_home:
  stage: DeployProduction
  script:
    - chmod +x ./kubernetes/ci/deployment-setup.sh
    - ./kubernetes/ci/deployment-setup.sh
    - chmod +x ./kubernetes/ci/deployment-production-setup.sh
    - ./kubernetes/ci/deployment-production-setup.sh
    - sudo docker build -t fyipe-project/home:latest ./home
    - sudo docker tag fyipe-project/home:latest registry.gitlab.com/fyipe-project/home:3.0.$CI_PIPELINE_IID
    - sudo docker tag fyipe-project/home:latest registry.gitlab.com/fyipe-project/home:latest
    - sudo docker push registry.gitlab.com/fyipe-project/home:3.0.$CI_PIPELINE_IID
    - sudo docker push registry.gitlab.com/fyipe-project/home:latest
    - sudo $HOME/google-cloud-sdk/bin/kubectl set image deployment/home home=registry.gitlab.com/fyipe-project/home:3.0.$CI_PIPELINE_IID
    # Cleanup
    - chmod +x ./kubernetes/ci/deployment-cleanup.sh
    - ./kubernetes/ci/deployment-cleanup.sh
  only:
    refs:
      - release
      - hotfix-release
  environment:
    name: production

# DEPLOYMENT STAGE - Probe
deploy_staging_probe:
  stage: DeployStaging
  allow_failure: true
  script:
    - chmod +x ./kubernetes/ci/deployment-setup.sh
    - ./kubernetes/ci/deployment-setup.sh
    - chmod +x ./kubernetes/ci/deployment-staging-setup.sh
    - ./kubernetes/ci/deployment-staging-setup.sh
    # Build and deploy probe.
    - sudo docker build -t fyipe-project/probe:master ./probe
    - sudo docker tag fyipe-project/probe:master registry.gitlab.com/fyipe-project/probe:3.0.$CI_PIPELINE_IID
    - sudo docker tag fyipe-project/probe:master registry.gitlab.com/fyipe-project/probe:master
    - sudo docker push registry.gitlab.com/fyipe-project/probe:3.0.$CI_PIPELINE_IID
    - sudo docker push registry.gitlab.com/fyipe-project/probe:master
    - sudo $HOME/google-cloud-sdk/bin/kubectl set image deployment/probe probe=registry.gitlab.com/fyipe-project/probe:3.0.$CI_PIPELINE_IID
    # Cleanup
    - chmod +x ./kubernetes/ci/deployment-cleanup.sh
    - ./kubernetes/ci/deployment-cleanup.sh
  only:
    refs:
      - master
      - hotfix-master
  environment:
    name: staging

deploy_production_probe:
  stage: DeployProduction
  script:
    - chmod +x ./kubernetes/ci/deployment-setup.sh
    - ./kubernetes/ci/deployment-setup.sh
    - chmod +x ./kubernetes/ci/deployment-production-setup.sh
    - ./kubernetes/ci/deployment-production-setup.sh
    - sudo docker build -t fyipe-project/probe:latest ./probe
    - sudo docker tag fyipe-project/probe:latest registry.gitlab.com/fyipe-project/probe:3.0.$CI_PIPELINE_IID
    - sudo docker tag fyipe-project/probe:latest registry.gitlab.com/fyipe-project/probe:latest
    - sudo docker push registry.gitlab.com/fyipe-project/probe:3.0.$CI_PIPELINE_IID
    - sudo docker push registry.gitlab.com/fyipe-project/probe:latest
    - sudo $HOME/google-cloud-sdk/bin/kubectl set image deployment/probe probe=registry.gitlab.com/fyipe-project/probe:3.0.$CI_PIPELINE_IID
    # Cleanup
    - chmod +x ./kubernetes/ci/deployment-cleanup.sh
    - ./kubernetes/ci/deployment-cleanup.sh
  only:
    refs:
      - release
      - hotfix-release
  environment:
    name: production

# DEPLOYMENT STAGE - status-page
deploy_staging_status-page:
  stage: DeployStaging
  allow_failure: true
  script:
    - chmod +x ./kubernetes/ci/deployment-setup.sh
    - ./kubernetes/ci/deployment-setup.sh
    - chmod +x ./kubernetes/ci/deployment-staging-setup.sh
    - ./kubernetes/ci/deployment-staging-setup.sh
    # Build and deploy status-page.
    - sudo docker build -t fyipe-project/status-page:master ./status-page
    - sudo docker tag fyipe-project/status-page:master registry.gitlab.com/fyipe-project/status-page:3.0.$CI_PIPELINE_IID
    - sudo docker tag fyipe-project/status-page:master registry.gitlab.com/fyipe-project/status-page:master
    - sudo docker push registry.gitlab.com/fyipe-project/status-page:3.0.$CI_PIPELINE_IID
    - sudo docker push registry.gitlab.com/fyipe-project/status-page:master
    - sudo $HOME/google-cloud-sdk/bin/kubectl set image deployment/status-page status-page=registry.gitlab.com/fyipe-project/status-page:3.0.$CI_PIPELINE_IID
    # Cleanup
    - chmod +x ./kubernetes/ci/deployment-cleanup.sh
    - ./kubernetes/ci/deployment-cleanup.sh
  only:
    refs:
      - master
      - hotfix-master
  environment:
    name: staging

deploy_production_status-page:
  stage: DeployProduction
  script:
    - chmod +x ./kubernetes/ci/deployment-setup.sh
    - ./kubernetes/ci/deployment-setup.sh
    - chmod +x ./kubernetes/ci/deployment-production-setup.sh
    - ./kubernetes/ci/deployment-production-setup.sh
    - sudo docker build -t fyipe-project/status-page:latest ./status-page
    - sudo docker tag fyipe-project/status-page:latest registry.gitlab.com/fyipe-project/status-page:3.0.$CI_PIPELINE_IID
    - sudo docker tag fyipe-project/status-page:latest registry.gitlab.com/fyipe-project/status-page:latest
    - sudo docker push registry.gitlab.com/fyipe-project/status-page:3.0.$CI_PIPELINE_IID
    - sudo docker push registry.gitlab.com/fyipe-project/status-page:latest
    - sudo $HOME/google-cloud-sdk/bin/kubectl set image deployment/status-page status-page=registry.gitlab.com/fyipe-project/status-page:3.0.$CI_PIPELINE_IID
    # Cleanup
    - chmod +x ./kubernetes/ci/deployment-cleanup.sh
    - ./kubernetes/ci/deployment-cleanup.sh
  only:
    refs:
      - release
      - hotfix-release
  environment:
    name: production

# DEPLOYMENT STAGE - Admin Dashboard
deploy_staging_admin-dashboard:
  stage: DeployStaging
  allow_failure: true
  script:
    - chmod +x ./kubernetes/ci/deployment-setup.sh
    - ./kubernetes/ci/deployment-setup.sh
    - chmod +x ./kubernetes/ci/deployment-staging-setup.sh
    - ./kubernetes/ci/deployment-staging-setup.sh
    # Build and deploy admin-dashboard.
    - sudo docker build -t fyipe-project/admin-dashboard:master ./admin-dashboard
    - sudo docker tag fyipe-project/admin-dashboard:master registry.gitlab.com/fyipe-project/admin-dashboard:3.0.$CI_PIPELINE_IID
    - sudo docker tag fyipe-project/admin-dashboard:master registry.gitlab.com/fyipe-project/admin-dashboard:master
    - sudo docker push registry.gitlab.com/fyipe-project/admin-dashboard:3.0.$CI_PIPELINE_IID
    - sudo docker push registry.gitlab.com/fyipe-project/admin-dashboard:master
    - sudo $HOME/google-cloud-sdk/bin/kubectl set image deployment/admin-dashboard admin-dashboard=registry.gitlab.com/fyipe-project/admin-dashboard:3.0.$CI_PIPELINE_IID
    # Cleanup
    - chmod +x ./kubernetes/ci/deployment-cleanup.sh
    - ./kubernetes/ci/deployment-cleanup.sh
  only:
    refs:
      - master
      - hotfix-master
  environment:
    name: staging

deploy_production_admin-dashboard:
  stage: DeployProduction
  script:
    - chmod +x ./kubernetes/ci/deployment-setup.sh
    - ./kubernetes/ci/deployment-setup.sh
    - chmod +x ./kubernetes/ci/deployment-production-setup.sh
    - ./kubernetes/ci/deployment-production-setup.sh
    - sudo docker build -t fyipe-project/admin-dashboard:latest ./admin-dashboard
    - sudo docker tag fyipe-project/admin-dashboard:latest registry.gitlab.com/fyipe-project/admin-dashboard:3.0.$CI_PIPELINE_IID
    - sudo docker tag fyipe-project/admin-dashboard:latest registry.gitlab.com/fyipe-project/admin-dashboard:latest
    - sudo docker push registry.gitlab.com/fyipe-project/admin-dashboard:3.0.$CI_PIPELINE_IID
    - sudo docker push registry.gitlab.com/fyipe-project/admin-dashboard:latest
    - sudo $HOME/google-cloud-sdk/bin/kubectl set image deployment/admin-dashboard admin-dashboard=registry.gitlab.com/fyipe-project/admin-dashboard:3.0.$CI_PIPELINE_IID
    # Cleanup
    - chmod +x ./kubernetes/ci/deployment-cleanup.sh
    - ./kubernetes/ci/deployment-cleanup.sh
  only:
    refs:
      - release
      - hotfix-release
  environment:
    name: production

# DEPLOYMENT STAGE - Accounts
deploy_staging_accounts:
  stage: DeployStaging
  allow_failure: true
  script:
    - chmod +x ./kubernetes/ci/deployment-setup.sh
    - ./kubernetes/ci/deployment-setup.sh
    - chmod +x ./kubernetes/ci/deployment-staging-setup.sh
    - ./kubernetes/ci/deployment-staging-setup.sh
    # Build and deploy accounts.
    - sudo docker build -t fyipe-project/accounts:master ./accounts
    - sudo docker tag fyipe-project/accounts:master registry.gitlab.com/fyipe-project/accounts:3.0.$CI_PIPELINE_IID
    - sudo docker tag fyipe-project/accounts:master registry.gitlab.com/fyipe-project/accounts:master
    - sudo docker push registry.gitlab.com/fyipe-project/accounts:3.0.$CI_PIPELINE_IID
    - sudo docker push registry.gitlab.com/fyipe-project/accounts:master
    - sudo $HOME/google-cloud-sdk/bin/kubectl set image deployment/accounts accounts=registry.gitlab.com/fyipe-project/accounts:3.0.$CI_PIPELINE_IID
    # Cleanup
    - chmod +x ./kubernetes/ci/deployment-cleanup.sh
    - ./kubernetes/ci/deployment-cleanup.sh
  only:
    refs:
      - master
      - hotfix-master
  environment:
    name: staging

deploy_production_accounts:
  stage: DeployProduction
  script:
    - chmod +x ./kubernetes/ci/deployment-setup.sh
    - ./kubernetes/ci/deployment-setup.sh
    - chmod +x ./kubernetes/ci/deployment-production-setup.sh
    - ./kubernetes/ci/deployment-production-setup.sh
    - sudo docker build -t fyipe-project/accounts:latest ./accounts
    - sudo docker tag fyipe-project/accounts:latest registry.gitlab.com/fyipe-project/accounts:3.0.$CI_PIPELINE_IID
    - sudo docker tag fyipe-project/accounts:latest registry.gitlab.com/fyipe-project/accounts:latest
    - sudo docker push registry.gitlab.com/fyipe-project/accounts:3.0.$CI_PIPELINE_IID
    - sudo docker push registry.gitlab.com/fyipe-project/accounts:latest
    - sudo $HOME/google-cloud-sdk/bin/kubectl set image deployment/accounts accounts=registry.gitlab.com/fyipe-project/accounts:3.0.$CI_PIPELINE_IID
    # Cleanup
    - chmod +x ./kubernetes/ci/deployment-cleanup.sh
    - ./kubernetes/ci/deployment-cleanup.sh
  only:
    refs:
      - release
      - hotfix-release
  environment:
    name: production

# DEPLOYMENT STAGE - Dashboard
deploy_staging_dashboard:
  stage: DeployStaging
  allow_failure: true
  script:
    - chmod +x ./kubernetes/ci/deployment-setup.sh
    - ./kubernetes/ci/deployment-setup.sh
    - chmod +x ./kubernetes/ci/deployment-staging-setup.sh
    - ./kubernetes/ci/deployment-staging-setup.sh
    # Build and deploy dashboard.
    - sudo docker build -t fyipe-project/dashboard:master ./dashboard
    - sudo docker tag fyipe-project/dashboard:master registry.gitlab.com/fyipe-project/dashboard:3.0.$CI_PIPELINE_IID
    - sudo docker tag fyipe-project/dashboard:master registry.gitlab.com/fyipe-project/dashboard:master
    - sudo docker push registry.gitlab.com/fyipe-project/dashboard:3.0.$CI_PIPELINE_IID
    - sudo docker push registry.gitlab.com/fyipe-project/dashboard:master
    - sudo $HOME/google-cloud-sdk/bin/kubectl set image deployment/dashboard dashboard=registry.gitlab.com/fyipe-project/dashboard:3.0.$CI_PIPELINE_IID
    # Cleanup
    - chmod +x ./kubernetes/ci/deployment-cleanup.sh
    - ./kubernetes/ci/deployment-cleanup.sh
  only:
    refs:
      - master
      - hotfix-master
  environment:
    name: staging

deploy_production_dashboard:
  stage: DeployProduction
  script:
    - chmod +x ./kubernetes/ci/deployment-setup.sh
    - ./kubernetes/ci/deployment-setup.sh
    - chmod +x ./kubernetes/ci/deployment-production-setup.sh
    - ./kubernetes/ci/deployment-production-setup.sh
    - sudo docker build -t fyipe-project/dashboard:latest ./dashboard
    - sudo docker tag fyipe-project/dashboard:latest registry.gitlab.com/fyipe-project/dashboard:3.0.$CI_PIPELINE_IID
    - sudo docker tag fyipe-project/dashboard:latest registry.gitlab.com/fyipe-project/dashboard:latest
    - sudo docker push registry.gitlab.com/fyipe-project/dashboard:3.0.$CI_PIPELINE_IID
    - sudo docker push registry.gitlab.com/fyipe-project/dashboard:latest
    - sudo $HOME/google-cloud-sdk/bin/kubectl set image deployment/dashboard dashboard=registry.gitlab.com/fyipe-project/dashboard:3.0.$CI_PIPELINE_IID
    # Cleanup
    - chmod +x ./kubernetes/ci/deployment-cleanup.sh
    - ./kubernetes/ci/deployment-cleanup.sh
  only:
    refs:
      - release
      - hotfix-release
  environment:
    name: production

## DEPLOYMENT STAGE - Server Monitor
deploy_staging_server-monitor:
  stage: DeployStaging
  allow_failure: true
  script:
    - sudo apt-get install nodejs -y
    - cd server-monitor
    - sudo npm install -g json
    - git checkout $CI_COMMIT_REF_NAME
    - git pull https://$GIT_USERNAME:$GIT_PASSWORD@gitlab.com/fyipe-project/app
    - json -I -f package.json -e 'this.name="fyipe-server-monitor-staging"'
    - echo "//registry.npmjs.org/:_authToken=$NPM_AUTH_TOKEN" > ~/.npmrc
    - npm publish
    - cd ..
  only:
    refs:
      - master
      - hotfix-master
  environment:
    name: staging

deploy_production_server-monitor:
  stage: DeployProduction
  script:
    - sudo apt-get install nodejs -y
    - cd server-monitor
    - echo "//registry.npmjs.org/:_authToken=$NPM_AUTH_TOKEN" > ~/.npmrc
    # - git checkout server-monitor-staging
    - npm publish
    - cd ..
  only:
    refs:
      - release
      - hotfix-release
  environment:
    name: production

rollback_if_staging_deployment_fails:
  stage: RollbackIfStagingDeploymentFail
  script:
    - chmod +x ./kubernetes/ci/deployment-setup.sh
    - ./kubernetes/ci/deployment-setup.sh
    - chmod +x ./kubernetes/ci/deployment-staging-setup.sh
    - ./kubernetes/ci/deployment-staging-setup.sh
    - chmod +x ./kubernetes/ci/staging-rollback.sh
    - ./kubernetes/ci/staging-rollback.sh
  only:
    refs:
      - master

rollback_if_production_deployment_fails:
  stage: RollbackIfProductionDeploymentFail
  script:
    - chmod +x ./kubernetes/ci/deployment-setup.sh
    - ./kubernetes/ci/deployment-setup.sh
    - chmod +x ./kubernetes/ci/deployment-production-setup.sh
    - ./kubernetes/ci/deployment-production-setup.sh
    - chmod +x ./kubernetes/ci/production-rollback.sh
    - ./kubernetes/ci/production-rollback.sh
  only:
    refs:
      - release

## SMOKE TEST STAGE
smoke_test_production:
  stage: SmokeTest
  script:
    - export HOME_URL=https://www.fyipe.com
    - export ACCOUNTS_URL=https://accounts.fyipe.com
    - export DASHBOARD_URL=https://dashboard.fyipe.com
    - export BACKEND_URL=https://api.fyipe.com
    - export STATUSPAGE_URL=https://statuspage.fyipe.com
    - export APIDOCS_URL=https://docs.fyipe.com
    - cd smoke-test
    - npm ci
    - npm run test
      # if job is successs, cancel the next jobs in pipeline.
    - curl --request POST --header PRIVATE-TOKEN:$PERSONAL_ACCESS_TOKEN https://gitlab.com/api/v4/projects/$CI_PROJECT_ID/pipelines/$CI_PIPELINE_ID/cancel
  only:
    refs:
      - release
  environment:
    name: production

smoke_test_staging:
  stage: SmokeTest
  allow_failure: true
  script:
    - export HOME_URL=https://staging.fyipe.com
    - export ACCOUNTS_URL=https://staging-accounts.fyipe.com
    - export DASHBOARD_URL=https://staging-dashboard.fyipe.com
    - export BACKEND_URL=https://staging-api.fyipe.com
    - export STATUSPAGE_URL=https://staging-statuspage.fyipe.com
    - export APIDOCS_URL=https://staging-api-docs.fyipe.com
    - cd smoke-test
    - npm ci
    - npm run test
    # if job is successs, create smoke test status variable
    - curl --request POST --header PRIVATE-TOKEN:$PERSONAL_ACCESS_TOKEN https://gitlab.com/api/v4/projects/$CI_PROJECT_ID/variables --form "key=STAGING_SMOKE_TEST_STATUS" --form "value=success"

  only:
    refs:
      - master

## STAGING ROLLBACK
staging_rollback_dashboard:
  stage: RollbackStaging
  script:
    - chmod +x ./kubernetes/ci/deployment-setup.sh
    - ./kubernetes/ci/deployment-setup.sh
    - chmod +x ./kubernetes/ci/deployment-staging-setup.sh
    - ./kubernetes/ci/deployment-staging-setup.sh
    # Rollback dashboard
    - chmod +x ./kubernetes/ci/job-status.sh
    - export smoke_test_staging_status=`./kubernetes/ci/job-status.sh smoke_test_staging`
    - if [[ $smoke_test_staging_status == \"success\" ]]; then exit 0; fi
    - sudo $HOME/google-cloud-sdk/bin/kubectl rollout undo deployment/dashboard
  only:
    refs:
      - master
  except:
    - $STAGING_SMOKE_TEST_STATUS

staging_rollback_accounts:
  stage: RollbackStaging
  script:
    - chmod +x ./kubernetes/ci/deployment-setup.sh
    - ./kubernetes/ci/deployment-setup.sh
    - chmod +x ./kubernetes/ci/deployment-staging-setup.sh
    - ./kubernetes/ci/deployment-staging-setup.sh
    # Rollback accounts
    - chmod +x ./kubernetes/ci/job-status.sh
    - export smoke_test_staging_status=`./kubernetes/ci/job-status.sh smoke_test_staging`
    - if [[ $smoke_test_staging_status == \"success\" ]]; then exit 0; fi
    - sudo $HOME/google-cloud-sdk/bin/kubectl rollout undo deployment/accounts
  only:
    refs:
      - master
  except:
    - $STAGING_SMOKE_TEST_STATUS

staging_rollback_backend:
  stage: RollbackStaging
  script:
    - chmod +x ./kubernetes/ci/deployment-setup.sh
    - ./kubernetes/ci/deployment-setup.sh
    - chmod +x ./kubernetes/ci/deployment-staging-setup.sh
    - ./kubernetes/ci/deployment-staging-setup.sh
    # Rollback backend
    - chmod +x ./kubernetes/ci/job-status.sh
    - export smoke_test_staging_status=`./kubernetes/ci/job-status.sh smoke_test_staging`
    - if [[ $smoke_test_staging_status == \"success\" ]]; then exit 0; fi
    - sudo $HOME/google-cloud-sdk/bin/kubectl rollout undo deployment/backend
  only:
    refs:
      - master
  except:
<<<<<<< HEAD
    - $STAGING_SMOKE_TEST_STATUS
    
=======
    - $SMOKE_TEST_STATUS == "success"

>>>>>>> 801d4824
staging_rollback_home:
  stage: RollbackStaging
  script:
    - chmod +x ./kubernetes/ci/deployment-setup.sh
    - ./kubernetes/ci/deployment-setup.sh
    - chmod +x ./kubernetes/ci/deployment-staging-setup.sh
    - ./kubernetes/ci/deployment-staging-setup.sh
    # Rollback home
    - chmod +x ./kubernetes/ci/job-status.sh
    - export smoke_test_staging_status=`./kubernetes/ci/job-status.sh smoke_test_staging`
    - if [[ $smoke_test_staging_status == \"success\" ]]; then exit 0; fi
    - sudo $HOME/google-cloud-sdk/bin/kubectl rollout undo deployment/home
  only:
    refs:
      - master
  except:
    - $STAGING_SMOKE_TEST_STATUS

staging_rollback_status-page:
  stage: RollbackStaging
  script:
    - chmod +x ./kubernetes/ci/deployment-setup.sh
    - ./kubernetes/ci/deployment-setup.sh
    - chmod +x ./kubernetes/ci/deployment-staging-setup.sh
    - ./kubernetes/ci/deployment-staging-setup.sh
    # Rollback status-page
    - chmod +x ./kubernetes/ci/job-status.sh
    - export smoke_test_staging_status=`./kubernetes/ci/job-status.sh smoke_test_staging`
    - if [[ $smoke_test_staging_status == \"success\" ]]; then exit 0; fi
    - sudo $HOME/google-cloud-sdk/bin/kubectl rollout undo deployment/status-page
  only:
    refs:
      - master
  except:
    - $STAGING_SMOKE_TEST_STATUS

staging_rollback_api-docs:
  stage: RollbackStaging
  script:
    - chmod +x ./kubernetes/ci/deployment-setup.sh
    - ./kubernetes/ci/deployment-setup.sh
    - chmod +x ./kubernetes/ci/deployment-staging-setup.sh
    - ./kubernetes/ci/deployment-staging-setup.sh
    # Rollback api-docs
    - chmod +x ./kubernetes/ci/job-status.sh
    - export smoke_test_staging_status=`./kubernetes/ci/job-status.sh smoke_test_staging`
    - if [[ $smoke_test_staging_status == \"success\" ]]; then exit 0; fi
    - sudo $HOME/google-cloud-sdk/bin/kubectl rollout undo deployment/api-docs
  only:
    refs:
      - master
  except:
    - $STAGING_SMOKE_TEST_STATUS

staging_rollback_admin-dashboard:
  stage: RollbackStaging
  script:
    - chmod +x ./kubernetes/ci/deployment-setup.sh
    - ./kubernetes/ci/deployment-setup.sh
    - chmod +x ./kubernetes/ci/deployment-staging-setup.sh
    - ./kubernetes/ci/deployment-staging-setup.sh
    # Rollback admin-dashboard
    - chmod +x ./kubernetes/ci/job-status.sh
    - export smoke_test_staging_status=`./kubernetes/ci/job-status.sh smoke_test_staging`
    - if [[ $smoke_test_staging_status == \"success\" ]]; then exit 0; fi
    - sudo $HOME/google-cloud-sdk/bin/kubectl rollout undo deployment/admin-dashboard
  only:
    refs:
      - master
  except:
    - $STAGING_SMOKE_TEST_STATUS

staging_rollback_probe:
  stage: RollbackStaging
  script:
    - chmod +x ./kubernetes/ci/deployment-setup.sh
    - ./kubernetes/ci/deployment-setup.sh
    - chmod +x ./kubernetes/ci/deployment-staging-setup.sh
    - ./kubernetes/ci/deployment-staging-setup.sh
    # Rollback probe
    - chmod +x ./kubernetes/ci/job-status.sh
    - export smoke_test_staging_status=`./kubernetes/ci/job-status.sh smoke_test_staging`
    - if [[ $smoke_test_staging_status == \"success\" ]]; then exit 0; fi
    - sudo $HOME/google-cloud-sdk/bin/kubectl rollout undo deployment/probe
  only:
    refs:
      - master
  except:
    - $STAGING_SMOKE_TEST_STATUS

## PRODUCTION ROLLBACK
production_rollback_dashboard:
  stage: RollbackProduction
  script:
    - chmod +x ./kubernetes/ci/deployment-setup.sh
    - ./kubernetes/ci/deployment-setup.sh
    - chmod +x ./kubernetes/ci/deployment-production-setup.sh
    - ./kubernetes/ci/deployment-production-setup.sh
    # Rollback dashboard
    - chmod +x ./kubernetes/ci/job-status.sh
    - export smoke_test_production_status=`./kubernetes/ci/job-status.sh smoke_test_production`
    - if [[ $smoke_test_production_status == \"success\" ]]; then exit 0; fi
    - sudo $HOME/google-cloud-sdk/bin/kubectl rollout undo deployment/dashboard
  only:
    refs:
      - release

production_rollback_accounts:
  stage: RollbackProduction
  script:
    - chmod +x ./kubernetes/ci/deployment-setup.sh
    - ./kubernetes/ci/deployment-setup.sh
    - chmod +x ./kubernetes/ci/deployment-production-setup.sh
    - ./kubernetes/ci/deployment-production-setup.sh
    # Rollback accounts
    - chmod +x ./kubernetes/ci/job-status.sh
    - export smoke_test_production_status=`./kubernetes/ci/job-status.sh smoke_test_production`
    - if [[ $smoke_test_production_status == \"success\" ]]; then exit 0; fi
    - sudo $HOME/google-cloud-sdk/bin/kubectl rollout undo deployment/accounts
  only:
    refs:
      - release

production_rollback_backend:
  stage: RollbackProduction
  script:
    - chmod +x ./kubernetes/ci/deployment-setup.sh
    - ./kubernetes/ci/deployment-setup.sh
    - chmod +x ./kubernetes/ci/deployment-production-setup.sh
    - ./kubernetes/ci/deployment-production-setup.sh
    # Rollback backend
    - chmod +x ./kubernetes/ci/job-status.sh
    - export smoke_test_production_status=`./kubernetes/ci/job-status.sh smoke_test_production`
    - if [[ $smoke_test_production_status == \"success\" ]]; then exit 0; fi
    - sudo $HOME/google-cloud-sdk/bin/kubectl rollout undo deployment/backend
  only:
    refs:
      - release

production_rollback_home:
  stage: RollbackProduction
  script:
    - chmod +x ./kubernetes/ci/deployment-setup.sh
    - ./kubernetes/ci/deployment-setup.sh
    - chmod +x ./kubernetes/ci/deployment-production-setup.sh
    - ./kubernetes/ci/deployment-production-setup.sh
    # Rollback home
    - chmod +x ./kubernetes/ci/job-status.sh
    - export smoke_test_production_status=`./kubernetes/ci/job-status.sh smoke_test_production`
    - if [[ $smoke_test_production_status == \"success\" ]]; then exit 0; fi
    - sudo $HOME/google-cloud-sdk/bin/kubectl rollout undo deployment/home
  only:
    refs:
      - release

production_rollback_status-page:
  stage: RollbackProduction
  script:
    - chmod +x ./kubernetes/ci/deployment-setup.sh
    - ./kubernetes/ci/deployment-setup.sh
    - chmod +x ./kubernetes/ci/deployment-production-setup.sh
    - ./kubernetes/ci/deployment-production-setup.sh
    # Rollback status-page
    - chmod +x ./kubernetes/ci/job-status.sh
    - export smoke_test_production_status=`./kubernetes/ci/job-status.sh smoke_test_production`
    - if [[ $smoke_test_production_status == \"success\" ]]; then exit 0; fi
    - sudo $HOME/google-cloud-sdk/bin/kubectl rollout undo deployment/status-page
  only:
    refs:
      - release

production_rollback_api-docs:
  stage: RollbackProduction
  script:
    - chmod +x ./kubernetes/ci/deployment-setup.sh
    - ./kubernetes/ci/deployment-setup.sh
    - chmod +x ./kubernetes/ci/deployment-production-setup.sh
    - ./kubernetes/ci/deployment-production-setup.sh
    # Rollback api-docs
    - chmod +x ./kubernetes/ci/job-status.sh
    - export smoke_test_production_status=`./kubernetes/ci/job-status.sh smoke_test_production`
    - if [[ $smoke_test_production_status == \"success\" ]]; then exit 0; fi
    - sudo $HOME/google-cloud-sdk/bin/kubectl rollout undo deployment/api-docs
  only:
    refs:
      - release

production_rollback_admin-dashboard:
  stage: RollbackProduction
  script:
    - chmod +x ./kubernetes/ci/deployment-setup.sh
    - ./kubernetes/ci/deployment-setup.sh
    - chmod +x ./kubernetes/ci/deployment-production-setup.sh
    - ./kubernetes/ci/deployment-production-setup.sh
    # Rollback admin-dashboard
    - chmod +x ./kubernetes/ci/job-status.sh
    - export smoke_test_production_status=`./kubernetes/ci/job-status.sh smoke_test_production`
    - if [[ $smoke_test_production_status == \"success\" ]]; then exit 0; fi
    - sudo $HOME/google-cloud-sdk/bin/kubectl rollout undo deployment/admin-dashboard
  only:
    refs:
      - release

production_rollback_probe:
  stage: RollbackProduction
  script:
    - chmod +x ./kubernetes/ci/deployment-setup.sh
    - ./kubernetes/ci/deployment-setup.sh
    - chmod +x ./kubernetes/ci/deployment-production-setup.sh
    - ./kubernetes/ci/deployment-production-setup.sh
    # Rollback probe
    - chmod +x ./kubernetes/ci/job-status.sh
    - export smoke_test_production_status=`./kubernetes/ci/job-status.sh smoke_test_production`
    - if [[ $smoke_test_production_status == \"success\" ]]; then exit 0; fi
    - sudo $HOME/google-cloud-sdk/bin/kubectl rollout undo deployment/probe
  only:
    refs:
      - release<|MERGE_RESOLUTION|>--- conflicted
+++ resolved
@@ -889,13 +889,8 @@
     refs:
       - master
   except:
-<<<<<<< HEAD
-    - $STAGING_SMOKE_TEST_STATUS
-    
-=======
     - $SMOKE_TEST_STATUS == "success"
 
->>>>>>> 801d4824
 staging_rollback_home:
   stage: RollbackStaging
   script:
